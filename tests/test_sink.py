#
# Copyright Elasticsearch B.V. and/or licensed to Elasticsearch B.V. under one
# or more contributor license agreements. Licensed under the Elastic License 2.0;
# you may not use this file except in compliance with the Elastic License 2.0.
#
import asyncio
import datetime
import itertools
from copy import deepcopy
from unittest import mock
from unittest.mock import ANY, AsyncMock, Mock, call

import pytest
from elasticsearch import ApiError, BadRequestError
from elasticsearch import (
    NotFoundError as ElasticNotFoundError,
)

from connectors.es import Mappings
from connectors.es.management_client import ESManagementClient
from connectors.es.sink import (
    OP_DELETE,
    OP_INDEX,
    OP_UPSERT,
    ApiKeyNotFoundError,
    AsyncBulkRunningError,
    Extractor,
    ForceCanceledError,
    Sink,
    SyncOrchestrator,
)
from connectors.protocol import JobType, Pipeline
from tests.commons import AsyncIterator

INDEX = "some-index"
TIMESTAMP = datetime.datetime(year=2023, month=1, day=1)
NO_FILTERING = ()
DOC_ONE_ID = 1

DOC_ONE = {"_id": DOC_ONE_ID, "_timestamp": TIMESTAMP}

DOC_ONE_DIFFERENT_TIMESTAMP = {
    "_id": DOC_ONE_ID,
    "_timestamp": TIMESTAMP + datetime.timedelta(days=1),
}

DOC_TWO = {"_id": 2, "_timestamp": TIMESTAMP}
DOC_THREE = {"_id": 3, "_timestamp": TIMESTAMP}

SYNC_RULES_ENABLED = True
SYNC_RULES_DISABLED = False
CONTENT_EXTRACTION_ENABLED = True
CONTENT_EXTRACTION_DISABLED = False


@pytest.mark.asyncio
async def test_prepare_content_index_raise_error_when_index_creation_failed(
    mock_responses,
):
    index_name = "search-new-index"
    config = {"host": "http://nowhere.com:9200", "user": "tarek", "password": "blah"}
    headers = {"X-Elastic-Product": "Elasticsearch"}
    mock_responses.post(
        "http://nowhere.com:9200/.elastic-connectors/_refresh", headers=headers
    )
    mock_responses.head(
        f"http://nowhere.com:9200/{index_name}",
        headers=headers,
        status=404,
    )
    mock_responses.put(
        f"http://nowhere.com:9200/{index_name}",
        payload={"_id": "1"},
        headers=headers,
        status=400,
    )

    es = SyncOrchestrator(config)

    with pytest.raises(BadRequestError):
        await es.prepare_content_index(index_name)
    await es.close()


@pytest.mark.asyncio
async def test_prepare_content_index_create_index(
    mock_responses,
):
    index_name = "search-new-index"
    language_code = "jp"
    config = {"host": "http://nowhere.com:9200", "user": "tarek", "password": "blah"}
    headers = {"X-Elastic-Product": "Elasticsearch"}
    mock_responses.post(
        "http://nowhere.com:9200/.elastic-connectors/_refresh", headers=headers
    )
    mock_responses.head(
        f"http://nowhere.com:9200/{index_name}",
        headers=headers,
        status=404,
    )
    mock_responses.put(
        f"http://nowhere.com:9200/{index_name}",
        payload={"_id": "1"},
        headers=headers,
    )

    es = SyncOrchestrator(config)

    create_index_result = asyncio.Future()
    create_index_result.set_result({"acknowledged": True})

    with mock.patch.object(
        es.es_management_client,
        "create_content_index",
        return_value=create_index_result,
    ) as create_index_mock:
        await es.prepare_content_index(index_name, language_code)

        await es.close()

        create_index_mock.assert_called_with(index_name, language_code)


@pytest.mark.asyncio
async def test_prepare_content_index(mock_responses):
    config = {"host": "http://nowhere.com:9200", "user": "tarek", "password": "blah"}
    headers = {"X-Elastic-Product": "Elasticsearch"}
    # prepare-index, with mappings

    mappings = Mappings.default_text_fields_mappings(is_connectors_index=True)

    mock_responses.head(
        "http://nowhere.com:9200/search-new-index",
        headers=headers,
    )
    mock_responses.get(
        "http://nowhere.com:9200/search-new-index/_mapping",
        headers=headers,
        payload={"search-new-index": {"mappings": {}}},
    )
    mock_responses.put(
        "http://nowhere.com:9200/search-new-index/_mapping",
        headers=headers,
        payload=mappings,
        body='{"acknowledged": True}',
    )

    es = SyncOrchestrator(config)
    index_name = "search-new-index"
    with mock.patch.object(
        es.es_management_client,
        "ensure_content_index_mappings",
    ) as put_mapping_mock:
        await es.prepare_content_index(index_name)

        await es.close()

        put_mapping_mock.assert_called_with(index_name, mappings)


def set_responses(mock_responses, ts=None):
    if ts is None:
        ts = datetime.datetime.now().isoformat()
    headers = {"X-Elastic-Product": "Elasticsearch"}
    mock_responses.head(
        "http://nowhere.com:9200/search-some-index",
        headers=headers,
    )

    mock_responses.get(
        "http://nowhere.com:9200/search-some-index",
        payload={"_id": "1"},
        headers=headers,
    )
    source_1 = {"id": "1", "_timestamp": ts}
    source_2 = {"id": "2", "_timestamp": ts}

    mock_responses.post(
        "http://nowhere.com:9200/search-some-index/_search?scroll=5m",
        payload={
            "_scroll_id": "1234",
            "_shards": {},
            "hits": {
                "hits": [
                    {"_id": "1", "_source": source_1},
                    {"_id": "2", "_source": source_2},
                ]
            },
        },
        headers=headers,
    )
    mock_responses.delete(
        "http://nowhere.com:9200/_search/scroll",
        headers=headers,
    )
    mock_responses.post(
        "http://nowhere.com:9200/_search/scroll",
        payload={
            "hits": {
                "hits": [
                    {"_id": "1", "_source": source_1},
                    {"_id": "2", "_source": source_2},
                ]
            }
        },
        headers=headers,
    )

    mock_responses.put(
        "http://nowhere.com:9200/_bulk?pipeline=ent-search-generic-ingestion",
        payload={
            "took": 7,
            "errors": False,
            "items": [
                {
                    "index": {
                        "_index": "test",
                        "_id": "1",
                        "_version": 1,
                        "result": "created",
                        "forced_refresh": False,
                        "status": 200,
                    }
                },
                {
                    "delete": {
                        "_index": "test",
                        "_id": "3",
                        "result": "deleted",
                        "status": 200,
                    }
                },
                {
                    "update": {
                        "_index": "test",
                        "_id": "3",
                        "result": "updated",
                        "status": 200,
                    }
                },
            ],
        },
        headers=headers,
    )


@pytest.mark.asyncio
async def test_async_bulk(mock_responses):
    config = {"host": "http://nowhere.com:9200", "user": "tarek", "password": "blah"}
    set_responses(mock_responses)

    es = SyncOrchestrator(config)
    pipeline = Pipeline({})

    async def get_docs():
        async def _dl_none(doit=True, timestamp=None):
            return None

        async def _dl(doit=True, timestamp=None):
            if not doit:
                return
            return {"TEXT": "DATA", "_timestamp": timestamp, "_id": "1"}

        yield {
            "_id": "1",
            "_timestamp": datetime.datetime.now().isoformat(),
        }, _dl, "index"
        yield {"_id": "3"}, _dl_none, "index"

    await es.async_bulk("search-some-index", get_docs(), pipeline, JobType.FULL)
    while not es.done():
        await asyncio.sleep(0.1)

    ingestion_stats = es.ingestion_stats()

    assert ingestion_stats == {
        "doc_created": 1,
        "attachment_extracted": 1,
        "doc_updated": 1,
        "doc_deleted": 1,
        "bulk_operations": {"index": 2, "delete": 1},
        "indexed_document_count": 2,
        "indexed_document_volume": ANY,
        "deleted_document_count": 1,
    }

    # 2nd sync
    set_responses(mock_responses)
    with pytest.raises(AsyncBulkRunningError):
        await es.async_bulk("search-some-index", get_docs(), pipeline, JobType.FULL)

    await es.close()


def index_operation(doc):
    # deepcopy as get_docs mutates docs
    doc_copy = deepcopy(doc)
    doc_id = doc_copy["id"] = doc_copy.pop("_id")

    return {"_op_type": "index", "_index": INDEX, "_id": doc_id, "doc": doc_copy}


def update_operation(doc):
    # deepcopy as get_docs mutates docs
    doc_copy = deepcopy(doc)
    doc_id = doc_copy["id"] = doc_copy.pop("_id")

    return {"_op_type": "update", "_index": INDEX, "_id": doc_id, "doc": doc_copy}


def delete_operation(doc):
    return {"_op_type": "delete", "_index": INDEX, "_id": doc["_id"]}


def end_docs_operation():
    return "END_DOCS"


def created(doc_count):
    """Used for test readability."""
    return doc_count


def updated(doc_count):
    """Used for test readability."""
    return doc_count


def deleted(doc_count):
    """Used for test readability."""
    return doc_count


def total_downloads(count):
    """Used for test readability."""
    return count


async def queue_mock():
    queue = Mock()
    future = asyncio.Future()
    future.set_result(1)
    queue.put = Mock(return_value=future)
    return queue


def lazy_download_fake(doc):
    async def lazy_download(**kwargs):
        # also deepcopy to prevent side effects as docs get mutated in get_docs
        return deepcopy(doc)

    return lazy_download


def queue_called_with_operations(queue, operations):
    expected_calls = [call(operation) for operation in operations]
    actual_calls = queue.put.call_args_list

    return actual_calls == expected_calls and queue.put.call_count == len(
        expected_calls
    )


async def basic_rule_engine_mock(return_values):
    basic_rule_engine = Mock()
    basic_rule_engine.should_ingest = (
        Mock(side_effect=list(return_values))
        if len(return_values)
        else Mock(return_value=True)
    )
    return basic_rule_engine


async def lazy_downloads_mock():
    lazy_downloads = Mock()
    future = asyncio.Future()
    future.set_result(1)
    lazy_downloads.put = Mock(return_value=future)
    return lazy_downloads


async def setup_extractor(
    queue,
    basic_rule_engine=None,
    sync_rules_enabled=False,
    content_extraction_enabled=False,
):
    config = {
        "username": "elastic",
        "password": "changeme",
        "host": "http://nowhere.com:9200",
    }
    # filtering content doesn't matter as the BasicRuleEngine behavior is mocked
    filter_mock = Mock()
    filter_mock.get_active_filter = Mock(return_value={})
    extractor = Extractor(
        ESManagementClient(config),
        queue,
        INDEX,
        filter_=filter_mock,
        content_extraction_enabled=content_extraction_enabled,
    )
    extractor.basic_rule_engine = basic_rule_engine if sync_rules_enabled else None
    return extractor


@pytest.mark.parametrize(
    "existing_docs, docs_from_source, doc_should_ingest, sync_rules_enabled, content_extraction_enabled, expected_queue_operations, "
    "expected_total_docs_updated, expected_total_docs_created, expected_total_docs_deleted, expected_total_downloads",
    [
        (
            # no docs exist, data source has doc 1 -> ingest doc 1
            [],
            [(DOC_ONE, None, "index")],
            NO_FILTERING,
            SYNC_RULES_ENABLED,
            CONTENT_EXTRACTION_ENABLED,
            [index_operation(DOC_ONE), end_docs_operation()],
            updated(0),
            created(1),
            deleted(0),
            total_downloads(0),
        ),
        (
            # doc 1 is present, nothing in source -> delete one doc
            [DOC_ONE],
            [],
            NO_FILTERING,
            SYNC_RULES_ENABLED,
            CONTENT_EXTRACTION_ENABLED,
            [delete_operation(DOC_ONE), end_docs_operation()],
            updated(0),
            created(0),
            deleted(1),
            total_downloads(0),
        ),
        (
            # doc 2 is present, data source only returns doc 1 -> delete doc 2 and ingest doc 1
            [DOC_TWO],
            [(DOC_ONE, None, "index")],
            NO_FILTERING,
            SYNC_RULES_ENABLED,
            CONTENT_EXTRACTION_ENABLED,
            [index_operation(DOC_ONE), delete_operation(DOC_TWO), end_docs_operation()],
            updated(0),
            created(1),
            deleted(1),
            total_downloads(0),
        ),
        (
            # doc 1 is present, data source also has doc 1 with the same timestamp -> doc one is updated
            [DOC_ONE],
            [(DOC_ONE, None, "index")],
            NO_FILTERING,
            SYNC_RULES_ENABLED,
            CONTENT_EXTRACTION_ENABLED,
            [
                # update happens through overwriting
                index_operation(DOC_ONE),
                end_docs_operation(),
            ],
            updated(1),
            created(0),
            deleted(0),
            total_downloads(0),
        ),
        (
            # doc 1 is present, data source has doc 1 with different timestamp -> doc is updated
            [DOC_ONE],
            [(DOC_ONE_DIFFERENT_TIMESTAMP, None, "index")],
            NO_FILTERING,
            SYNC_RULES_ENABLED,
            CONTENT_EXTRACTION_ENABLED,
            [
                # update happens through overwriting
                index_operation(DOC_ONE_DIFFERENT_TIMESTAMP),
                end_docs_operation(),
            ],
            updated(1),
            created(0),
            deleted(0),
            total_downloads(0),
        ),
        (
            [],
            [(DOC_ONE, None, "index")],
            # filter out doc 1
            (False,),
            SYNC_RULES_ENABLED,
            CONTENT_EXTRACTION_ENABLED,
            [
                # should not ingest doc 1
                end_docs_operation()
            ],
            updated(0),
            created(0),
            deleted(0),
            total_downloads(0),
        ),
        (
            # doc 1 is present, data source has doc 1, doc 1 should be filtered -> delete doc 1
            [DOC_ONE],
            [(DOC_ONE, None, "index")],
            # filter out doc 1
            (False,),
            SYNC_RULES_ENABLED,
            CONTENT_EXTRACTION_ENABLED,
            [
                delete_operation(DOC_ONE),
                end_docs_operation(),
            ],
            updated(0),
            created(0),
            deleted(1),
            total_downloads(0),
        ),
        (
            # doc 1 is present, data source has doc 1 (different timestamp), doc 1 should be filtered -> delete doc 1
            [DOC_ONE],
            [(DOC_ONE_DIFFERENT_TIMESTAMP, None, "index")],
            # still filter out doc 1
            (False,),
            SYNC_RULES_ENABLED,
            CONTENT_EXTRACTION_ENABLED,
            [delete_operation(DOC_ONE), end_docs_operation()],
            updated(0),
            created(0),
            deleted(1),
            total_downloads(0),
        ),
        (
            [],
            [(DOC_ONE, None, "index")],
            # filtering throws exception
            [Exception()],
            SYNC_RULES_ENABLED,
            CONTENT_EXTRACTION_ENABLED,
            ["FETCH_ERROR"],
            updated(0),
            created(0),
            deleted(0),
            total_downloads(0),
        ),
        (
            [],
            # no doc present, lazy download for doc 1 specified -> index and increment the downloads counter
            [(DOC_ONE, lazy_download_fake(DOC_ONE), "index")],
            NO_FILTERING,
            SYNC_RULES_ENABLED,
            CONTENT_EXTRACTION_ENABLED,
            [index_operation(DOC_ONE), end_docs_operation()],
            updated(0),
            created(1),
            deleted(0),
            total_downloads(1),
        ),
        (
            # doc 1 present, data source has doc 1 -> lazy download occurs
            [DOC_ONE],
            [(DOC_ONE, lazy_download_fake(DOC_ONE), "index")],
            NO_FILTERING,
            SYNC_RULES_ENABLED,
            CONTENT_EXTRACTION_ENABLED,
            [index_operation(DOC_ONE), end_docs_operation()],
            updated(1),
            created(0),
            deleted(0),
            total_downloads(1),
        ),
        (
            # doc 1 present, data source has doc 1 with different timestamp
            # lazy download coroutine present -> execute lazy download
            [DOC_ONE],
            [
                (
                    DOC_ONE_DIFFERENT_TIMESTAMP,
                    lazy_download_fake(DOC_ONE_DIFFERENT_TIMESTAMP),
                    "index",
                )
            ],
            NO_FILTERING,
            SYNC_RULES_ENABLED,
            CONTENT_EXTRACTION_ENABLED,
            [index_operation(DOC_ONE_DIFFERENT_TIMESTAMP), end_docs_operation()],
            updated(1),
            created(0),
            deleted(0),
            total_downloads(1),
        ),
        (
            [],
            [(DOC_ONE, None, "index")],
            # filter out doc 1
            (False,),
            SYNC_RULES_DISABLED,
            CONTENT_EXTRACTION_ENABLED,
            [
                # should ingest doc 1 as sync rules are disabled
                index_operation(DOC_ONE),
                end_docs_operation(),
            ],
            updated(0),
            created(1),
            deleted(0),
            total_downloads(0),
        ),
        (
            # content_extraction_enabled is false and no download is provided,
            # indexing should still work, but nothing should be downloaded
            [],
            [(DOC_ONE, None, "index")],
            NO_FILTERING,
            SYNC_RULES_ENABLED,
            CONTENT_EXTRACTION_DISABLED,
            [index_operation(DOC_ONE), end_docs_operation()],
            updated(0),
            created(1),
            deleted(0),
            total_downloads(0),
        ),
        (
            # content_extraction_enabled is false but a download is also provided,
            # indexing should still work, but nothing should be downloaded
            [],
            [(DOC_ONE, lazy_download_fake(DOC_ONE), "index")],
            NO_FILTERING,
            SYNC_RULES_ENABLED,
            CONTENT_EXTRACTION_DISABLED,
            [index_operation(DOC_ONE), end_docs_operation()],
            updated(0),
            created(1),
            deleted(0),
            total_downloads(0),
        ),
    ],
)
@mock.patch(
    "connectors.es.management_client.ESManagementClient.yield_existing_documents_metadata"
)
@pytest.mark.asyncio
async def test_get_docs(
    yield_existing_documents_metadata,
    existing_docs,
    docs_from_source,
    doc_should_ingest,
    sync_rules_enabled,
    content_extraction_enabled,
    expected_queue_operations,
    expected_total_docs_updated,
    expected_total_docs_created,
    expected_total_docs_deleted,
    expected_total_downloads,
):
    lazy_downloads = await lazy_downloads_mock()

    yield_existing_documents_metadata.return_value = AsyncIterator(
        [(doc["_id"], doc["_timestamp"]) for doc in existing_docs]
    )

    with mock.patch("connectors.utils.ConcurrentTasks", return_value=lazy_downloads):
        queue = await queue_mock()
        basic_rule_engine = await basic_rule_engine_mock(doc_should_ingest)

        # deep copying docs is needed as get_docs mutates the document ids which has side effects on other test
        # instances
        doc_generator = AsyncIterator([deepcopy(doc) for doc in docs_from_source])

        extractor = await setup_extractor(
            queue,
            basic_rule_engine=basic_rule_engine,
            sync_rules_enabled=sync_rules_enabled,
            content_extraction_enabled=content_extraction_enabled,
        )

        await extractor.run(doc_generator, JobType.FULL)

        assert extractor.total_docs_updated == expected_total_docs_updated
        assert extractor.total_docs_created == expected_total_docs_created
        assert extractor.total_docs_deleted == expected_total_docs_deleted
        assert extractor.total_downloads == expected_total_downloads

        assert queue_called_with_operations(queue, expected_queue_operations)


@pytest.mark.parametrize(
    "docs_from_source, doc_should_ingest, sync_rules_enabled, content_extraction_enabled, expected_queue_operations, "
    "expected_total_docs_updated, expected_total_docs_created, expected_total_docs_deleted, expected_total_downloads",
    [
        (
            [],
            NO_FILTERING,
            SYNC_RULES_ENABLED,
            CONTENT_EXTRACTION_ENABLED,
            [end_docs_operation()],
            updated(0),
            created(0),
            deleted(0),
            total_downloads(0),
        ),
        (
            [(DOC_ONE, None, "index")],
            NO_FILTERING,
            SYNC_RULES_ENABLED,
            CONTENT_EXTRACTION_ENABLED,
            [index_operation(DOC_ONE), end_docs_operation()],
            updated(0),
            created(1),
            deleted(0),
            total_downloads(0),
        ),
        (
            [(DOC_ONE, None, "update")],
            NO_FILTERING,
            SYNC_RULES_ENABLED,
            CONTENT_EXTRACTION_ENABLED,
            [update_operation(DOC_ONE), end_docs_operation()],
            updated(1),
            created(0),
            deleted(0),
            total_downloads(0),
        ),
        (
            [(DOC_ONE, None, "delete")],
            NO_FILTERING,
            SYNC_RULES_ENABLED,
            CONTENT_EXTRACTION_ENABLED,
            [delete_operation(DOC_ONE), end_docs_operation()],
            updated(0),
            created(0),
            deleted(1),
            total_downloads(0),
        ),
        (
            [(DOC_ONE, None, "index"), (DOC_TWO, None, "delete")],
            NO_FILTERING,
            SYNC_RULES_ENABLED,
            CONTENT_EXTRACTION_ENABLED,
            [index_operation(DOC_ONE), delete_operation(DOC_TWO), end_docs_operation()],
            updated(0),
            created(1),
            deleted(1),
            total_downloads(0),
        ),
        (
            [(DOC_ONE, None, "index")],
            # filter out doc 1
            (False,),
            SYNC_RULES_ENABLED,
            CONTENT_EXTRACTION_ENABLED,
            [
                # should not ingest doc 1
                end_docs_operation()
            ],
            updated(0),
            created(0),
            deleted(0),
            total_downloads(0),
        ),
        (
            [(DOC_ONE, None, "index")],
            # filtering throws exception
            [Exception()],
            SYNC_RULES_ENABLED,
            CONTENT_EXTRACTION_ENABLED,
            ["FETCH_ERROR"],
            updated(0),
            created(0),
            deleted(0),
            total_downloads(0),
        ),
        (
            # no doc present, lazy download for doc 1 specified -> index and increment the downloads counter
            [(DOC_ONE, lazy_download_fake(DOC_ONE), "index")],
            NO_FILTERING,
            SYNC_RULES_ENABLED,
            CONTENT_EXTRACTION_ENABLED,
            [index_operation(DOC_ONE), end_docs_operation()],
            updated(0),
            created(1),
            deleted(0),
            total_downloads(1),
        ),
        (
            [(DOC_ONE, None, "index")],
            # filter out doc 1
            (False,),
            SYNC_RULES_DISABLED,
            CONTENT_EXTRACTION_ENABLED,
            [
                # should ingest doc 1 as sync rules are disabled
                index_operation(DOC_ONE),
                end_docs_operation(),
            ],
            updated(0),
            created(1),
            deleted(0),
            total_downloads(0),
        ),
        (
            [(DOC_ONE, None, "index")],
            NO_FILTERING,
            SYNC_RULES_ENABLED,
            CONTENT_EXTRACTION_DISABLED,
            [index_operation(DOC_ONE), end_docs_operation()],
            updated(0),
            created(1),
            deleted(0),
            total_downloads(0),
        ),
        (
            [(DOC_ONE, lazy_download_fake(DOC_ONE), "index")],
            NO_FILTERING,
            SYNC_RULES_ENABLED,
            CONTENT_EXTRACTION_DISABLED,
            [index_operation(DOC_ONE), end_docs_operation()],
            updated(0),
            created(1),
            deleted(0),
            total_downloads(0),
        ),
    ],
)
@pytest.mark.asyncio
async def test_get_docs_incrementally(
    docs_from_source,
    doc_should_ingest,
    sync_rules_enabled,
    content_extraction_enabled,
    expected_queue_operations,
    expected_total_docs_updated,
    expected_total_docs_created,
    expected_total_docs_deleted,
    expected_total_downloads,
):
    lazy_downloads = await lazy_downloads_mock()

    with mock.patch("connectors.utils.ConcurrentTasks", return_value=lazy_downloads):
        queue = await queue_mock()
        basic_rule_engine = await basic_rule_engine_mock(doc_should_ingest)

        # deep copying docs is needed as get_docs mutates the document ids which has side effects on other test
        # instances
        doc_generator = AsyncIterator([deepcopy(doc) for doc in docs_from_source])

        extractor = await setup_extractor(
            queue,
            basic_rule_engine=basic_rule_engine,
            sync_rules_enabled=sync_rules_enabled,
            content_extraction_enabled=content_extraction_enabled,
        )

        await extractor.run(doc_generator, JobType.INCREMENTAL)

        assert extractor.total_docs_updated == expected_total_docs_updated
        assert extractor.total_docs_created == expected_total_docs_created
        assert extractor.total_docs_deleted == expected_total_docs_deleted
        assert extractor.total_downloads == expected_total_downloads

        assert queue_called_with_operations(queue, expected_queue_operations)


@pytest.mark.parametrize(
    "existing_docs, docs_from_source, expected_queue_operations, "
    "expected_total_docs_updated, expected_total_docs_created, expected_total_docs_deleted",
    [
        (
            [],
            [],
            [end_docs_operation()],
            updated(0),
            created(0),
            deleted(0),
        ),
        (
            [],
            [(DOC_ONE, None, None)],
            [index_operation(DOC_ONE), end_docs_operation()],
            updated(0),
            created(1),
            deleted(0),
        ),
        (
            [DOC_ONE_DIFFERENT_TIMESTAMP],
            [(DOC_ONE, None, None)],
            [update_operation(DOC_ONE), end_docs_operation()],
            updated(1),
            created(0),
            deleted(0),
        ),
        (
            [DOC_ONE],
            [],
            [delete_operation(DOC_ONE), end_docs_operation()],
            updated(0),
            created(0),
            deleted(1),
        ),
        (
            [DOC_TWO],
            [(DOC_ONE, None, None)],
            [index_operation(DOC_ONE), delete_operation(DOC_TWO), end_docs_operation()],
            updated(0),
            created(1),
            deleted(1),
        ),
        (
            [DOC_ONE_DIFFERENT_TIMESTAMP, DOC_TWO],
            [(DOC_ONE, None, None)],
            [
                update_operation(DOC_ONE),
                delete_operation(DOC_TWO),
                end_docs_operation(),
            ],
            updated(1),
            created(0),
            deleted(1),
        ),
        (
            [DOC_ONE_DIFFERENT_TIMESTAMP, DOC_TWO],
            [(DOC_ONE, None, None), (DOC_THREE, None, None)],
            [
                update_operation(DOC_ONE),
                index_operation(DOC_THREE),
                delete_operation(DOC_TWO),
                end_docs_operation(),
            ],
            updated(1),
            created(1),
            deleted(1),
        ),
    ],
)
@mock.patch(
    "connectors.es.management_client.ESManagementClient.yield_existing_documents_metadata"
)
@pytest.mark.asyncio
async def test_get_access_control_docs(
    yield_existing_documents_metadata,
    existing_docs,
    docs_from_source,
    expected_queue_operations,
    expected_total_docs_updated,
    expected_total_docs_created,
    expected_total_docs_deleted,
):
    yield_existing_documents_metadata.return_value = AsyncIterator(
        [(doc["_id"], doc["_timestamp"]) for doc in existing_docs]
    )

    queue = await queue_mock()
    # deep copying docs is needed as get_access_control_docs mutates the document ids which has side effects on other test
    # instances
    doc_generator = AsyncIterator([deepcopy(doc) for doc in docs_from_source])

    extractor = await setup_extractor(queue=queue)

    await extractor.run(doc_generator, JobType.ACCESS_CONTROL)

    assert extractor.total_docs_updated == expected_total_docs_updated
    assert extractor.total_docs_created == expected_total_docs_created
    assert extractor.total_docs_deleted == expected_total_docs_deleted

    assert queue_called_with_operations(queue, expected_queue_operations)


STATS = {
    "index": {"1": 1},
    "update": {"2": 1},
    "delete": {"3": 0},
}

INDEX_ITEM = {"index": {"_id": "1", "result": "created"}}
FAILED_INDEX_ITEM = {"index": {"_id": "1"}}
UPDATE_ITEM = {"update": {"_id": "2", "result": "updated"}}
FAILED_UPDATE_ITEM = {"update": {"_id": "2"}}
DELETE_ITEM = {"delete": {"_id": "3", "result": "deleted"}}
FAILED_DELETE_ITEM = {"delete": {"_id": "3"}}


@pytest.mark.parametrize(
    "res, expected_result",
    [
        (
            {"items": [INDEX_ITEM, UPDATE_ITEM, DELETE_ITEM]},
            {
                "indexed_document_count": 2,
                "indexed_document_volume": 2,
                "deleted_document_count": 1,
            },
        ),
        (
            {"items": [FAILED_INDEX_ITEM, UPDATE_ITEM, DELETE_ITEM]},
            {
                "indexed_document_count": 1,
                "indexed_document_volume": 1,
                "deleted_document_count": 1,
            },
        ),
        (
            {"items": [INDEX_ITEM, FAILED_UPDATE_ITEM, DELETE_ITEM]},
            {
                "indexed_document_count": 1,
                "indexed_document_volume": 1,
                "deleted_document_count": 1,
            },
        ),
        (
            {"items": [INDEX_ITEM, UPDATE_ITEM, FAILED_DELETE_ITEM]},
            {
                "indexed_document_count": 2,
                "indexed_document_volume": 2,
                "deleted_document_count": 0,
            },
        ),
        (
            {"items": [INDEX_ITEM, FAILED_UPDATE_ITEM, FAILED_DELETE_ITEM]},
            {
                "indexed_document_count": 1,
                "indexed_document_volume": 1,
                "deleted_document_count": 0,
            },
        ),
        (
            {"items": [FAILED_INDEX_ITEM, UPDATE_ITEM, FAILED_DELETE_ITEM]},
            {
                "indexed_document_count": 1,
                "indexed_document_volume": 1,
                "deleted_document_count": 0,
            },
        ),
        (
            {"items": [FAILED_INDEX_ITEM, FAILED_UPDATE_ITEM, DELETE_ITEM]},
            {
                "indexed_document_count": 0,
                "indexed_document_volume": 0,
                "deleted_document_count": 1,
            },
        ),
        (
            {"items": [FAILED_INDEX_ITEM, FAILED_UPDATE_ITEM, FAILED_DELETE_ITEM]},
            {
                "indexed_document_count": 0,
                "indexed_document_volume": 0,
                "deleted_document_count": 0,
            },
        ),
    ],
)
def test_bulk_populate_stats(res, expected_result):
    sink = Sink(
        client=None,
        queue=None,
        chunk_size=0,
        pipeline=None,
        chunk_mem_size=0,
        max_concurrency=0,
        max_retries=3,
        retry_interval=10,
    )
    sink._populate_stats(deepcopy(STATS), res)

    assert sink.indexed_document_count == expected_result["indexed_document_count"]
    assert sink.indexed_document_volume == expected_result["indexed_document_volume"]
    assert sink.deleted_document_count == expected_result["deleted_document_count"]


@pytest.mark.asyncio
async def test_batch_bulk_with_retry():
    config = {
        "username": "elastic",
        "password": "changeme",
        "host": "http://nowhere.com:9200",
    }
    client = ESManagementClient(config)
    client.client = AsyncMock()
    sink = Sink(
        client=client,
        queue=None,
        chunk_size=0,
        pipeline={"name": "pipeline"},
        chunk_mem_size=0,
        max_concurrency=0,
        max_retries=3,
        retry_interval=10,
    )

    with mock.patch.object(asyncio, "sleep"):
        # first call raises exception, and the second call succeeds
        error_meta = Mock()
        error_meta.status = 429
        first_call_error = ApiError(429, meta=error_meta, body="error")
        second_call_result = {"items": []}
        client.client.bulk = AsyncMock(
            side_effect=[first_call_error, second_call_result]
        )
        await sink._batch_bulk([], {OP_INDEX: {}, OP_UPSERT: {}, OP_DELETE: {}})

        assert client.client.bulk.await_count == 2


@pytest.mark.parametrize(
    "extractor_task, extractor_task_done, sink_task, sink_task_done, expected_result",
    [
        (None, False, None, False, True),
        (Mock(), False, None, False, False),
        (Mock(), True, None, False, True),
        (None, False, Mock(), False, False),
        (None, False, Mock(), True, True),
        (Mock(), False, Mock(), False, False),
        (Mock(), False, Mock(), True, False),
        (Mock(), True, Mock(), False, False),
        (Mock(), True, Mock(), True, True),
    ],
)
@pytest.mark.asyncio
async def test_sync_orchestrator_done(
    extractor_task, extractor_task_done, sink_task, sink_task_done, expected_result
):
    if extractor_task is not None:
        extractor_task.done.return_value = extractor_task_done
    if sink_task is not None:
        sink_task.done.return_value = sink_task_done

    config = {"host": "http://nowhere.com:9200", "user": "tarek", "password": "blah"}
    es = SyncOrchestrator(config)
    es._extractor_task = extractor_task
    es._sink_task = sink_task

    assert es.done() == expected_result

    await es.close()


@pytest.mark.asyncio
async def test_extractor_put_doc():
    doc = {"id": 123}
    queue = Mock()
    queue.put = AsyncMock()
    extractor = Extractor(
        None,
        queue,
        INDEX,
    )

    await extractor.put_doc(doc)
    queue.put.assert_awaited_once_with(doc)


@pytest.mark.asyncio
async def test_force_canceled_extractor_put_doc():
    doc = {"id": 123}
    queue = Mock()
    queue.put = AsyncMock()
    extractor = Extractor(
        None,
        queue,
        INDEX,
    )

    extractor.force_cancel()
    with pytest.raises(ForceCanceledError):
        await extractor.put_doc(doc)
        queue.put.assert_not_awaited()


@pytest.mark.asyncio
async def test_force_canceled_extractor_with_other_errors(patch_logger):
    queue = Mock()
    queue.put = AsyncMock()
    extractor = Extractor(
        None,
        queue,
        INDEX,
    )
    generator = AsyncMock(side_effect=Exception("a non-ForceCanceledError"))

    extractor.force_cancel()
    # no error thrown
    await extractor.run(generator, JobType.FULL)
    patch_logger.assert_present(
        "Extractor did not stop within 5 seconds of cancelation, force-canceling the task."
    )


@pytest.mark.asyncio
async def test_sink_fetch_doc():
    expected_doc = {"id": 123}
    queue = Mock()
    queue.get = AsyncMock(return_value=expected_doc)
    sink = Sink(
        None,
        queue,
        chunk_size=0,
        pipeline={"name": "pipeline"},
        chunk_mem_size=0,
        max_concurrency=0,
        max_retries=3,
        retry_interval=10,
    )

    doc = await sink.fetch_doc()
    queue.get.assert_awaited_once()
    assert doc == expected_doc


@pytest.mark.asyncio
async def test_force_canceled_sink_fetch_doc():
    expected_doc = {"id": 123}
    queue = Mock()
    queue.get = AsyncMock(return_value=expected_doc)
    sink = Sink(
        None,
        queue,
        chunk_size=0,
        pipeline={"name": "pipeline"},
        chunk_mem_size=0,
        max_concurrency=0,
        max_retries=3,
        retry_interval=10,
    )

    sink.force_cancel()
    with pytest.raises(ForceCanceledError):
        await sink.fetch_doc()
        queue.get.assert_not_awaited()


@pytest.mark.asyncio
async def test_force_canceled_sink_with_other_errors(patch_logger):
    queue = Mock()
    queue.get = AsyncMock(side_effect=Exception("a non-ForceCanceledError"))
    sink = Sink(
        None,
        queue,
        chunk_size=0,
        pipeline={"name": "pipeline"},
        chunk_mem_size=0,
        max_concurrency=0,
        max_retries=3,
        retry_interval=10,
    )

    sink.force_cancel()
    # no error thrown
    await sink.run()
    patch_logger.assert_present(
        "Sink did not stop within 5 seconds of cancelation, force-canceling the task."
    )


@pytest.mark.parametrize(
    "extractor_task_done, sink_task_done, force_cancel",
    [
        (
            itertools.chain([False, False, False], itertools.repeat(True)),
            itertools.chain([False, False], itertools.repeat(True)),
            False,
        ),
        (
            itertools.chain([False, False, False], itertools.repeat(True)),
            itertools.repeat(False),
            True,
        ),
        (
            itertools.repeat(False),
            itertools.chain([False, False], itertools.repeat(True)),
            True,
        ),
        (
            itertools.repeat(False),
            itertools.repeat(False),
            True,
        ),
    ],
)
@pytest.mark.asyncio
async def test_cancel_sync(extractor_task_done, sink_task_done, force_cancel):
    config = {"host": "http://nowhere.com:9200", "user": "tarek", "password": "blah"}
    es = SyncOrchestrator(config)
    es._extractor = Mock()
    es._extractor.force_cancel = Mock()

    es._sink = Mock()
    es._sink.force_cancel = Mock()

    es._extractor_task = Mock()
    es._extractor_task.cancel = Mock()
    es._extractor_task.done = Mock(side_effect=extractor_task_done)

    es._sink_task = Mock()
    es._sink_task.cancel = Mock()
    es._sink_task.done = Mock(side_effect=sink_task_done)

    with mock.patch.object(asyncio, "sleep"):
        await es.cancel()
        es._extractor_task.cancel.assert_called_once()
        es._sink_task.cancel.assert_called_once()

        if force_cancel:
            es._extractor.force_cancel.assert_called_once()
            es._sink.force_cancel.assert_called_once()
        else:
            es._extractor.force_cancel.assert_not_called()
            es._sink.force_cancel.assert_not_called()


<<<<<<< HEAD
def test_log_on_doc_id_tracing_enabled_if_enabled(patch_logger):
    queue = Mock()
    sink = Sink(
        None,
        queue,
        chunk_size=0,
        pipeline={"name": "pipeline"},
        chunk_mem_size=0,
        max_concurrency=0,
        max_retries=3,
        retry_interval=10,
        enable_doc_id_trace_logging=True,
    )

    log_msg = "Deleted document with id 'some id'"

    sink._log_on_doc_id_tracing_enabled(log_msg)

    patch_logger.assert_present(log_msg)


def test_log_on_doc_id_tracing_enabled_if_disabled(patch_logger):
    queue = Mock()
    sink = Sink(
        None,
        queue,
        chunk_size=0,
        pipeline={"name": "pipeline"},
        chunk_mem_size=0,
        max_concurrency=0,
        max_retries=3,
        retry_interval=10,
        enable_doc_id_trace_logging=False,
    )

    log_msg = "Deleted document with id 'some id'"

    sink._log_on_doc_id_tracing_enabled(log_msg)

    patch_logger.assert_not_present(log_msg)
=======
@pytest.mark.asyncio
async def test_update_authorization():
    config = {
        "host": "http://nowhere.com:9200",
        "user": "someone",
        "password": "something",
    }
    sync_orchestrator = SyncOrchestrator(config)

    sync_orchestrator.es_management_client.get_connector_secret = AsyncMock(
        return_value="secret-value"
    )
    sync_orchestrator.es_management_client.client.options = AsyncMock()

    await sync_orchestrator.update_authorization("my-index", "my-secret-id")

    sync_orchestrator.es_management_client.get_connector_secret.assert_called_with(
        "my-secret-id"
    )
    sync_orchestrator.es_management_client.client.options.assert_called_with(
        api_key="secret-value"
    )


@pytest.mark.asyncio
async def test_update_authorization_when_api_key_not_found():
    config = {
        "host": "http://nowhere.com:9200",
        "user": "someone",
        "password": "something",
    }
    sync_orchestrator = SyncOrchestrator(config)

    error_meta = Mock()
    error_meta.status = 404
    sync_orchestrator.es_management_client.get_connector_secret = AsyncMock(
        side_effect=ElasticNotFoundError(
            "resource_not_found_exception",
            error_meta,
            "No secret with id [my-secret-id]",
        )
    )

    with pytest.raises(ApiKeyNotFoundError):
        await sync_orchestrator.update_authorization("my-index", "my-secret-id")
>>>>>>> d6e0cd44
<|MERGE_RESOLUTION|>--- conflicted
+++ resolved
@@ -1304,7 +1304,6 @@
             es._sink.force_cancel.assert_not_called()
 
 
-<<<<<<< HEAD
 def test_log_on_doc_id_tracing_enabled_if_enabled(patch_logger):
     queue = Mock()
     sink = Sink(
@@ -1345,7 +1344,8 @@
     sink._log_on_doc_id_tracing_enabled(log_msg)
 
     patch_logger.assert_not_present(log_msg)
-=======
+
+  
 @pytest.mark.asyncio
 async def test_update_authorization():
     config = {
@@ -1390,5 +1390,4 @@
     )
 
     with pytest.raises(ApiKeyNotFoundError):
-        await sync_orchestrator.update_authorization("my-index", "my-secret-id")
->>>>>>> d6e0cd44
+        await sync_orchestrator.update_authorization("my-index", "my-secret-id")