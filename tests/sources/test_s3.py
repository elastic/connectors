--- conflicted
+++ resolved
@@ -372,13 +372,8 @@
 @pytest.mark.asyncio
 async def test_get_bucket_list_for_wildcard():
     # Setup
-<<<<<<< HEAD
-    source = create_source(S3DataSource)
-    source.configuration.set_field(name="buckets", type="list", value=["*"])
-=======
-    async with create_source(S3DataSource) as source:
-        source.configuration.set_field(name="buckets", value=["*"])
->>>>>>> 96666807
+    async with create_source(S3DataSource) as source:
+        source.configuration.set_field(name="buckets", type="list", value=["*"])
 
         # Execute
         with mock.patch(
@@ -394,19 +389,11 @@
 async def test_validate_config_for_empty_bucket_string():
     """This function test validate_configwhen buckets string is empty"""
     # Setup
-<<<<<<< HEAD
-    source = create_source(S3DataSource)
-    source.configuration.set_field(name="buckets", type="list", value=[""])
-    # Execute
-    with pytest.raises(ConfigurableFieldValueError) as e:
-        await source.validate_config()
-=======
-    async with create_source(S3DataSource) as source:
-        source.configuration.set_field(name="buckets", value=[""])
+    async with create_source(S3DataSource) as source:
+        source.configuration.set_field(name="buckets", type="list", value=[""])
         # Execute
         with pytest.raises(ConfigurableFieldValueError) as e:
             await source.validate_config()
->>>>>>> 96666807
 
         assert e.match("buckets")
 
