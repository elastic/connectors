#
# Copyright Elasticsearch B.V. and/or licensed to Elasticsearch B.V. under one
# or more contributor license agreements. Licensed under the Elastic License 2.0;
# you may not use this file except in compliance with the Elastic License 2.0.
#
import asyncio
from contextlib import asynccontextmanager
from datetime import datetime
from unittest import mock
from unittest.mock import AsyncMock, Mock

import pytest
from bson import DBRef, ObjectId
from bson.decimal128 import Decimal128
from pymongo.errors import OperationFailure

from connectors.protocol import Filter
from connectors.source import ConfigurableFieldValueError
from connectors.sources.mongo import MongoAdvancedRulesValidator, MongoDataSource
from tests.commons import AsyncIterator
from tests.sources.support import create_source


@asynccontextmanager
async def create_mongo_source(
    host="mongodb://127.0.0.1:27021",
    database="db",
    collection="col",
    ssl_enabled=False,
    ssl_ca="",
    tls_insecure=False,
):
    async with create_source(
        MongoDataSource,
        host=host,
        user="foo",
        password="bar",
        direct_connection=True,
        database=database,
        collection=collection,
        ssl_enabled=ssl_enabled,
        ssl_ca=ssl_ca,
        tls_insecure=tls_insecure,
    ) as source:
        yield source


@pytest.mark.asyncio
@pytest.mark.parametrize(
    "advanced_rules, is_valid",
    [
        (
            # empty advanced rules
            {},
            True,
        ),
        (
            # valid aggregate
            {
                "aggregate": {
                    "allowDiskUse": True,
                    "maxTimeMS": 1,
                    "batchSize": 1,
                    "let": {"key": "value"},
                    "pipeline": [{"$project": {"name": {"$toUpper": "$name"}}}],
                }
            },
            True,
        ),
        (
            # unknown field in aggregate
            {"aggregate": {"unknown": True}},
            False,
        ),
        (
            # empty pipeline
            {"aggregate": {"pipeline": []}},
            False,
        ),
        (
            # wrong type
            {"aggregate": {"batchSize": 1.5}},
            False,
        ),
        (
            # valid find
            {
                "find": {
                    "filter": {"key": "value"},
                    "projection": ["field"],
                    "skip": 1,
                    "limit": 10,
                    "no_cursor_timeout": True,
                    "allow_partial_results": True,
                    "batch_size": 5,
                    "return_key": True,
                    "show_record_id": False,
                    "max_time_ms": 10,
                    "allow_disk_use": True,
                }
            },
            True,
        ),
        (
            # projection as object
            {"find": {"projection": {"key": "value"}}},
            True,
        ),
        (
            # empty projection
            {"find": {"projection": []}},
            False,
        ),
        (
            # wrong type
            {"find": {"skip": 1.5}},
            False,
        ),
        (
            # unknown field in find
            {"find": {"unknown": 42}},
            False,
        ),
        (
            # unknown top level field
            {"filter": {}},
            False,
        ),
        (
            # aggregate and find present
            {"aggregate": {}, "find": {}},
            False,
        ),
    ],
)
async def test_advanced_rules_validator(advanced_rules, is_valid):
    validation_result = await MongoAdvancedRulesValidator().validate(advanced_rules)
    assert validation_result.is_valid == is_valid


def build_resp():
    doc1 = {"id": "one", "tuple": (1, 2, 3), "date": datetime.now()}
    doc2 = {"id": "two", "dict": {"a": "b"}, "decimal": Decimal128("0.0005")}

    class Docs(dict):
        def __init__(self):
            self["cursor"] = self
            self["id"] = "1234"
            self["firstBatch"] = [doc1, doc2]
            self["nextBatch"] = []

    resp = mock.MagicMock()
    resp.docs = [Docs()]
    return resp


@pytest.mark.asyncio
@mock.patch(
    "pymongo.topology.Topology._select_servers_loop", lambda *x: [mock.MagicMock()]
)
@mock.patch(
    "pymongo.mongo_client.MongoClient._run_operation", lambda *xi, **kw: build_resp()
)
async def test_get_docs(*args):
    async with create_mongo_source() as source:
        num = 0
        async for (doc, _) in source.get_docs():
            assert doc["id"] in ("one", "two")
            num += 1

        assert num == 2


@pytest.mark.asyncio
@mock.patch(
    "pymongo.topology.Topology._select_servers_loop", lambda *x: [mock.MagicMock()]
)
@mock.patch(
    "pymongo.mongo_client.MongoClient._run_operation", lambda *xi, **kw: build_resp()
)
async def test_ping_when_called_then_does_not_raise(*args):
    admin_mock = Mock()
    command_mock = AsyncMock()
    admin_mock.command = command_mock

    class MockedClient:
        def __enter__(self):
            return self

        def __exit__(self, *args):
            return

        @property
        def admin(self):
            return admin_mock

    async with create_mongo_source() as source:
        with mock.patch.object(source, "get_client", return_value=MockedClient()):
            await source.ping()


@pytest.mark.asyncio
async def test_mongo_data_source_get_docs_when_advanced_rules_find_present():
    async with create_mongo_source() as source:
        collection_mock = Mock()
        collection_mock.find = AsyncIterator(items=[{"_id": 1}])
        source.collection = collection_mock

        filtering = Filter(
            {
                "advanced_snippet": {
                    "value": {
                        "find": {
                            "filter": {"key": "value"},
                            "projection": ["field"],
                            "skip": 1,
                            "limit": 10,
                            "no_cursor_timeout": True,
                            "allow_partial_results": True,
                            "batch_size": 5,
                            "return_key": True,
                            "show_record_id": False,
                            "max_time_ms": 10,
                            "allow_disk_use": True,
                        }
                    }
                }
            }
        )

        with mock.patch.object(source, "get_client") as mock_client:
            mock_client.__enter__.return_value = Mock()

            async for _ in source.get_docs(filtering):
                pass

            find_call_kwargs = collection_mock.find.call_kwargs
            assert find_call_kwargs[0] == filtering.get_advanced_rules().get("find")


@pytest.mark.asyncio
async def test_mongo_data_source_get_docs_when_advanced_rules_aggregate_present():
    async with create_mongo_source() as source:
        collection_mock = Mock()
        collection_mock.aggregate = AsyncIterator(items=[{"_id": 1}])
        source.collection = collection_mock

        filtering = Filter(
            {
                "advanced_snippet": {
                    "value": {
                        "aggregate": {
                            "allowDiskUse": True,
                            "maxTimeMS": 10,
                            "batchSize": 1,
                            "let": {"key": "value"},
                            "pipeline": [
                                {"$match": {"field1": "value1"}},
                                {"$group": {"_id": "$field2", "count": {"$sum": 1}}},
                            ],
                        }
                    }
                }
            }
        )

        with mock.patch.object(source, "get_client") as mock_client:
            mock_client.__enter__.return_value = Mock()
            async for _ in source.get_docs(filtering):
                pass

            aggregate_call_kwargs = collection_mock.aggregate.call_kwargs
            assert aggregate_call_kwargs[0] == filtering.get_advanced_rules().get(
                "aggregate"
            )


def future_with_result(result):
    future = asyncio.Future()
    future.set_result(result)

    return future


@pytest.mark.asyncio
@mock.patch(
    "motor.motor_asyncio.AsyncIOMotorDatabase.validate_collection",
    side_effect=OperationFailure("Unauthorized"),
)
async def test_validate_config_when_database_name_invalid_then_raises_exception(
    patch_validate_collection,
):
    server_database_names = ["hello", "world"]
    configured_database_name = "something"

    with mock.patch(
        "motor.motor_asyncio.AsyncIOMotorClient.list_database_names",
        return_value=future_with_result(server_database_names),
    ):
        async with create_mongo_source(
            database=configured_database_name,
            collection="something",
        ) as source:
            with pytest.raises(ConfigurableFieldValueError) as e:
                await source.validate_config()
            # assert that message contains database name from config
            assert e.match(configured_database_name)
            # assert that message contains database names from the server too
            for database_name in server_database_names:
                assert e.match(database_name)


@pytest.mark.asyncio
@mock.patch(
    "motor.motor_asyncio.AsyncIOMotorDatabase.validate_collection",
    side_effect=OperationFailure("Unauthorized"),
)
async def test_validate_config_when_collection_name_invalid_then_raises_exception(
    patch_validate_collection,
):
    server_database_names = ["hello"]
    server_collection_names = ["first", "second"]
    configured_database_name = "hello"
    configured_collection_name = "third"

    with mock.patch(
        "motor.motor_asyncio.AsyncIOMotorClient.list_database_names",
        return_value=future_with_result(server_database_names),
    ), mock.patch(
        "motor.motor_asyncio.AsyncIOMotorDatabase.list_collection_names",
        return_value=future_with_result(server_collection_names),
    ):
        async with create_mongo_source(
            database=configured_database_name,
            collection=configured_collection_name,
        ) as source:
            with pytest.raises(ConfigurableFieldValueError) as e:
                await source.validate_config()
            # assert that message contains database name from config
            assert e.match(configured_collection_name)
            # assert that message contains database names from the server too
            for collection_name in server_collection_names:
                assert e.match(collection_name)


@pytest.mark.asyncio
@mock.patch(
    "motor.motor_asyncio.AsyncIOMotorDatabase.validate_collection",
    side_effect=OperationFailure("Unauthorized"),
)
@mock.patch(
    "motor.motor_asyncio.AsyncIOMotorClient.list_database_names",
    return_value=future_with_result(["hello"]),
)
@mock.patch(
    "motor.motor_asyncio.AsyncIOMotorDatabase.list_collection_names",
    return_value=future_with_result(["first"]),
)
async def test_validate_config_when_collection_access_unauthorized(
    patch_validate_collection, patch_list_database_names, patch_list_collection_names
):
    configured_database_name = "hello"
    configured_collection_name = "second"

    with pytest.raises(ConfigurableFieldValueError) as e:
        async with create_mongo_source(
            database=configured_database_name,
            collection=configured_collection_name,
        ) as source:
            await source.validate_config()

    assert e is not None


@pytest.mark.asyncio
@mock.patch(
    "motor.motor_asyncio.AsyncIOMotorDatabase.validate_collection",
    side_effect=OperationFailure("Unauthorized"),
)
@mock.patch(
    "motor.motor_asyncio.AsyncIOMotorClient.list_database_names",
    side_effect=OperationFailure("Unauthorized"),
)
async def test_validate_config_when_collection_access_unauthorized_and_no_admin_access(
    patch_validate_collection, patch_list_database_names
):
    configured_database_name = "hello"
    configured_collection_name = "second"

    with pytest.raises(ConfigurableFieldValueError) as e:
        async with create_mongo_source(
            database=configured_database_name,
            collection=configured_collection_name,
        ) as source:
            await source.validate_config()

    assert e is not None


@pytest.mark.asyncio
@mock.patch(
    "motor.motor_asyncio.AsyncIOMotorDatabase.validate_collection",
    return_value=future_with_result(None),
)
async def test_validate_config_when_configuration_valid_then_does_not_raise(
    patch_validate_connection,
):
    configured_database_name = "hello"
    configured_collection_name = "second"

    async with create_mongo_source(
        database=configured_database_name,
        collection=configured_collection_name,
    ) as source:
        await source.validate_config()


@pytest.mark.asyncio
@pytest.mark.parametrize(
    "raw, output",
    [
        ({"ref": DBRef("foo", "bar")}, {"ref": {"$ref": "foo", "$id": "bar"}}),
        ({"dec": Decimal128("1.25")}, {"dec": 1.25}),
        (
            {"id": ObjectId("507f1f77bcf86cd799439011")},
            {"id": "507f1f77bcf86cd799439011"},
        ),
    ],
)
async def test_serialize(raw, output):
    async with create_mongo_source() as source:
        assert source.serialize(raw) == output


@pytest.mark.asyncio
@pytest.mark.parametrize(
    "certificate_value, tls_insecure",
    [
        (
            # Connection Successful: Certificate: Valid, tls_insecure: False
            "-----BEGIN CERTIFICATE----- Valid-Certificate -----END CERTIFICATE-----",
            False,
        ),
        (
            # Insecure Connection Successful: Certificate: Invalid, tls_insecure: True
            "-----BEGIN CERTIFICATE----- Invalid-Certificate -----END CERTIFICATE-----",
            True,
        ),
    ],
)
<<<<<<< HEAD
@mock.patch("ssl.SSLContext.load_verify_locations")
async def test_ssl_successful_connection(mock_ssl, certificate_value, tls_insecure):
    mock_ssl.return_value = True
    async with create_mongo_source(
        ssl_enabled=True, ssl_ca=certificate_value, tls_insecure=tls_insecure
    ) as source:
        with mock.patch(
            "motor.motor_asyncio.AsyncIOMotorClient.list_database_names",
            return_value=future_with_result(["db"]),
        ), mock.patch(
            "motor.motor_asyncio.AsyncIOMotorDatabase.list_collection_names",
            return_value=future_with_result(["col"]),
        ):
            await source.validate_config()


@pytest.mark.asyncio
@pytest.mark.parametrize(
    "host_value, ssl_value",
    [
        ("mongodb://127.0.0.1:27021/?ssl=true", False),
        ("mongodb://127.0.0.1:27021/?ssl=false", True),
    ],
)
async def test_get_client_when_pass_conflicting_values(host_value, ssl_value):
    async with create_mongo_source(host=host_value, ssl_enabled=ssl_value) as source:
        with pytest.raises(ConfigurableFieldValueError):
            await source.validate_config()
=======
@mock.patch("ssl.SSLContext.load_verify_locations", return_value=True)
async def test_ssl_with_successful_connection(
    mock_ssl, certificate_value, tls_insecure
):
    async with create_mongo_source(
        ssl_enabled=True,
        ssl_ca="-----BEGIN CERTIFICATE----- Invalid-Certificate -----END CERTIFICATE-----",
    ):
        assert True
>>>>>>> 8e2692bd
<|MERGE_RESOLUTION|>--- conflicted
+++ resolved
@@ -448,9 +448,14 @@
         ),
     ],
 )
-<<<<<<< HEAD
 @mock.patch("ssl.SSLContext.load_verify_locations")
-async def test_ssl_successful_connection(mock_ssl, certificate_value, tls_insecure):
+@mock.patch(
+    "motor.motor_asyncio.AsyncIOMotorDatabase.validate_collection",
+    side_effect=OperationFailure("Unauthorized"),
+)
+async def test_ssl_successful_connection(
+    patch_validate_collection, mock_ssl, certificate_value, tls_insecure
+):
     mock_ssl.return_value = True
     async with create_mongo_source(
         ssl_enabled=True, ssl_ca=certificate_value, tls_insecure=tls_insecure
@@ -476,15 +481,4 @@
 async def test_get_client_when_pass_conflicting_values(host_value, ssl_value):
     async with create_mongo_source(host=host_value, ssl_enabled=ssl_value) as source:
         with pytest.raises(ConfigurableFieldValueError):
-            await source.validate_config()
-=======
-@mock.patch("ssl.SSLContext.load_verify_locations", return_value=True)
-async def test_ssl_with_successful_connection(
-    mock_ssl, certificate_value, tls_insecure
-):
-    async with create_mongo_source(
-        ssl_enabled=True,
-        ssl_ca="-----BEGIN CERTIFICATE----- Invalid-Certificate -----END CERTIFICATE-----",
-    ):
-        assert True
->>>>>>> 8e2692bd
+            await source.validate_config()