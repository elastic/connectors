#
# Copyright Elasticsearch B.V. and/or licensed to Elasticsearch B.V. under one
# or more contributor license agreements. Licensed under the Elastic License 2.0;
# you may not use this file except in compliance with the Elastic License 2.0.
#
import asyncio
from contextlib import asynccontextmanager
from datetime import datetime
from unittest import mock
<<<<<<< HEAD
from unittest.mock import AsyncMock, MagicMock, Mock
=======
from unittest.mock import AsyncMock, Mock
from uuid import UUID
>>>>>>> a87b5e64

import pytest
from bson import Binary, DBRef, ObjectId
from bson.decimal128 import Decimal128
from pymongo.errors import OperationFailure

from connectors.protocol import Filter
from connectors.source import ConfigurableFieldValueError
from connectors.sources.mongo import MongoAdvancedRulesValidator, MongoDataSource
from tests.commons import AsyncIterator
from tests.sources.support import create_source

DEFAULT_DATABASE = "db"
DEFAULT_COLLECTION = "col"


@asynccontextmanager
async def create_mongo_source(
    host="mongodb://127.0.0.1:27021",
    database=DEFAULT_DATABASE,
    collection=DEFAULT_COLLECTION,
    ssl_enabled=False,
    ssl_ca="",
    tls_insecure=False,
):
    async with create_source(
        MongoDataSource,
        host=host,
        user="foo",
        password="bar",
        direct_connection=True,
        database=database,
        collection=collection,
        ssl_enabled=ssl_enabled,
        ssl_ca=ssl_ca,
        tls_insecure=tls_insecure,
    ) as source:
        yield source


@pytest.mark.asyncio
@pytest.mark.parametrize(
    "advanced_rules, is_valid",
    [
        (
            # empty advanced rules
            {},
            True,
        ),
        (
            # valid aggregate
            {
                "aggregate": {
                    "allowDiskUse": True,
                    "maxTimeMS": 1,
                    "batchSize": 1,
                    "let": {"key": "value"},
                    "pipeline": [{"$project": {"name": {"$toUpper": "$name"}}}],
                }
            },
            True,
        ),
        (
            # unknown field in aggregate
            {"aggregate": {"unknown": True}},
            False,
        ),
        (
            # empty pipeline
            {"aggregate": {"pipeline": []}},
            False,
        ),
        (
            # wrong type
            {"aggregate": {"batchSize": 1.5}},
            False,
        ),
        (
            # valid find
            {
                "find": {
                    "filter": {"key": "value"},
                    "projection": ["field"],
                    "skip": 1,
                    "limit": 10,
                    "no_cursor_timeout": True,
                    "allow_partial_results": True,
                    "batch_size": 5,
                    "return_key": True,
                    "show_record_id": False,
                    "max_time_ms": 10,
                    "allow_disk_use": True,
                }
            },
            True,
        ),
        (
            # projection as object
            {"find": {"projection": {"key": "value"}}},
            True,
        ),
        (
            # empty projection
            {"find": {"projection": []}},
            False,
        ),
        (
            # wrong type
            {"find": {"skip": 1.5}},
            False,
        ),
        (
            # unknown field in find
            {"find": {"unknown": 42}},
            False,
        ),
        (
            # unknown top level field
            {"filter": {}},
            False,
        ),
        (
            # aggregate and find present
            {"aggregate": {}, "find": {}},
            False,
        ),
    ],
)
async def test_advanced_rules_validator(advanced_rules, is_valid):
    validation_result = await MongoAdvancedRulesValidator().validate(advanced_rules)
    assert validation_result.is_valid == is_valid


def build_resp():
    doc1 = {"id": "one", "tuple": (1, 2, 3), "date": datetime.now()}
    doc2 = {"id": "two", "dict": {"a": "b"}, "decimal": Decimal128("0.0005")}

    class Docs(dict):
        def __init__(self):
            self["cursor"] = self
            self["id"] = "1234"
            self["firstBatch"] = [doc1, doc2]
            self["nextBatch"] = []

    resp = mock.MagicMock()
    resp.docs = [Docs()]
    return resp


@pytest.mark.asyncio
@mock.patch(
    "pymongo.topology.Topology._select_servers_loop", lambda *x: [mock.MagicMock()]
)
@mock.patch(
    "pymongo.mongo_client.MongoClient._run_operation", lambda *xi, **kw: build_resp()
)
async def test_get_docs(*args):
    async with create_mongo_source() as source:
        num = 0
        async for doc, _ in source.get_docs():
            assert doc["id"] in ("one", "two")
            num += 1

        assert num == 2


@pytest.mark.asyncio
@mock.patch(
    "pymongo.topology.Topology._select_servers_loop", lambda *x: [mock.MagicMock()]
)
@mock.patch(
    "pymongo.mongo_client.MongoClient._run_operation", lambda *xi, **kw: build_resp()
)
async def test_ping_when_called_then_does_not_raise(*args):
    admin_mock = Mock()
    command_mock = AsyncMock()
    admin_mock.command = command_mock

    class MockedClient:
        def __enter__(self):
            return self

        def __exit__(self, *args):
            return

        @property
        def admin(self):
            return admin_mock

    async with create_mongo_source() as source:
        with mock.patch.object(source, "get_client", return_value=MockedClient()):
            await source.ping()


@pytest.mark.asyncio
async def test_mongo_data_source_get_docs_when_advanced_rules_find_present():
    async with create_mongo_source() as source:
        filtering = Filter(
            {
                "advanced_snippet": {
                    "value": {
                        "find": {
                            "filter": {"key": "value"},
                            "projection": ["field"],
                            "skip": 1,
                            "limit": 10,
                            "no_cursor_timeout": True,
                            "allow_partial_results": True,
                            "batch_size": 5,
                            "return_key": True,
                            "show_record_id": False,
                            "max_time_ms": 10,
                            "allow_disk_use": True,
                        }
                    }
                }
            }
        )

        with mock.patch.object(source, "get_client") as mock_client:
            with mock_client() as client_mock:
                database_mock = MagicMock()
                client_mock.__getitem__.return_value = database_mock

                collection_mock = MagicMock()
                collection_mock.find = AsyncIterator(items=[{"_id": 1}])
                database_mock.__getitem__.return_value = collection_mock

            async for _ in source.get_docs(filtering):
                pass

            find_call_kwargs = collection_mock.find.call_kwargs
            assert find_call_kwargs[0] == filtering.get_advanced_rules().get("find")


@pytest.mark.asyncio
async def test_mongo_data_source_get_docs_when_advanced_rules_aggregate_present():
    async with create_mongo_source() as source:
        filtering = Filter(
            {
                "advanced_snippet": {
                    "value": {
                        "aggregate": {
                            "allowDiskUse": True,
                            "maxTimeMS": 10,
                            "batchSize": 1,
                            "let": {"key": "value"},
                            "pipeline": [
                                {"$match": {"field1": "value1"}},
                                {"$group": {"_id": "$field2", "count": {"$sum": 1}}},
                            ],
                        }
                    }
                }
            }
        )

        with mock.patch.object(source, "get_client") as mock_client:
            with mock_client() as client_mock:
                database_mock = MagicMock()
                client_mock.__getitem__.return_value = database_mock

                collection_mock = MagicMock()
                collection_mock.aggregate = AsyncIterator(items=[{"_id": 1}])
                database_mock.__getitem__.return_value = collection_mock

            async for _ in source.get_docs(filtering):
                pass

            aggregate_call_kwargs = collection_mock.aggregate.call_kwargs
            assert aggregate_call_kwargs[0] == filtering.get_advanced_rules().get(
                "aggregate"
            )


def future_with_result(result):
    future = asyncio.Future()
    future.set_result(result)

    return future


@pytest.mark.asyncio
@mock.patch(
    "motor.motor_asyncio.AsyncIOMotorDatabase.validate_collection",
    side_effect=OperationFailure("Unauthorized"),
)
async def test_validate_config_when_database_name_invalid_then_raises_exception(
    patch_validate_collection,
):
    server_database_names = ["hello", "world"]
    configured_database_name = "something"

    with mock.patch(
        "motor.motor_asyncio.AsyncIOMotorClient.list_database_names",
        return_value=future_with_result(server_database_names),
    ):
        async with create_mongo_source(
            database=configured_database_name,
            collection="something",
        ) as source:
            with pytest.raises(ConfigurableFieldValueError) as e:
                await source.validate_config()
            # assert that message contains database name from config
            assert e.match(configured_database_name)
            # assert that message contains database names from the server too
            for database_name in server_database_names:
                assert e.match(database_name)


@pytest.mark.asyncio
@mock.patch(
    "motor.motor_asyncio.AsyncIOMotorDatabase.validate_collection",
    side_effect=OperationFailure("Unauthorized"),
)
async def test_validate_config_when_collection_name_invalid_then_raises_exception(
    patch_validate_collection,
):
    server_database_names = ["hello"]
    server_collection_names = ["first", "second"]
    configured_database_name = "hello"
    configured_collection_name = "third"

    with (
        mock.patch(
            "motor.motor_asyncio.AsyncIOMotorClient.list_database_names",
            return_value=future_with_result(server_database_names),
        ),
        mock.patch(
            "motor.motor_asyncio.AsyncIOMotorDatabase.list_collection_names",
            return_value=future_with_result(server_collection_names),
        ),
    ):
        async with create_mongo_source(
            database=configured_database_name,
            collection=configured_collection_name,
        ) as source:
            with pytest.raises(ConfigurableFieldValueError) as e:
                await source.validate_config()
            # assert that message contains database name from config
            assert e.match(configured_collection_name)
            # assert that message contains database names from the server too
            for collection_name in server_collection_names:
                assert e.match(collection_name)


@pytest.mark.asyncio
@mock.patch(
    "motor.motor_asyncio.AsyncIOMotorDatabase.validate_collection",
    side_effect=OperationFailure("Unauthorized"),
)
@mock.patch(
    "motor.motor_asyncio.AsyncIOMotorClient.list_database_names",
    return_value=future_with_result(["hello"]),
)
@mock.patch(
    "motor.motor_asyncio.AsyncIOMotorDatabase.list_collection_names",
    return_value=future_with_result(["first"]),
)
async def test_validate_config_when_collection_access_unauthorized(
    patch_validate_collection, patch_list_database_names, patch_list_collection_names
):
    configured_database_name = "hello"
    configured_collection_name = "second"

    with pytest.raises(ConfigurableFieldValueError) as e:
        async with create_mongo_source(
            database=configured_database_name,
            collection=configured_collection_name,
        ) as source:
            await source.validate_config()

    assert e is not None


@pytest.mark.asyncio
@mock.patch(
    "motor.motor_asyncio.AsyncIOMotorDatabase.validate_collection",
    side_effect=OperationFailure("Unauthorized"),
)
@mock.patch(
    "motor.motor_asyncio.AsyncIOMotorClient.list_database_names",
    side_effect=OperationFailure("Unauthorized"),
)
async def test_validate_config_when_collection_access_unauthorized_and_no_admin_access(
    patch_validate_collection, patch_list_database_names
):
    configured_database_name = "hello"
    configured_collection_name = "second"

    with pytest.raises(ConfigurableFieldValueError) as e:
        async with create_mongo_source(
            database=configured_database_name,
            collection=configured_collection_name,
        ) as source:
            await source.validate_config()

    assert e is not None


@pytest.mark.asyncio
@mock.patch(
    "motor.motor_asyncio.AsyncIOMotorDatabase.validate_collection",
    return_value=future_with_result(None),
)
async def test_validate_config_when_configuration_valid_then_does_not_raise(
    patch_validate_connection,
):
    configured_database_name = "hello"
    configured_collection_name = "second"

    async with create_mongo_source(
        database=configured_database_name,
        collection=configured_collection_name,
    ) as source:
        await source.validate_config()


@pytest.mark.asyncio
@pytest.mark.parametrize(
    "raw, output",
    [
        ({"ref": DBRef("foo", "bar")}, {"ref": {"$ref": "foo", "$id": "bar"}}),
        ({"dec": Decimal128("1.25")}, {"dec": 1.25}),
        (
            {"id": ObjectId("507f1f77bcf86cd799439011")},
            {"id": "507f1f77bcf86cd799439011"},
        ),
        (
            {"some_real_uuid": UUID("abddda2e-96f9-4f51-a512-f1225b0717c0")},
            {"some_real_uuid": UUID("abddda2e-96f9-4f51-a512-f1225b0717c0")},
        ),
        (
            {
                "some_binary_uuid": Binary(
                    b'\xab\xdd\xda.\x96\xf9OQ\xa5\x12\xf1"[\x07\x17\xc0', 4
                )
            },
            {"some_binary_uuid": UUID("abddda2e-96f9-4f51-a512-f1225b0717c0")},
        ),
        (
            {
                "some_binary_uuid": Binary(
                    b'\xab\xdd\xda.\x96\xf9OQ\xa5\x12\xf1"[\x07\x17\xc0', 3
                )
            },
            {"some_binary_uuid": None},
        ),
    ],
)
async def test_serialize(raw, output):
    async with create_mongo_source() as source:
        assert source.serialize(raw) == output


@pytest.mark.asyncio
@pytest.mark.parametrize(
    "certificate_value, tls_insecure",
    [
        (
            # Connection Successful: Certificate: Valid, tls_insecure: False
            "-----BEGIN CERTIFICATE----- Valid-Certificate -----END CERTIFICATE-----",
            False,
        ),
        (
            # Insecure Connection Successful: Certificate: Invalid, tls_insecure: True
            "-----BEGIN CERTIFICATE----- Invalid-Certificate -----END CERTIFICATE-----",
            True,
        ),
    ],
)
@mock.patch("ssl.SSLContext.load_verify_locations")
@mock.patch(
    "motor.motor_asyncio.AsyncIOMotorDatabase.validate_collection",
    side_effect=OperationFailure("Unauthorized"),
)
async def test_ssl_successful_connection(
    patch_validate_collection, mock_ssl, certificate_value, tls_insecure
):
    mock_ssl.return_value = True
    async with create_mongo_source(
        ssl_enabled=True, ssl_ca=certificate_value, tls_insecure=tls_insecure
    ) as source:
        with (
            mock.patch(
                "motor.motor_asyncio.AsyncIOMotorClient.list_database_names",
                return_value=future_with_result(["db"]),
            ),
            mock.patch(
                "motor.motor_asyncio.AsyncIOMotorDatabase.list_collection_names",
                return_value=future_with_result(["col"]),
            ),
        ):
            await source.validate_config()


@pytest.mark.asyncio
@pytest.mark.parametrize(
    "host_value, ssl_value",
    [
        ("mongodb://127.0.0.1:27021/?ssl=true", False),
        ("mongodb://127.0.0.1:27021/?ssl=false", True),
    ],
)
async def test_get_client_when_pass_conflicting_values(host_value, ssl_value):
    async with create_mongo_source(host=host_value, ssl_enabled=ssl_value) as source:
        with pytest.raises(ConfigurableFieldValueError):
            await source.validate_config()<|MERGE_RESOLUTION|>--- conflicted
+++ resolved
@@ -7,12 +7,8 @@
 from contextlib import asynccontextmanager
 from datetime import datetime
 from unittest import mock
-<<<<<<< HEAD
 from unittest.mock import AsyncMock, MagicMock, Mock
-=======
-from unittest.mock import AsyncMock, Mock
 from uuid import UUID
->>>>>>> a87b5e64
 
 import pytest
 from bson import Binary, DBRef, ObjectId
