#
# Copyright Elasticsearch B.V. and/or licensed to Elasticsearch B.V. under one
# or more contributor license agreements. Licensed under the Elastic License 2.0;
# you may not use this file except in compliance with the Elastic License 2.0.
#
import asyncio
import base64
import re
from datetime import datetime, timedelta, timezone
from functools import partial
from io import BytesIO
from unittest.mock import ANY, AsyncMock, MagicMock, Mock, patch

import aiohttp
import pytest
import pytest_asyncio
from aiohttp.client_exceptions import ClientResponseError

from connectors.logger import logger
from connectors.protocol import Features
from connectors.sources.sharepoint_online import (
    ACCESS_CONTROL,
    DEFAULT_GROUPS,
    DEFAULT_RETRY_SECONDS,
    WILDCARD,
    DriveItemsPage,
    GraphAPIToken,
    InternalServerError,
    InvalidSharepointTenant,
    MicrosoftAPISession,
    MicrosoftSecurityToken,
    NotFound,
    PermissionsMissing,
    SharepointOnlineAdvancedRulesValidator,
    SharepointOnlineClient,
    SharepointOnlineDataSource,
    SharepointRestAPIToken,
    SyncCursorEmpty,
    TokenFetchFailed,
    _prefix_email,
    _prefix_group,
    _prefix_identity,
    _prefix_user,
)
from tests.commons import AsyncIterator
from tests.sources.support import create_source

GROUP_2 = "Group 2"

GROUP_1 = "Group 1"

USER_2 = "User 2"

USER_1 = "User 1"

NUMBER_OF_DEFAULT_GROUPS = 3

ALLOW_ACCESS_CONTROL_PATCHED = "access_control"
DEFAULT_GROUPS_PATCHED = ["some default group"]


<<<<<<< HEAD
def set_dls_enabled(source, dls_enabled):
    source.set_features(Features({"document_level_security": {"enabled": dls_enabled}}))
    source.configuration.set_field("use_document_level_security", value=dls_enabled)


def dls_feature_flag_enabled(value):
    return value


def dls_enabled_config_value(value):
    return value


def dls_enabled(value):
    return value


=======
>>>>>>> 6c86b161
class TestMicrosoftSecurityToken:
    class StubMicrosoftSecurityToken(MicrosoftSecurityToken):
        def __init__(self, bearer, expires_in):
            super().__init__(None, None, None, None, None)
            self.bearer = bearer
            self.expires_in = expires_in

        async def _fetch_token(self):
            return (self.bearer, self.expires_in)

    class StubMicrosoftSecurityTokenWrongConfig(MicrosoftSecurityToken):
        def __init__(self, error_code, message=None):
            super().__init__(None, None, None, None, None)
            self.error_code = error_code
            self.message = message

        async def _fetch_token(self):
            error = ClientResponseError(None, None)
            error.status = self.error_code
            error.message = self.message

            raise error

    @pytest.mark.asyncio
    async def test_fetch_token_raises_not_implemented_error(self):
        with pytest.raises(NotImplementedError) as e:
            mst = MicrosoftSecurityToken(None, None, None, None, None)

            await mst._fetch_token()

        assert e is not None

    @pytest.mark.asyncio
    async def test_get_returns_results_from_fetch_token(self):
        bearer = "something"
        expires_in = 0.1

        token = TestMicrosoftSecurityToken.StubMicrosoftSecurityToken(
            bearer, expires_in
        )

        actual = await token.get()

        assert actual == bearer

    @pytest.mark.asyncio
    async def test_get_returns_cached_value_when_token_did_not_expire(self):
        original_bearer = "something"
        updated_bearer = "another"
        expires_in = 1

        token = TestMicrosoftSecurityToken.StubMicrosoftSecurityToken(
            original_bearer, expires_in
        )

        first_bearer = await token.get()
        token.bearer = updated_bearer

        second_bearer = await token.get()

        assert first_bearer == second_bearer
        assert second_bearer == original_bearer

    @pytest.mark.asyncio
    async def test_get_returns_new_value_when_token_expired(self):
        original_bearer = "something"
        updated_bearer = "another"
        expires_in = 0.01

        token = TestMicrosoftSecurityToken.StubMicrosoftSecurityToken(
            original_bearer, expires_in
        )

        first_bearer = await token.get()
        token.bearer = updated_bearer

        await asyncio.sleep(expires_in + 0.01)

        second_bearer = await token.get()

        assert first_bearer != second_bearer
        assert second_bearer == updated_bearer

    @pytest.mark.asyncio
    async def test_get_raises_correct_exception_when_400(self):
        token = TestMicrosoftSecurityToken.StubMicrosoftSecurityTokenWrongConfig(400)

        with pytest.raises(TokenFetchFailed) as e:
            await token.get()

        # Assert that message has field names in UI
        assert e.match("Tenant Id")
        assert e.match("Tenant Name")
        assert e.match("Client ID")

    @pytest.mark.asyncio
    async def test_get_raises_correct_exception_when_401(self):
        token = TestMicrosoftSecurityToken.StubMicrosoftSecurityTokenWrongConfig(401)

        with pytest.raises(TokenFetchFailed) as e:
            await token.get()

        # Assert that message has field names in UI
        assert e.match("Secret Value")

    @pytest.mark.asyncio
    async def test_get_raises_correct_exception_when_any_other_status(self):
        message = "Internal server error"
        token = TestMicrosoftSecurityToken.StubMicrosoftSecurityTokenWrongConfig(
            500, message
        )

        with pytest.raises(TokenFetchFailed) as e:
            await token.get()

        # Assert that message has field names in UI
        assert e.match(message)


class TestGraphAPIToken:
    @pytest_asyncio.fixture
    async def token(self):
        session = aiohttp.ClientSession()

        yield GraphAPIToken(session, None, None, None, None)

        await session.close()

    @pytest.mark.asyncio
    async def test_fetch_token(self, token, mock_responses):
        bearer = "hello"
        expires_in = 15

        mock_responses.post(
            re.compile(".*"),
            payload={"access_token": bearer, "expires_in": str(expires_in)},
        )

        actual_token, actual_expires_in = await token._fetch_token()

        assert actual_token == bearer
        assert actual_expires_in == expires_in

    @pytest.mark.asyncio
    async def test_fetch_token_retries(self, token, mock_responses, patch_sleep):
        bearer = "hello"
        expires_in = 15

        first_request_error = ClientResponseError(None, None)
        first_request_error.status = 500
        first_request_error.message = "Something went wrong"

        mock_responses.post(re.compile(".*"), exception=first_request_error)

        mock_responses.post(
            re.compile(".*"),
            payload={"access_token": bearer, "expires_in": str(expires_in)},
        )

        actual_token, actual_expires_in = await token._fetch_token()

        assert actual_token == bearer
        assert actual_expires_in == expires_in


class TestSharepointRestAPIToken:
    @pytest_asyncio.fixture
    async def token(self):
        session = aiohttp.ClientSession()

        yield SharepointRestAPIToken(session, None, None, None, None)

        await session.close()

    @pytest.mark.asyncio
    async def test_fetch_token(self, token, mock_responses):
        bearer = "hello"
        expires_in = 15

        mock_responses.post(
            re.compile(".*"),
            payload={"access_token": bearer, "expires_in": str(expires_in)},
        )

        actual_token, actual_expires_in = await token._fetch_token()

        assert actual_token == bearer
        assert actual_expires_in == expires_in

    # This test is a duplicate of test for TestGraphAPIToken.
    # When we introduce reusable retryable function instead of a wrapper
    # Then this test can be removed
    @pytest.mark.asyncio
    async def test_fetch_token_retries(self, token, mock_responses, patch_sleep):
        bearer = "hello"
        expires_in = 15

        first_request_error = ClientResponseError(None, None)
        first_request_error.status = 500
        first_request_error.message = "Something went wrong"

        mock_responses.post(re.compile(".*"), exception=first_request_error)

        mock_responses.post(
            re.compile(".*"),
            payload={"access_token": bearer, "expires_in": str(expires_in)},
        )

        actual_token, actual_expires_in = await token._fetch_token()

        assert actual_token == bearer
        assert actual_expires_in == expires_in


class TestMicrosoftAPISession:
    class StubAPIToken:
        async def get(self):
            return "something"

    @pytest_asyncio.fixture
    async def microsoft_api_session(self):
        session = aiohttp.ClientSession()
        yield MicrosoftAPISession(
            session,
            TestMicrosoftAPISession.StubAPIToken(),
            self.scroll_field,
            logger,
        )
        await session.close()

    @property
    def scroll_field(self):
        return "next_link"

    @pytest.mark.asyncio
    async def test_fetch(self, microsoft_api_session, mock_responses):
        url = "http://localhost:1234/url"
        payload = {"test": "hello world"}

        mock_responses.get(url, payload=payload)

        response = await microsoft_api_session.fetch(url)

        assert response == payload

    @pytest.mark.asyncio
    async def test_fetch_with_retry(
        self, microsoft_api_session, mock_responses, patch_sleep
    ):
        url = "http://localhost:1234/url"
        payload = {"test": "hello world"}

        first_request_error = ClientResponseError(None, None)
        first_request_error.status = 500
        first_request_error.message = "Something went wrong"

        # First error out, then on request to same resource return good payload
        mock_responses.get(url, exception=first_request_error)
        mock_responses.get(url, payload=payload)

        response = await microsoft_api_session.fetch(url)

        assert response == payload

    @pytest.mark.asyncio
    async def test_scroll(self, microsoft_api_session, mock_responses):
        url = "http://localhost:1234/url"
        first_page = ["1", "2", "3"]

        next_url = "http://localhost:1234/url/page-two"
        second_page = ["4", "5", "6"]

        first_payload = {"value": first_page, self.scroll_field: next_url}
        second_payload = {"value": second_page}

        mock_responses.get(url, payload=first_payload)
        mock_responses.get(next_url, payload=second_payload)

        pages = []

        async for page in microsoft_api_session.scroll(url):
            pages.append(page)

        assert first_page in pages
        assert second_page in pages

    @pytest.mark.asyncio
    async def test_scroll_delta_url_with_data_link(
        self, microsoft_api_session, mock_responses
    ):
        drive_item = {
            "id": "1",
            "size": 15,
            "lastModifiedDateTime": str(datetime.now(timezone.utc)),
            "parentReference": {"driveId": "drive-1"},
            "_tempfile_suffix": ".txt",
        }

        responses = {
            "page1": {
                "payload": {
                    "value": [drive_item],
                    "@odata.nextLink": "http://fakesharepointonline/page2",  # this makes scroll to just to another link
                },
                "url": "http://fakesharepointonline/page1",
            },
            "page2": {
                "payload": {
                    "value": [drive_item],
                    "@odata.deltaLink": "http://fakesharepointonline/deltaLink",
                },
                "url": "http://fakesharepointonline/page2",
            },
        }

        for response in responses.values():
            mock_responses.get(response["url"], payload=response["payload"])

        pages = list()

        async for page in microsoft_api_session.scroll_delta_url(
            url=responses["page1"]["url"]
        ):
            pages.append(page)

        assert len(pages) == len(responses)

    @pytest.mark.asyncio
    async def test_pipe(self, microsoft_api_session, mock_responses):
        class AsyncStream:
            def __init__(self):
                self.stream = BytesIO()

            async def write(self, data):
                self.stream.write(data)

            def read(self):
                return self.stream.getvalue().decode()

        url = "http://localhost:1234/download-some-sample-file"
        file_content = "hello world, this is content of downloaded file"
        stream = AsyncStream()
        mock_responses.get(url, body=file_content)

        await microsoft_api_session.pipe(url, stream)

        assert stream.read() == file_content

    @pytest.mark.asyncio
    async def test_call_api_with_429(
        self,
        microsoft_api_session,
        mock_responses,
        patch_sleep,
        patch_cancellable_sleeps,
    ):
        url = "http://localhost:1234/download-some-sample-file"
        payload = {"hello": "world"}
        retry_after = 25

        # First throttle, then do not throttle
        first_request_error = ClientResponseError(None, None)
        first_request_error.status = 429
        first_request_error.message = "Something went wrong"
        first_request_error.headers = {"Retry-After": str(retry_after)}

        mock_responses.get(url, exception=first_request_error)
        mock_responses.get(url, payload=payload)

        async with microsoft_api_session._call_api(url) as response:
            actual_payload = await response.json()
            assert actual_payload == payload

        patch_cancellable_sleeps.assert_awaited_with(retry_after)

    @pytest.mark.asyncio
    async def test_call_api_with_429_without_retry_after(
        self,
        microsoft_api_session,
        mock_responses,
        patch_sleep,
        patch_cancellable_sleeps,
    ):
        url = "http://localhost:1234/download-some-sample-file"
        payload = {"hello": "world"}

        # First throttle, then do not throttle
        first_request_error = ClientResponseError(None, None)
        first_request_error.status = 429
        first_request_error.message = "Something went wrong"

        mock_responses.get(url, exception=first_request_error)
        mock_responses.get(url, payload=payload)

        async with microsoft_api_session._call_api(url) as response:
            actual_payload = await response.json()
            assert actual_payload == payload

        patch_cancellable_sleeps.assert_awaited_with(DEFAULT_RETRY_SECONDS)

    @pytest.mark.asyncio
    async def test_call_api_with_403(
        self,
        microsoft_api_session,
        mock_responses,
        patch_sleep,
        patch_cancellable_sleeps,
    ):
        url = "http://localhost:1234/download-some-sample-file"

        # First throttle, then do not throttle
        unauthorized_error = ClientResponseError(None, None)
        unauthorized_error.status = 403
        unauthorized_error.message = "Something went wrong"

        mock_responses.get(url, exception=unauthorized_error)
        mock_responses.get(url, exception=unauthorized_error)
        mock_responses.get(url, exception=unauthorized_error)

        with pytest.raises(PermissionsMissing) as e:
            async with microsoft_api_session._call_api(url) as _:
                pass

        assert e is not None

    @pytest.mark.asyncio
    async def test_call_api_with_404(
        self,
        microsoft_api_session,
        mock_responses,
        patch_sleep,
        patch_cancellable_sleeps,
    ):
        url = "http://localhost:1234/download-some-sample-file"

        # First throttle, then do not throttle
        not_found_error = ClientResponseError(None, None)
        not_found_error.status = 404
        not_found_error.message = "Something went wrong"

        mock_responses.get(url, exception=not_found_error)
        mock_responses.get(url, exception=not_found_error)
        mock_responses.get(url, exception=not_found_error)

        with pytest.raises(NotFound) as e:
            async with microsoft_api_session._call_api(url) as _:
                pass

        assert e is not None

    @pytest.mark.asyncio
    async def test_call_api_with_unhandled_status(
        self,
        microsoft_api_session,
        mock_responses,
        patch_sleep,
        patch_cancellable_sleeps,
    ):
        url = "http://localhost:1234/download-some-sample-file"

        error_message = "Something went wrong"

        # First throttle, then do not throttle
        not_found_error = ClientResponseError(MagicMock(), MagicMock())
        not_found_error.status = 420
        not_found_error.message = error_message

        mock_responses.get(url, exception=not_found_error)
        mock_responses.get(url, exception=not_found_error)
        mock_responses.get(url, exception=not_found_error)

        with pytest.raises(ClientResponseError) as e:
            async with microsoft_api_session._call_api(url) as _:
                pass

        assert e.match(error_message)


class TestSharepointOnlineClient:
    @property
    def tenant_id(self):
        return "tid"

    @property
    def tenant_name(self):
        return "tname"

    @property
    def client_id(self):
        return "cid"

    @property
    def client_secret(self):
        return "csecret"

    @pytest_asyncio.fixture
    async def client(self):
        # Patch close is passed here to also not do actual closing logic but instead
        # Do nothing when MicrosoftAPISession.close is called
        client = SharepointOnlineClient(
            self.tenant_id, self.tenant_name, self.client_id, self.client_secret
        )

        yield client
        await client.close()

    @pytest_asyncio.fixture
    def patch_fetch(self):
        with patch.object(
            MicrosoftAPISession, "fetch", return_value=AsyncMock()
        ) as fetch:
            yield fetch

    @pytest_asyncio.fixture
    async def patch_scroll(self):
        with patch.object(
            MicrosoftAPISession, "scroll", return_value=AsyncMock()
        ) as scroll:
            yield scroll

    @pytest_asyncio.fixture
    async def patch_scroll_delta_url(self):
        with patch.object(
            MicrosoftAPISession, "scroll_delta_url", return_value=AsyncMock()
        ) as scroll:
            yield scroll

    @pytest_asyncio.fixture
    async def patch_pipe(self):
        with patch.object(
            MicrosoftAPISession, "pipe", return_value=AsyncMock()
        ) as pipe:
            yield pipe

    async def _execute_scrolling_method(self, method, patch_scroll, setup_items, *args):
        half = len(setup_items) // 2
        patch_scroll.return_value = AsyncIterator(
            [setup_items[:half], setup_items[half:]]
        )  # simulate 2 pages

        returned_items = []
        async for item in method(*args):
            returned_items.append(item)

        return returned_items

    async def _test_scrolling_method_not_found(self, method, patch_scroll):
        patch_scroll.side_effect = NotFound()

        returned_items = []
        async for item in method():
            returned_items.append(item)

        assert len(returned_items) == 0

    @pytest.mark.asyncio
    async def test_groups(self, client, patch_scroll):
        actual_items = ["1", "2", "3", "4"]

        returned_items = await self._execute_scrolling_method(
            client.groups, patch_scroll, actual_items
        )

        assert len(returned_items) == len(actual_items)
        assert returned_items == actual_items

    @pytest.mark.asyncio
    async def test_group_sites(self, client, patch_scroll):
        group_id = "12345"

        actual_items = ["1", "2", "3", "4"]

        returned_items = await self._execute_scrolling_method(
            partial(client.group_sites, group_id), patch_scroll, actual_items
        )

        assert len(returned_items) == len(actual_items)
        assert returned_items == actual_items

    @pytest.mark.asyncio
    async def test_group_sites_not_found(self, client, patch_scroll):
        group_id = "12345"

        await self._test_scrolling_method_not_found(
            partial(client.group_sites, group_id), patch_scroll
        )

    @pytest.mark.asyncio
    async def test_site_collections(self, client, patch_scroll):
        actual_items = ["1", "2", "3", "4"]

        returned_items = await self._execute_scrolling_method(
            client.site_collections, patch_scroll, actual_items
        )

        assert len(returned_items) == len(actual_items)
        assert returned_items == actual_items

    @pytest.mark.asyncio
    async def test_sites_wildcard(self, client, patch_scroll):
        root_site = "root"
        actual_items = [
            {"name": "First"},
            {"name": "Second"},
            {"name": "Third"},
            {"name": "Fourth"},
        ]

        returned_items = await self._execute_scrolling_method(
            partial(client.sites, root_site, WILDCARD), patch_scroll, actual_items
        )

        assert len(returned_items) == len(actual_items)
        assert returned_items == actual_items

    @pytest.mark.asyncio
    async def test_sites_filter(self, client, patch_scroll):
        root_site = "root"
        actual_items = [
            {"name": "First"},
            {"name": "Second"},
            {"name": "Third"},
            {"name": "Fourth"},
        ]
        filter_ = ["First", "Third"]

        returned_items = await self._execute_scrolling_method(
            partial(client.sites, root_site, filter_), patch_scroll, actual_items
        )

        assert len(returned_items) == len(filter_)
        assert actual_items[0] in returned_items
        assert actual_items[2] in returned_items

    @pytest.mark.asyncio
    async def test_site_drives(self, client, patch_scroll):
        site_id = "12345"

        actual_items = ["1", "2", "3", "4"]

        returned_items = await self._execute_scrolling_method(
            partial(client.site_drives, site_id), patch_scroll, actual_items
        )

        assert len(returned_items) == len(actual_items)
        assert returned_items == actual_items

    @pytest.mark.asyncio
    async def test_drive_items_delta(self, client, patch_fetch, patch_scroll_delta_url):
        delta_url_input = "https://sharepoint.com/delta-link-lalal"
        delta_url_next_page = "https://sharepoint.com/delta-link-lalal/page-2"
        delta_url_next_sync = "https://sharepoint.com/delta-link-lalal/next-sync"

        items_page_1 = ["1", "2"]
        items_page_2 = ["3", "4"]

        patch_scroll_delta_url.return_value = AsyncIterator(
            [
                {"@odata.nextLink": delta_url_next_page, "value": items_page_1},
                {"@odata.deltaLink": delta_url_next_sync, "value": items_page_2},
            ]
        )

        returned_items = []
        async for item in client.drive_items_delta(delta_url_input):
            returned_items.append(item)

        return returned_items

        assert len(returned_items) == len(items_page_1) + len(items_page_2)
        assert returned_items == items_page_1 + items_page_2

    @pytest.mark.asyncio
    async def test_drive_items(self, client, patch_fetch):
        drive_id = "12345"
        delta_url_next_sync = "https://sharepoint.com/delta-link-lalal/page-2"
        items_page_1 = ["1", "2"]
        items_page_2 = ["3", "4"]

        pages = AsyncIterator(
            [
                DriveItemsPage(items_page_1, delta_url_next_sync),
                DriveItemsPage(items_page_2, delta_url_next_sync),
            ]
        )
        returned_items = []

        with patch.object(client, "drive_items_delta", return_value=pages):
            async for page in client.drive_items(drive_id):
                for item in page:
                    returned_items.append(item)
                assert page.delta_link() == delta_url_next_sync

        assert len(returned_items) == len(items_page_1) + len(items_page_2)
        assert returned_items == items_page_1 + items_page_2

    @pytest.mark.asyncio
    @pytest.mark.asyncio
    async def test_download_drive_item(self, client, patch_pipe):
        """Basic setup for the test - no recursion through directories"""
        drive_id = "1"
        item_id = "2"
        async_buffer = MagicMock()

        await client.download_drive_item(drive_id, item_id, async_buffer)

        patch_pipe.assert_awaited_once_with(ANY, async_buffer)

    @pytest.mark.asyncio
    async def test_site_lists(self, client, patch_scroll):
        site_id = "12345"

        actual_items = ["1", "2", "3", "4"]

        returned_items = await self._execute_scrolling_method(
            partial(client.site_lists, site_id), patch_scroll, actual_items
        )

        assert len(returned_items) == len(actual_items)
        assert returned_items == actual_items

    @pytest.mark.asyncio
    async def test_site_list_items(self, client, patch_scroll):
        site_id = "12345"
        list_id = "54321"

        actual_items = ["1", "2", "3", "4"]

        returned_items = await self._execute_scrolling_method(
            partial(client.site_list_items, site_id, list_id),
            patch_scroll,
            actual_items,
        )

        assert len(returned_items) == len(actual_items)
        assert returned_items == actual_items

    @pytest.mark.asyncio
    async def test_site_list_item_attachments(self, client, patch_fetch):
        site_web_url = f"https://{self.tenant_name}.sharepoint.com"
        list_title = "Summer Vacation Notes"
        list_item_id = "1"

        actual_attachments = ["file.txt", "o-file.txt", "third.txt", "hll.wrd"]

        patch_fetch.return_value = {"AttachmentFiles": actual_attachments}

        returned_items = []
        async for attachment in client.site_list_item_attachments(
            site_web_url, list_title, list_item_id
        ):
            returned_items.append(attachment)

        assert len(returned_items) == len(actual_attachments)
        assert returned_items == actual_attachments

    @pytest.mark.asyncio
    async def test_site_list_item_attachments_not_found(self, client, patch_fetch):
        site_web_url = f"https://{self.tenant_name}.sharepoint.com"
        list_title = "Summer Vacation Notes"
        list_item_id = "1"

        patch_fetch.side_effect = NotFound()

        returned_items = []
        async for attachment in client.site_list_item_attachments(
            site_web_url, list_title, list_item_id
        ):
            returned_items.append(attachment)

        assert len(returned_items) == 0

    @pytest.mark.asyncio
    async def test_site_list_item_attachments_wrong_tenant(self, client):
        invalid_tenant_name = "something"
        site_web_url = f"https://{invalid_tenant_name}.sharepoint.com"
        list_title = "Summer Vacation Notes"
        list_item_id = "1"

        with pytest.raises(InvalidSharepointTenant) as e:
            async for _ in client.site_list_item_attachments(
                site_web_url, list_title, list_item_id
            ):
                pass

        # Assert error message contains both invalid and valid tenant name
        # cause that's what's important
        assert e.match(invalid_tenant_name)
        assert e.match(self.tenant_name)

    @pytest.mark.asyncio
    async def test_download_attachment(self, client, patch_pipe):
        attachment_path = f"https://{self.tenant_name}.sharepoint.com/thats/a/made/up/attachment/path.jpg"
        async_buffer = MagicMock()

        await client.download_attachment(attachment_path, async_buffer)

        patch_pipe.assert_awaited_once_with(ANY, async_buffer)

    @pytest.mark.asyncio
    async def test_download_attachment_wrong_tenant(self, client, patch_pipe):
        invalid_tenant_name = "something"
        attachment_path = f"https://{invalid_tenant_name}.sharepoint.com/thats/a/made/up/attachment/path.jpg"
        async_buffer = MagicMock()

        with pytest.raises(InvalidSharepointTenant) as e:
            await client.download_attachment(attachment_path, async_buffer)

        # Assert error message contains both invalid and valid tenant name
        # cause that's what's important
        assert e.match(invalid_tenant_name)
        assert e.match(self.tenant_name)

    @pytest.mark.asyncio
    async def test_site_pages(self, client, patch_scroll):
        page_url_path = f"https://{self.tenant_name}.sharepoint.com/random/totally/made/up/page.aspx"
        actual_items = ["1", "2", "3", "4"]

        returned_items = await self._execute_scrolling_method(
            partial(client.site_pages, page_url_path), patch_scroll, actual_items
        )

        assert len(returned_items) == len(actual_items)
        assert returned_items == actual_items

    @pytest.mark.asyncio
    async def test_site_pages_not_found(self, client, patch_scroll):
        page_url_path = f"https://{self.tenant_name}.sharepoint.com/random/totally/made/up/page.aspx"

        patch_scroll.side_effect = NotFound()

        returned_items = []
        async for site_page in client.site_pages(page_url_path):
            returned_items.append(site_page)

        assert len(returned_items) == 0

    @pytest.mark.asyncio
    async def test_site_pages_wrong_tenant(self, client, patch_scroll):
        invalid_tenant_name = "something"
        page_url_path = f"https://{invalid_tenant_name}.sharepoint.com/random/totally/made/up/page.aspx"

        with pytest.raises(InvalidSharepointTenant) as e:
            async for _ in client.site_pages(page_url_path):
                pass

        # Assert error message contains both invalid and valid tenant name
        # cause that's what's important
        assert e.match(invalid_tenant_name)
        assert e.match(self.tenant_name)

    @pytest.mark.asyncio
    async def test_tenant_details(self, client, patch_fetch):
        http_call_result = {"hello": "world"}

        patch_fetch.return_value = http_call_result

        actual_result = await client.tenant_details()

        assert http_call_result == actual_result

    @pytest.mark.asyncio
    async def test_site_groups(self, client, patch_scroll):
        site_groups_url = f"https://{self.tenant_name}.sharepoint.com/random/totally/made/up/sitegroups"
        groups = ["group1", "group2"]

        actual_groups = await self._execute_scrolling_method(
            client.site_groups, patch_scroll, groups, site_groups_url
        )

        patch_scroll.return_value = groups

        assert actual_groups == groups

    @pytest.mark.asyncio
    async def test_site_groups_not_found(self, client, patch_scroll):
        site_groups_url = f"https://{self.tenant_name}.sharepoint.com/random/totally/made/up/sitegroups"

        patch_scroll.side_effect = NotFound()

        returned_items = []
        async for item in client.site_groups(site_groups_url):
            returned_items.append(item)

        assert len(returned_items) == 0

    @pytest.mark.asyncio
    async def test_site_users(self, client, patch_scroll):
        site_users_url = f"https://{self.tenant_name}.sharepoint.com/random/totally/made/up/siteusers"
        users = ["user1", "user2"]

        actual_users = await self._execute_scrolling_method(
            client.site_users, patch_scroll, users, site_users_url
        )

        assert actual_users == users

    @pytest.mark.asyncio
    async def test_site_users_not_found(self, client, patch_scroll):
        site_users_url = f"https://{self.tenant_name}.sharepoint.com/random/totally/made/up/siteusers"
        patch_scroll.side_effect = NotFound()

        returned_items = []
        async for item in client.site_users(site_users_url):
            returned_items.append(item)

        assert len(returned_items) == 0

    @pytest.mark.asyncio
    async def test_drive_item_permissions(self, client, patch_fetch):
        drive_id = 1
        item_id = 2

        permissions = ["permission"]
        patch_fetch.return_value = permissions

        actual_permissions = await client.drive_item_permissions(drive_id, item_id)

        assert actual_permissions == permissions

    @pytest.mark.asyncio
    async def test_site_list_role_assignments(self, client, patch_fetch):
        site_list_role_assignments_url = f"https://{self.tenant_name}.sharepoint.com/random/totally/made/up/roleassignments"
        site_list_name = "site_list"

        role_assignments = {"value": ["role"]}
        patch_fetch.return_value = role_assignments

        actual_role_assignments = await client.site_list_role_assignments(
            site_list_role_assignments_url, site_list_name
        )

        assert actual_role_assignments == role_assignments

    @pytest.mark.asyncio
    async def test_site_list_role_assignments_not_found(self, client, patch_fetch):
        site_list_role_assignments_url = f"https://{self.tenant_name}.sharepoint.com/random/totally/made/up/roleassignments"
        site_list_name = "site_list"

        patch_fetch.side_effect = NotFound

        role_assignments = await client.site_list_role_assignments(
            site_list_role_assignments_url, site_list_name
        )

        assert len(role_assignments) == 0

    @pytest.mark.asyncio
    async def test_site_list_item_role_assignments(self, client, patch_fetch):
        site_list_item_role_assignments_url = f"https://{self.tenant_name}.sharepoint.com/random/totally/made/up/roleassignments"
        list_title = "list_title"
        list_item_id = 1

        role_assignments = {"value": ["role"]}

        patch_fetch.return_value = role_assignments

        actual_role_assignments = await client.site_list_item_role_assignments(
            site_list_item_role_assignments_url, list_title, list_item_id
        )

        assert actual_role_assignments == role_assignments

    @pytest.mark.asyncio
    async def test_site_list_item_role_assignments_not_found(self, client, patch_fetch):
        site_list_item_role_assignments_url = f"https://{self.tenant_name}.sharepoint.com/random/totally/made/up/roleassignments"
        list_title = "list_title"
        list_item_id = 1

        patch_fetch.side_effect = NotFound

        role_assignments = await client.site_list_item_role_assignments(
            site_list_item_role_assignments_url, list_title, list_item_id
        )

        assert len(role_assignments) == 0

    @pytest.mark.asyncio
    async def test_site_page_role_assignments(self, client, patch_fetch):
        site_page_role_assignments_url = f"https://{self.tenant_name}.sharepoint.com/random/totally/made/up/roleassignments"
        site_page_id = 1
        role_assignments = {"value": ["role"]}

        patch_fetch.return_value = role_assignments

        actual_role_assignments = await client.site_page_role_assignments(
            site_page_role_assignments_url, site_page_id
        )

        assert actual_role_assignments == role_assignments

    @pytest.mark.asyncio
    async def test_site_page_role_assignments_not_found(self, client, patch_fetch):
        site_page_role_assignments_url = f"https://{self.tenant_name}.sharepoint.com/random/totally/made/up/roleassignments"
        site_page_id = 1

        patch_fetch.side_effect = NotFound

        role_assignments = await client.site_page_role_assignments(
            site_page_role_assignments_url, site_page_id
        )

        assert len(role_assignments) == 0

    @pytest.mark.asyncio
    async def test_users_and_groups_for_role_assignment(self, client, patch_fetch):
        users_by_id_url = (
            f"https://{self.tenant_name}.sharepoint.com/random/totally/made/up/users"
        )
        role_assignment = {"name": "role", "PrincipalId": 1}
        users_and_groups = ["user", "group"]

        patch_fetch.return_value = users_and_groups

        actual_users_and_groups = await client.users_and_groups_for_role_assignment(
            users_by_id_url, role_assignment
        )

        assert actual_users_and_groups == users_and_groups

    @pytest.mark.asyncio
    async def test_groups_for_user(self, client, patch_fetch):
        groups_for_user_url = (
            f"https://{self.tenant_name}.sharepoint.com/random/totally/made/up/groups"
        )

        user_id = 1
        groups = ["group_1", "group_2"]

        patch_fetch.return_value = groups

        actual_groups = await client.groups_for_user(groups_for_user_url, user_id)

        assert actual_groups == groups

    @pytest.mark.asyncio
    async def test_users_and_groups_for_role_assignment_not_found(
        self, client, patch_fetch
    ):
        users_by_id_url = (
            f"https://{self.tenant_name}.sharepoint.com/random/totally/made/up/users"
        )
        role_assignment = {"name": "role", "PrincipalId": 1}

        patch_fetch.side_effect = NotFound

        users_and_groups = await client.users_and_groups_for_role_assignment(
            users_by_id_url, role_assignment
        )

        assert len(users_and_groups) == 0

    @pytest.mark.asyncio
    async def test_users_and_groups_for_role_assignment_internal_server_error(
        self, client, patch_fetch
    ):
        users_by_id_url = (
            f"https://{self.tenant_name}.sharepoint.com/random/totally/made/up/users"
        )
        role_assignment = {"name": "role", "PrincipalId": 1}

        patch_fetch.side_effect = InternalServerError

        users_and_groups = await client.users_and_groups_for_role_assignment(
            users_by_id_url, role_assignment
        )

        assert len(users_and_groups) == 0

    @pytest.mark.asyncio
    async def test_users_and_groups_for_role_assignment_missing_principal_id(
        self, client, patch_fetch
    ):
        users_by_id_url = (
            f"https://{self.tenant_name}.sharepoint.com/random/totally/made/up/users"
        )

        # missing principal id
        role_assignment = {"name": "role"}
        users_and_groups = ["user", "group"]

        patch_fetch.return_value = users_and_groups

        actual_users_and_groups = await client.users_and_groups_for_role_assignment(
            users_by_id_url, role_assignment
        )

        assert len(actual_users_and_groups) == 0


class TestSharepointOnlineAdvancedRulesValidator:
    @pytest_asyncio.fixture
    def validator(self):
        return SharepointOnlineAdvancedRulesValidator()

    @pytest.mark.asyncio
    async def test_validate(self, validator):
        valid_rules = {"dontExtractDriveItemsOlderThan": 15}

        result = await validator.validate(valid_rules)

        assert result.is_valid

    @pytest.mark.asyncio
    async def test_validate_invalid_rule(self, validator):
        invalid_rules = {"dontExtractDriveItemsOlderThan": "why is this a string"}

        result = await validator.validate(invalid_rules)

        assert not result.is_valid


class TestSharepointOnlineDataSource:
    @property
    def month_ago(self):
        return datetime.now(timezone.utc) - timedelta(days=30)

    @property
    def day_ago(self):
        return datetime.now(timezone.utc) - timedelta(days=1)

    @property
    def site_collections(self):
        return [
            {
                "siteCollection": {"hostname": "test.sharepoint.com"},
                "webUrl": "https://test.sharepoint.com",
            }
        ]

    @property
    def sites(self):
        return [
            {
                "id": "1",
                "webUrl": "https://test.sharepoint.com/site-1",
                "name": "site-1",
            }
        ]

    @property
    def site_drives(self):
        return [{"id": "2"}]

    @property
    def drive_items(self):
        return [
            DriveItemsPage(
                items=[
                    {"id": "3", "lastModifiedDateTime": self.month_ago},
                    {"id": "4", "lastModifiedDateTime": self.day_ago},
                ],
                delta_link="deltalinksample",
            )
        ]

    @property
    def site_lists(self):
        return [{"id": "5", "name": "My test list"}]

    @property
    def site_list_items(self):
        return [
            {
                "id": "6",
                "contentType": {"name": "Item"},
                "fields": {"Attachments": ""},
                "lastModifiedDateTime": self.month_ago,
            },
            {
                "id": "7",
                "contentType": {"name": "Web Template Extensions"},
                "fields": {},
            },  # Will be ignored!!!
            {
                "id": "8",
                "contentType": {"name": "Something without attachments"},
                "fields": {},
            },
        ]

    @property
    def site_list_item_attachments(self):
        return [
            {"odata.id": "9", "name": "attachment 1.txt"},
            {"odata.id": "10", "name": "attachment 2.txt"},
        ]

    @property
    def site_pages(self):
        return [{"Id": 4, "odata.id": "11", "GUID": "thats-not-a-guid"}]

    @property
    def site_groups(self):
        return [{"Title": GROUP_1}, {"Title": GROUP_2}, {}, {"Title": None}]

    @property
    def site_users(self):
        return [
            {"UserPrincipalName": USER_1},
            {"UserPrincipalName": USER_2},
            {},
            {"UserPrincipalName": None},
        ]

    @property
    def drive_item_permissions(self):
        return {
            # three valid values: GROUP_1 (1x, will be de-deduplicated), USER_1 and USER_2
            "value": [
                {"grantedToV2": {"user": {"loginName": USER_1}}},
                {
                    "grantedToV2": {"siteGroup": {"loginName": GROUP_1}},
                    "grantedTo": {"siteGroup": {"loginName": GROUP_1}},
                },
                {"grantedTo": {"user": {"loginName": USER_2}}},
                {
                    "grantedTo": {
                        "user": {"email": None},
                        "siteGroup": {"loginName": None},
                    },
                    "grantedToV2": {
                        "user": {"email": None},
                        "siteGroup": {"loginName": None},
                    },
                },
                {
                    "grantedTo": {"user": {}, "siteGroup": {}},
                    "grantedToV2": {"user": {}, "siteGroup": {}},
                },
                {
                    "grantedTo": {"user": None, "siteGroup": None},
                    "grantedToV2": {"user": None, "siteGroup": None},
                },
                {"grantedTo": {}, "grantedToV2": {}},
                {"grantedTo": None, "grantedToV2": None},
                {},
                None,
            ]
        }

    @property
    def site_list_role_assignments(self):
        return {"value": ["role"]}

    @property
    def users_and_groups_for_role_assignments(self):
        return [USER_1, GROUP_1]

    @property
    def site_list_item_role_assignments(self):
        return {"value": ["role"]}

    @property
    def site_page_role_assignments(self):
        return {"value": ["role"]}

    @property
    def graph_api_token(self):
        return "graph bearer"

    @property
    def rest_api_token(self):
        return "rest bearer"

    @property
    def valid_tenant(self):
        return {"NameSpaceType": "VALID"}

    @property
    def drive_items_delta(self):
        return [
            DriveItemsPage(
                items=[
                    {"id": "3", "lastModifiedDateTime": self.month_ago},
                    {"id": "4", "lastModifiedDateTime": self.day_ago},
                    {"id": "5", "lastModifiedDateTime": self.day_ago},
                    {"id": "6", "deleted": {"state": "deleted"}},
                ],
                delta_link="deltalinksample",
            )
        ]

    @pytest_asyncio.fixture
    async def patch_sharepoint_client(self):
        client = AsyncMock()

        with patch(
            "connectors.sources.sharepoint_online.SharepointOnlineClient",
            return_value=AsyncMock(),
        ) as new_mock:
            client = new_mock.return_value
            client.site_collections = AsyncIterator(self.site_collections)
            client.sites = AsyncIterator(self.sites)
            client.site_groups = AsyncIterator(self.site_groups)
            client.site_users = AsyncIterator(self.site_users)
            client.drive_item_permissions = AsyncMock(
                return_value=self.drive_item_permissions
            )
            client.site_list_role_assignments = AsyncMock(
                return_value=self.site_list_role_assignments
            )
            client.site_list_item_role_assignments = AsyncMock(
                return_value=self.site_list_item_role_assignments
            )
            client.site_page_role_assignments = AsyncMock(
                return_value=self.site_page_role_assignments
            )
            client.users_and_groups_for_role_assignment = AsyncMock(
                return_value=self.users_and_groups_for_role_assignments
            )
            client.site_drives = AsyncIterator(self.site_drives)
            client.drive_items = self.drive_items_func
            client.site_lists = AsyncIterator(self.site_lists)
            client.site_list_items = AsyncIterator(self.site_list_items)
            client.site_list_item_attachments = AsyncIterator(
                self.site_list_item_attachments
            )
            client.site_pages = AsyncIterator(self.site_pages)

            client.graph_api_token = AsyncMock()
            client.graph_api_token.get.return_value = self.graph_api_token
            client.rest_api_token = AsyncMock()
            client.rest_api_token.get.return_value = self.rest_api_token

            client.tenant_details = AsyncMock(return_value=self.valid_tenant)
            client.drive_items_delta = AsyncIterator(self.drive_items_delta)

            yield client

    def drive_items_func(self, drive_id, url=None):
        if not url:
            return AsyncIterator(self.drive_items)
        else:
            return AsyncIterator(self.drive_items_delta)

    def set_dls_enabled(self, source, dls_enabled):
        source.set_features(
            Features({"document_level_security": {"enabled": dls_enabled}})
        )

    @pytest.mark.asyncio
    async def test_get_docs_without_access_control(self, patch_sharepoint_client):
        source = create_source(SharepointOnlineDataSource)
        source._dls_enabled = Mock(return_value=False)

        results = []
        downloads = []
        async for doc, download_func in source.get_docs():
            results.append(doc)

            if download_func:
                downloads.append(download_func)

        assert len(results) == 11
        assert len(
            [i for i in results if i["object_type"] == "site_collection"]
        ) == len(self.site_collections)
        assert len([i for i in results if i["object_type"] == "site"]) == len(
            self.sites
        )
        assert len([i for i in results if i["object_type"] == "site_drive"]) == len(
            self.site_drives
        )
        assert len([i for i in results if i["object_type"] == "drive_item"]) == sum(
            [len(j) for j in self.drive_items]
        )
        assert len([i for i in results if i["object_type"] == "site_list"]) == len(
            self.site_lists
        )
        assert (
            len([i for i in results if i["object_type"] == "list_item"])
            == len(self.site_list_items) - 1
        )  # -1 because one of them is ignored!
        assert len(
            [i for i in results if i["object_type"] == "list_item_attachment"]
        ) == len(self.site_list_item_attachments)
        assert len([i for i in results if i["object_type"] == "site_page"]) == len(
            self.site_pages
        )

    @pytest.mark.asyncio
    @patch(
        "connectors.sources.sharepoint_online.ACCESS_CONTROL",
        ALLOW_ACCESS_CONTROL_PATCHED,
    )
    async def test_get_docs_with_access_control(self, patch_sharepoint_client):
        source = create_source(SharepointOnlineDataSource)
        source._dls_enabled = Mock(return_value=True)

        results = []
        async for doc, _download_func in source.get_docs():
            results.append(doc)

        site_collections = [i for i in results if i["object_type"] == "site_collection"]
        sites = [i for i in results if i["object_type"] == "site"]
        site_drives = [i for i in results if i["object_type"] == "site_drive"]
        drive_items = [i for i in results if i["object_type"] == "drive_item"]
        site_lists = [i for i in results if i["object_type"] == "site_list"]
        list_items = [i for i in results if i["object_type"] == "list_item"]
        list_item_attachments = [
            i for i in results if i["object_type"] == "list_item_attachment"
        ]
        site_pages = [i for i in results if i["object_type"] == "site_page"]

        assert len(results) == 11

        assert len(site_collections) == len(self.site_collections)
        assert all(
            [
                ALLOW_ACCESS_CONTROL_PATCHED in site_collection
                for site_collection in site_collections
            ]
        )

        assert len(sites) == len(self.sites)
        assert all([ALLOW_ACCESS_CONTROL_PATCHED in site for site in sites])

        assert len(site_drives) == len(self.site_drives)
        assert all(
            [ALLOW_ACCESS_CONTROL_PATCHED in site_drive for site_drive in site_drives]
        )

        assert len(drive_items) == sum([len(j) for j in self.drive_items])

        assert all(
            [ALLOW_ACCESS_CONTROL_PATCHED in drive_item for drive_item in drive_items]
        )

        assert len(site_lists) == len(self.site_lists)
        assert all(
            [ALLOW_ACCESS_CONTROL_PATCHED in site_list for site_list in site_lists]
        )

        assert (
            len(list_items) == len(self.site_list_items) - 1
        )  # -1 because one of them is ignored!
        assert all(
            [ALLOW_ACCESS_CONTROL_PATCHED in list_item for list_item in list_items]
        )

        assert len(list_item_attachments) == len(self.site_list_item_attachments)
        assert all(
            [
                ALLOW_ACCESS_CONTROL_PATCHED in list_item_attachment
                for list_item_attachment in list_item_attachments
            ]
        )

        assert len(site_pages) == len(self.site_pages)
        assert all(
            [ALLOW_ACCESS_CONTROL_PATCHED in site_page for site_page in site_pages]
        )

    @pytest.mark.asyncio
    @pytest.mark.parametrize("sync_cursor", [None, {}])
    async def test_get_docs_incrementally_with_empty_cursor(
        self, patch_sharepoint_client, sync_cursor
    ):
        source = create_source(SharepointOnlineDataSource)

        with pytest.raises(SyncCursorEmpty):
            async for _doc, _download_func, _operation in source.get_docs_incrementally(
                sync_cursor=sync_cursor
            ):
                pass

    @pytest.mark.asyncio
    async def test_get_docs_incrementaly(self, patch_sharepoint_client):
        source = create_source(SharepointOnlineDataSource)

        sync_cursor = {"site_drives": {}}
        for site_drive in self.site_drives:
            sync_cursor["site_drives"][
                site_drive["id"]
            ] = "http://fakesharepoint.com/deltalink"

        deleted = 0
        for page in self.drive_items_delta:
            deleted += len(list(filter(lambda item: "deleted" in item, page)))

        docs = list()
        downloads = list()
        operations = {"index": 0, "delete": 0}

        async for doc, download_func, operation in source.get_docs_incrementally(
            sync_cursor=sync_cursor
        ):
            docs.append(doc)

            if download_func:
                downloads.append(download_func)

            operations[operation] += 1

        assert len(docs) == sum(
            [
                len(self.site_collections),
                sum([len(i) for i in self.drive_items_delta]),
                len(self.site_drives),
                len(self.site_pages),
                len(self.site_lists),
                len(self.site_list_items),
                len(self.site_list_item_attachments),
            ]
        )

        assert (operations["delete"]) == deleted

    @pytest.mark.asyncio
    async def test_download_function_with_filtering_rule(self):
        source = create_source(SharepointOnlineDataSource, site_collections=WILDCARD)
        max_drive_item_age = 15
        drive_item = {
            "lastModifiedDateTime": str(
                datetime.utcnow() - timedelta(days=max_drive_item_age + 1)
            )
        }

        download_result = source.download_function(drive_item, max_drive_item_age)

        assert download_result is None

    def test_get_default_configuration(self):
        config = SharepointOnlineDataSource.get_default_configuration()

        assert config is not None

    @pytest.mark.asyncio
    async def test_validate_config(self, patch_sharepoint_client):
        source = create_source(SharepointOnlineDataSource, site_collections=WILDCARD)

        await source.validate_config()

        # Assert that tokens are awaited
        # They raise human-readable errors if something goes wrong
        # Therefore it's important
        patch_sharepoint_client.graph_api_token.get.assert_awaited()
        patch_sharepoint_client.rest_api_token.get.assert_awaited()

    @pytest.mark.asyncio
    async def test_validate_config_when_invalid_tenant(self, patch_sharepoint_client):
        invalid_tenant_name = "wat"

        source = create_source(
            SharepointOnlineDataSource,
            tenant_name=invalid_tenant_name,
            site_collections=WILDCARD,
        )
        patch_sharepoint_client.tenant_details.return_value = {
            "NameSpaceType": "Unknown"
        }

        with pytest.raises(Exception) as e:
            await source.validate_config()

        assert e.match(invalid_tenant_name)

    @pytest.mark.asyncio
    async def test_validate_config_non_existing_collection(
        self, patch_sharepoint_client
    ):
        non_existing_site = "something"
        another_non_existing_site = "something-something"

        source = create_source(
            SharepointOnlineDataSource,
            site_collections=[non_existing_site, another_non_existing_site],
        )

        with pytest.raises(Exception) as e:
            await source.validate_config()

        # Says which site does not exist
        assert e.match(non_existing_site)
        assert e.match(another_non_existing_site)

    @pytest.mark.asyncio
    async def test_get_attachment_content(self, patch_sharepoint_client):
        attachment = {"odata.id": "1", "_original_filename": "file.ppt"}
        message = b"This is content of attachment"

        async def download_func(attachment_id, async_buffer):
            await async_buffer.write(message)

        patch_sharepoint_client.download_attachment = download_func
        source = create_source(SharepointOnlineDataSource)

        download_result = await source.get_attachment_content(attachment, doit=True)

        assert download_result["_attachment"] == base64.b64encode(message).decode()
        assert "body" not in download_result

    @pytest.mark.asyncio
    @patch("connectors.utils.ExtractionService._check_configured", lambda *_: True)
    async def test_get_attachment_with_text_extraction_enabled_adds_body(
        self, patch_sharepoint_client
    ):
        attachment = {"odata.id": "1", "_original_filename": "file.ppt"}
        message = "This is the text content of drive item"

        with patch(
            "connectors.utils.ExtractionService.extract_text", return_value=message
        ) as extraction_service_mock:

            async def download_func(attachment_id, async_buffer):
                await async_buffer.write(bytes(message, "utf-8"))

            patch_sharepoint_client.download_attachment = download_func
            source = create_source(
                SharepointOnlineDataSource, use_text_extraction_service=True
            )

            download_result = await source.get_attachment_content(attachment, doit=True)

            extraction_service_mock.assert_called_once()
            assert download_result["body"] == message
            assert "_attachment" not in download_result

    @pytest.mark.asyncio
    @patch("connectors.utils.ExtractionService._check_configured", lambda *_: False)
    async def test_get_attachment_with_text_extraction_enabled_but_not_configured_adds_empty_string(
        self, patch_sharepoint_client
    ):
        attachment = {"odata.id": "1", "_original_filename": "file.ppt"}
        message = "This is the text content of drive item"

        with patch(
            "connectors.utils.ExtractionService.extract_text", return_value=message
        ) as extraction_service_mock:

            async def download_func(attachment_id, async_buffer):
                await async_buffer.write(bytes(message, "utf-8"))

            patch_sharepoint_client.download_attachment = download_func
            source = create_source(
                SharepointOnlineDataSource, use_text_extraction_service=True
            )

            download_result = await source.get_attachment_content(attachment, doit=True)

            extraction_service_mock.assert_not_called()
            assert download_result["body"] == ""
            assert "_attachment" not in download_result

    @pytest.mark.asyncio
    @pytest.mark.parametrize(
        "filesize, expect_download", [(15, True), (10485761, False)]
    )
    @patch("connectors.utils.ExtractionService._check_configured", lambda *_: True)
    async def test_get_drive_item_content(
        self, patch_sharepoint_client, filesize, expect_download
    ):
        drive_item = {
            "id": "1",
            "size": filesize,
            "lastModifiedDateTime": datetime.now(timezone.utc),
            "parentReference": {"driveId": "drive-1"},
            "_original_filename": "file.txt",
        }
        message = b"This is content of drive item"

        async def download_func(drive_id, drive_item_id, async_buffer):
            await async_buffer.write(message)

        patch_sharepoint_client.download_drive_item = download_func
        source = create_source(SharepointOnlineDataSource)

        download_result = await source.get_drive_item_content(drive_item, doit=True)

        if expect_download:
            assert download_result["_attachment"] == base64.b64encode(message).decode()
            assert "body" not in download_result
        else:
            assert download_result is None

    @pytest.mark.asyncio
    @pytest.mark.parametrize("filesize", [(15), (10485761)])
    @patch("connectors.utils.ExtractionService._check_configured", lambda *_: True)
    async def test_get_content_with_text_extraction_enabled_adds_body(
        self, patch_sharepoint_client, filesize
    ):
        drive_item = {
            "id": "1",
            "size": filesize,
            "lastModifiedDateTime": datetime.now(timezone.utc),
            "parentReference": {"driveId": "drive-1"},
            "_original_filename": "file.txt",
        }
        message = "This is the text content of drive item"

        with patch(
            "connectors.utils.ExtractionService.extract_text", return_value=message
        ) as extraction_service_mock:

            async def download_func(drive_id, drive_item_id, async_buffer):
                await async_buffer.write(bytes(message, "utf-8"))

            patch_sharepoint_client.download_drive_item = download_func
            source = create_source(
                SharepointOnlineDataSource, use_text_extraction_service=True
            )

            download_result = await source.get_drive_item_content(drive_item, doit=True)

            extraction_service_mock.assert_called_once()
            assert download_result["body"] == message
            assert "_attachment" not in download_result

    @pytest.mark.asyncio
    @pytest.mark.parametrize("filesize", [(15), (10485761)])
    @patch("connectors.utils.ExtractionService._check_configured", lambda *_: False)
    async def test_get_content_with_text_extraction_enabled_but_not_configured_adds_empty_string(
        self, patch_sharepoint_client, filesize
    ):
        drive_item = {
            "id": "1",
            "size": filesize,
            "lastModifiedDateTime": datetime.now(timezone.utc),
            "parentReference": {"driveId": "drive-1"},
            "_original_filename": "file.txt",
        }
        message = "This is the text content of drive item"

        with patch(
            "connectors.utils.ExtractionService.extract_text", return_value=message
        ) as extraction_service_mock:

            async def download_func(drive_id, drive_item_id, async_buffer):
                await async_buffer.write(bytes(message, "utf-8"))

            patch_sharepoint_client.download_drive_item = download_func
            source = create_source(
                SharepointOnlineDataSource, use_text_extraction_service=True
            )

            download_result = await source.get_drive_item_content(drive_item, doit=True)

            extraction_service_mock.assert_not_called()
            assert download_result["body"] == ""
            assert "_attachment" not in download_result

    @pytest.mark.asyncio
    async def test_with_site_access_control(self, patch_sharepoint_client):
        source = create_source(SharepointOnlineDataSource)
        self.set_dls_enabled(source, True)
        patch_sharepoint_client._validate_sharepoint_rest_url = Mock()

        site = {"Id": 1, "webUrl": "some url"}

        site_with_access_control = await source._with_site_access_control(site)
        access_control = site_with_access_control[ACCESS_CONTROL]

        two_users = 2
        two_groups = 2

        assert len(access_control) == NUMBER_OF_DEFAULT_GROUPS + two_groups + two_users
        assert _prefix_user(USER_1) in access_control
        assert _prefix_user(USER_2) in access_control
        assert _prefix_group(GROUP_1) in access_control
        assert _prefix_group(GROUP_2) in access_control

    @pytest.mark.asyncio
    async def test_with_drive_item_access_control(self, patch_sharepoint_client):
        source = create_source(SharepointOnlineDataSource)
        self.set_dls_enabled(source, True)
        site_drive = {"id": 1}
        drive_item = {"id": 2}

        drive_item_with_access_control = await source._with_drive_item_access_control(
            site_drive, drive_item
        )
        access_control = drive_item_with_access_control[ACCESS_CONTROL]

        two_users = 2
        one_group = 1

        assert len(access_control) == NUMBER_OF_DEFAULT_GROUPS + two_users + one_group
        assert all(
            [
                _prefix_group(default_group) in access_control
                for default_group in DEFAULT_GROUPS
            ]
        )
        assert _prefix_user(USER_1) in access_control
        assert _prefix_user(USER_2) in access_control
        assert _prefix_group(GROUP_1) in access_control

    @pytest.mark.asyncio
    async def test_with_site_list_access_control(self, patch_sharepoint_client):
        source = create_source(SharepointOnlineDataSource)
        self.set_dls_enabled(source, True)
        patch_sharepoint_client._validate_sharepoint_rest_url = Mock()

        site_web_url = "some url"
        site_list = {"name": "site_list"}

        site_list_with_access_control = await source._with_site_list_access_control(
            site_web_url, site_list
        )
        access_control = site_list_with_access_control[ACCESS_CONTROL]

        one_user = 1
        one_group = 1

        assert len(access_control) == NUMBER_OF_DEFAULT_GROUPS + one_user + one_group
        assert all(
            [
                _prefix_group(default_group) in access_control
                for default_group in DEFAULT_GROUPS
            ]
        )
        assert USER_1 in access_control
        assert GROUP_1 in access_control

    @pytest.mark.asyncio
    async def test_with_site_page_access_control(self, patch_sharepoint_client):
        source = create_source(SharepointOnlineDataSource)
        self.set_dls_enabled(source, True)
        patch_sharepoint_client._validate_sharepoint_rest_url = Mock()

        site_web_url = "some url"
        site_page = {"Id": 1}

        site_page_with_access_control = await source._with_site_page_access_control(
            site_web_url, site_page
        )
        access_control = site_page_with_access_control[ACCESS_CONTROL]

        one_user = 1
        one_group = 1

        assert len(access_control) == NUMBER_OF_DEFAULT_GROUPS + one_user + one_group
        assert all(
            [
                _prefix_group(default_group) in access_control
                for default_group in DEFAULT_GROUPS
            ]
        )
        assert USER_1 in access_control
        assert GROUP_1 in access_control

    @pytest.mark.asyncio
    async def test_access_control_for_role_assignments(self, patch_sharepoint_client):
        source = create_source(SharepointOnlineDataSource)
        patch_sharepoint_client._validate_sharepoint_rest_url = Mock()

        site_web_url = "some url"
        role_assignments = {"value": ["role"]}

        access_control = await source._access_control_for_role_assignments(
            site_web_url, role_assignments
        )

        one_user = 1
        one_group = 1

        assert len(access_control) == one_user + one_group
        assert USER_1 in access_control
        assert GROUP_1 in access_control

    @pytest.mark.asyncio
    async def test_with_list_item_access_control(self, patch_sharepoint_client):
        source = create_source(SharepointOnlineDataSource)
        self.set_dls_enabled(source, True)
        patch_sharepoint_client._validate_sharepoint_rest_url = Mock()

        site_web_url = "some url"
        site_list_name = "site_list"
        list_item = {"id": 1}

        list_item_with_access_control = await source._with_list_item_access_control(
            site_web_url, site_list_name, list_item
        )
        access_control = list_item_with_access_control[ACCESS_CONTROL]

        one_user = 1
        one_group = 1

        assert len(access_control) == NUMBER_OF_DEFAULT_GROUPS + one_user + one_group
        assert USER_1 in access_control
        assert GROUP_1 in access_control

    @pytest.mark.parametrize(
        "_dls_enabled, document, access_control, expected_decorated_document",
        [
            (
                False,
                {},
                [USER_1],
                {},
            ),
            (
                True,
                {},
                [USER_1],
                {ALLOW_ACCESS_CONTROL_PATCHED: [USER_1, *DEFAULT_GROUPS_PATCHED]},
            ),
            (True, {}, [], {ALLOW_ACCESS_CONTROL_PATCHED: DEFAULT_GROUPS_PATCHED}),
            (
                True,
                {ALLOW_ACCESS_CONTROL_PATCHED: [USER_1]},
                [USER_2],
                {
                    ALLOW_ACCESS_CONTROL_PATCHED: [
                        USER_1,
                        USER_2,
                        *DEFAULT_GROUPS_PATCHED,
                    ]
                },
            ),
            (
                True,
                {ALLOW_ACCESS_CONTROL_PATCHED: [USER_1]},
                [],
                {ALLOW_ACCESS_CONTROL_PATCHED: [USER_1, *DEFAULT_GROUPS_PATCHED]},
            ),
        ],
    )
    @patch(
        "connectors.sources.sharepoint_online.ACCESS_CONTROL",
        ALLOW_ACCESS_CONTROL_PATCHED,
    )
    @patch(
        "connectors.sources.sharepoint_online.DEFAULT_GROUPS", DEFAULT_GROUPS_PATCHED
    )
    def test_decorate_with_access_control(
        self, _dls_enabled, document, access_control, expected_decorated_document
    ):
        source = create_source(SharepointOnlineDataSource)
<<<<<<< HEAD
        set_dls_enabled(source, _dls_enabled)
=======
        self.set_dls_enabled(source, dls_enabled)
>>>>>>> 6c86b161
        decorated_document = source._decorate_with_access_control(
            document, access_control
        )

        assert (
            decorated_document.get(ALLOW_ACCESS_CONTROL_PATCHED, []).sort()
            == expected_decorated_document.get(ALLOW_ACCESS_CONTROL_PATCHED, []).sort()
        )

<<<<<<< HEAD
    @pytest.mark.parametrize(
        "dls_feature_flag, dls_config_value, expected_dls_enabled",
        [
            (
                dls_feature_flag_enabled(False),
                dls_enabled_config_value(False),
                dls_enabled(False),
            ),
            (
                dls_feature_flag_enabled(False),
                dls_enabled_config_value(True),
                dls_enabled(False),
            ),
            (
                dls_feature_flag_enabled(True),
                dls_enabled_config_value(False),
                dls_enabled(False),
            ),
            (
                dls_feature_flag_enabled(True),
                dls_enabled_config_value(True),
                dls_enabled(True),
            ),
        ],
    )
    def test_dls_enabled(
        self, dls_feature_flag, dls_config_value, expected_dls_enabled
    ):
        source = create_source(SharepointOnlineDataSource)
        source._features = Mock()
        source._features.document_level_security_enabled = Mock(
            return_value=dls_feature_flag
        )
        source.configuration.set_field(
            "use_document_level_security", value=dls_config_value
        )

        assert source._dls_enabled() == expected_dls_enabled

    def test_dls_disabled_with_features_missing(self):
        source = create_source(SharepointOnlineDataSource)
        source._features = None

        assert not source._dls_enabled()
=======
    def test_access_control_query(self):
        source = create_source(SharepointOnlineDataSource)

        access_control = ["user_1"]
        access_control_query = source.access_control_query(access_control)

        assert access_control_query == {
            "query": {"template": {"params": {"access_control": access_control}}}
        }

    def test_user_doc(self):
        source = create_source(SharepointOnlineDataSource)

        user_id = 1
        email = "some_email@email.com"
        username = "username"

        user = {"Id": user_id, "Email": email, "LoginName": username}

        access_control = ["group_1"]

        user_doc = source._user_access_control_doc(user, access_control)

        assert user_doc == {
            "_id": user_id,
            "identity": {"email": f"email:{email}", "username": f"user:{username}"},
            "query": {"template": {"params": {"access_control": access_control}}},
        }

    @pytest.mark.asyncio
    async def test_get_access_control_with_dls_disabled(self, patch_sharepoint_client):
        source = create_source(SharepointOnlineDataSource)
        self.set_dls_enabled(source, False)

        patch_sharepoint_client.site_collections = AsyncIterator(
            [{"siteCollection": {"hostname": "localhost"}}]
        )
        patch_sharepoint_client.sites = AsyncIterator([{"webUrl": "some url"}])
        patch_sharepoint_client.site_users = AsyncMock(
            return_value={"value": [{"Id": 1}]}
        )
        patch_sharepoint_client.group_for_user = AsyncMock(return_value=["group_1"])

        access_control = []

        async for doc in source.get_access_control():
            access_control.append(doc)

        assert len(access_control) == 0

    @pytest.mark.asyncio
    @patch(
        "connectors.sources.sharepoint_online.DEFAULT_GROUPS", DEFAULT_GROUPS_PATCHED
    )
    async def test_get_access_control_with_dls_enabled(self, patch_sharepoint_client):
        source = create_source(SharepointOnlineDataSource)
        self.set_dls_enabled(source, True)

        username = "user"
        email = "some_email@email.com"
        groups = [{"LoginName": "group_1"}]

        patch_sharepoint_client.site_collections = AsyncIterator(
            [{"siteCollection": {"hostname": "localhost"}, "webUrl": "some url"}]
        )
        patch_sharepoint_client.sites = AsyncIterator([{"webUrl": "some url"}])
        patch_sharepoint_client.site_users = AsyncIterator(
            [{"Id": 1, "LoginName": username, "Email": email}]
        )
        patch_sharepoint_client.groups_for_user = AsyncMock(
            return_value={"value": groups}
        )

        user_access_control_docs = []

        async for doc in source.get_access_control():
            user_access_control_docs.append(doc)

        assert len(user_access_control_docs) == 1

        access_control = user_access_control_docs[0]["query"]["template"]["params"][
            "access_control"
        ]

        assert _prefix_user(username) in access_control
        assert _prefix_email(email) in access_control
        assert all(
            [
                _prefix_group(group.get("LoginName")) in access_control
                for group in groups
            ]
        )
        assert all(
            [_prefix_group(group) in access_control for group in DEFAULT_GROUPS_PATCHED]
        )

    def test_prefix_identity(self):
        prefix = "prefix"
        identity = "identity"

        assert _prefix_identity(prefix, identity) == f"{prefix}:{identity}"

    def test_prefix_identity_with_prefix_none(self):
        prefix = None
        identity = "identity"

        assert _prefix_identity(prefix, identity) is None

    def test_prefix_identity_with_identity_none(self):
        prefix = "prefix"
        identity = None

        assert _prefix_identity(prefix, identity) is None

    def test_prefix_group(self):
        group = "group"

        assert _prefix_group(group) == "group:group"

    def test_prefix_user(self):
        user = "user"

        assert _prefix_user(user) == "user:user"

    def test_prefix_email(self):
        email = "email"

        assert _prefix_email(email) == "email:email"
>>>>>>> 6c86b161
<|MERGE_RESOLUTION|>--- conflicted
+++ resolved
@@ -59,7 +59,6 @@
 DEFAULT_GROUPS_PATCHED = ["some default group"]
 
 
-<<<<<<< HEAD
 def set_dls_enabled(source, dls_enabled):
     source.set_features(Features({"document_level_security": {"enabled": dls_enabled}}))
     source.configuration.set_field("use_document_level_security", value=dls_enabled)
@@ -77,8 +76,6 @@
     return value
 
 
-=======
->>>>>>> 6c86b161
 class TestMicrosoftSecurityToken:
     class StubMicrosoftSecurityToken(MicrosoftSecurityToken):
         def __init__(self, bearer, expires_in):
@@ -1415,11 +1412,6 @@
         else:
             return AsyncIterator(self.drive_items_delta)
 
-    def set_dls_enabled(self, source, dls_enabled):
-        source.set_features(
-            Features({"document_level_security": {"enabled": dls_enabled}})
-        )
-
     @pytest.mark.asyncio
     async def test_get_docs_without_access_control(self, patch_sharepoint_client):
         source = create_source(SharepointOnlineDataSource)
@@ -1824,7 +1816,7 @@
     @pytest.mark.asyncio
     async def test_with_site_access_control(self, patch_sharepoint_client):
         source = create_source(SharepointOnlineDataSource)
-        self.set_dls_enabled(source, True)
+        set_dls_enabled(source, True)
         patch_sharepoint_client._validate_sharepoint_rest_url = Mock()
 
         site = {"Id": 1, "webUrl": "some url"}
@@ -1844,7 +1836,7 @@
     @pytest.mark.asyncio
     async def test_with_drive_item_access_control(self, patch_sharepoint_client):
         source = create_source(SharepointOnlineDataSource)
-        self.set_dls_enabled(source, True)
+        set_dls_enabled(source, True)
         site_drive = {"id": 1}
         drive_item = {"id": 2}
 
@@ -1870,7 +1862,7 @@
     @pytest.mark.asyncio
     async def test_with_site_list_access_control(self, patch_sharepoint_client):
         source = create_source(SharepointOnlineDataSource)
-        self.set_dls_enabled(source, True)
+        set_dls_enabled(source, True)
         patch_sharepoint_client._validate_sharepoint_rest_url = Mock()
 
         site_web_url = "some url"
@@ -1897,7 +1889,7 @@
     @pytest.mark.asyncio
     async def test_with_site_page_access_control(self, patch_sharepoint_client):
         source = create_source(SharepointOnlineDataSource)
-        self.set_dls_enabled(source, True)
+        set_dls_enabled(source, True)
         patch_sharepoint_client._validate_sharepoint_rest_url = Mock()
 
         site_web_url = "some url"
@@ -1943,7 +1935,7 @@
     @pytest.mark.asyncio
     async def test_with_list_item_access_control(self, patch_sharepoint_client):
         source = create_source(SharepointOnlineDataSource)
-        self.set_dls_enabled(source, True)
+        set_dls_enabled(source, True)
         patch_sharepoint_client._validate_sharepoint_rest_url = Mock()
 
         site_web_url = "some url"
@@ -2009,11 +2001,7 @@
         self, _dls_enabled, document, access_control, expected_decorated_document
     ):
         source = create_source(SharepointOnlineDataSource)
-<<<<<<< HEAD
         set_dls_enabled(source, _dls_enabled)
-=======
-        self.set_dls_enabled(source, dls_enabled)
->>>>>>> 6c86b161
         decorated_document = source._decorate_with_access_control(
             document, access_control
         )
@@ -2023,7 +2011,6 @@
             == expected_decorated_document.get(ALLOW_ACCESS_CONTROL_PATCHED, []).sort()
         )
 
-<<<<<<< HEAD
     @pytest.mark.parametrize(
         "dls_feature_flag, dls_config_value, expected_dls_enabled",
         [
@@ -2068,7 +2055,7 @@
         source._features = None
 
         assert not source._dls_enabled()
-=======
+
     def test_access_control_query(self):
         source = create_source(SharepointOnlineDataSource)
 
@@ -2196,5 +2183,4 @@
     def test_prefix_email(self):
         email = "email"
 
-        assert _prefix_email(email) == "email:email"
->>>>>>> 6c86b161
+        assert _prefix_email(email) == "email:email"