#
# Copyright Elasticsearch B.V. and/or licensed to Elasticsearch B.V. under one
# or more contributor license agreements. Licensed under the Elastic License 2.0;
# you may not use this file except in compliance with the Elastic License 2.0.
#
import asyncio
import base64
import re
from datetime import datetime, timedelta, timezone
from functools import partial
from io import BytesIO
from unittest.mock import ANY, AsyncMock, MagicMock, Mock, patch

import aiohttp
import pytest
import pytest_asyncio
from aiohttp.client_exceptions import ClientResponseError

from connectors.logger import logger
from connectors.protocol import Features
from connectors.sources.sharepoint_online import (
    ACCESS_CONTROL,
<<<<<<< HEAD
=======
    DEFAULT_GROUPS,
    DEFAULT_RETRY_SECONDS,
>>>>>>> d91e7f85
    WILDCARD,
    DriveItemsPage,
    GraphAPIToken,
    InternalServerError,
    InvalidSharepointTenant,
    MicrosoftAPISession,
    MicrosoftSecurityToken,
    NotFound,
    PermissionsMissing,
    SharepointOnlineAdvancedRulesValidator,
    SharepointOnlineClient,
    SharepointOnlineDataSource,
    SharepointRestAPIToken,
    SyncCursorEmpty,
    TokenFetchFailed,
    _domain_group_id,
    _emails_and_usernames_of_domain_group,
    _prefix_email,
    _prefix_group,
    _prefix_identity,
    _prefix_user,
    is_domain_group,
    is_person,
)
from tests.commons import AsyncIterator
from tests.sources.support import create_source

TIMESTAMP_FORMAT_PATCHED = "%Y-%m-%dT%H:%M:%SZ"

ONLY_USERNAMES = True
USERNAMES_AND_EMAILS = False
WITH_PREFIX = True
WITHOUT_PREFIX = False
IDENTITY_MAIL = "mail@spo.com"
IDENTITY_USER_PRINCIPAL_NAME = "some identity"
IDENTITY_WITH_MAIL_AND_PRINCIPAL_NAME = {
    "mail": IDENTITY_MAIL,
    "userPrincipalName": IDENTITY_USER_PRINCIPAL_NAME,
}

GROUP_ID = "some-group-id"

DOMAIN_GROUP_ID = "domain-group-id"

OWNER_TWO_USER_PRINCIPAL_NAME = "some.owner2@spo.com"

OWNER_ONE_EMAIL = "some.owner1@spo.com"

MEMBER_TWO_USER_PRINCIPAL_NAME = "some.member2spo.com"

MEMBER_ONE_EMAIL = "some.member1@spo.com"

GROUP_2 = "Group 2"

GROUP_1 = "Group 1"

USER_ONE_EMAIL = "user1@spo.com"

USER_TWO_EMAIL = "user2@spo.com"

NUMBER_OF_DEFAULT_GROUPS = 3

ALLOW_ACCESS_CONTROL_PATCHED = "access_control"
DEFAULT_GROUPS_PATCHED = ["some default group"]


def set_dls_enabled(source, dls_enabled):
    source.set_features(Features({"document_level_security": {"enabled": dls_enabled}}))
    source.configuration.set_field("use_document_level_security", value=dls_enabled)


def dls_feature_flag_enabled(value):
    return value


def dls_enabled_config_value(value):
    return value


def dls_enabled(value):
    return value


class TestMicrosoftSecurityToken:
    class StubMicrosoftSecurityToken(MicrosoftSecurityToken):
        def __init__(self, bearer, expires_in):
            super().__init__(None, None, None, None, None)
            self.bearer = bearer
            self.expires_in = expires_in

        async def _fetch_token(self):
            return (self.bearer, self.expires_in)

    class StubMicrosoftSecurityTokenWrongConfig(MicrosoftSecurityToken):
        def __init__(self, error_code, message=None):
            super().__init__(None, None, None, None, None)
            self.error_code = error_code
            self.message = message

        async def _fetch_token(self):
            error = ClientResponseError(None, None)
            error.status = self.error_code
            error.message = self.message

            raise error

    @pytest.mark.asyncio
    async def test_fetch_token_raises_not_implemented_error(self):
        with pytest.raises(NotImplementedError) as e:
            mst = MicrosoftSecurityToken(None, None, None, None, None)

            await mst._fetch_token()

        assert e is not None

    @pytest.mark.asyncio
    async def test_get_returns_results_from_fetch_token(self):
        bearer = "something"
        expires_in = 0.1

        token = TestMicrosoftSecurityToken.StubMicrosoftSecurityToken(
            bearer, expires_in
        )

        actual = await token.get()

        assert actual == bearer

    @pytest.mark.asyncio
    async def test_get_returns_cached_value_when_token_did_not_expire(self):
        original_bearer = "something"
        updated_bearer = "another"
        expires_in = 1

        token = TestMicrosoftSecurityToken.StubMicrosoftSecurityToken(
            original_bearer, expires_in
        )

        first_bearer = await token.get()
        token.bearer = updated_bearer

        second_bearer = await token.get()

        assert first_bearer == second_bearer
        assert second_bearer == original_bearer

    @pytest.mark.asyncio
    async def test_get_returns_new_value_when_token_expired(self):
        original_bearer = "something"
        updated_bearer = "another"
        expires_in = 0.01

        token = TestMicrosoftSecurityToken.StubMicrosoftSecurityToken(
            original_bearer, expires_in
        )

        first_bearer = await token.get()
        token.bearer = updated_bearer

        await asyncio.sleep(expires_in + 0.01)

        second_bearer = await token.get()

        assert first_bearer != second_bearer
        assert second_bearer == updated_bearer

    @pytest.mark.asyncio
    async def test_get_raises_correct_exception_when_400(self):
        token = TestMicrosoftSecurityToken.StubMicrosoftSecurityTokenWrongConfig(400)

        with pytest.raises(TokenFetchFailed) as e:
            await token.get()

        # Assert that message has field names in UI
        assert e.match("Tenant Id")
        assert e.match("Tenant Name")
        assert e.match("Client ID")

    @pytest.mark.asyncio
    async def test_get_raises_correct_exception_when_401(self):
        token = TestMicrosoftSecurityToken.StubMicrosoftSecurityTokenWrongConfig(401)

        with pytest.raises(TokenFetchFailed) as e:
            await token.get()

        # Assert that message has field names in UI
        assert e.match("Secret Value")

    @pytest.mark.asyncio
    async def test_get_raises_correct_exception_when_any_other_status(self):
        message = "Internal server error"
        token = TestMicrosoftSecurityToken.StubMicrosoftSecurityTokenWrongConfig(
            500, message
        )

        with pytest.raises(TokenFetchFailed) as e:
            await token.get()

        # Assert that message has field names in UI
        assert e.match(message)


class TestGraphAPIToken:
    @pytest_asyncio.fixture
    async def token(self):
        session = aiohttp.ClientSession()

        yield GraphAPIToken(session, None, None, None, None)

        await session.close()

    @pytest.mark.asyncio
    async def test_fetch_token(self, token, mock_responses):
        bearer = "hello"
        expires_in = 15

        mock_responses.post(
            re.compile(".*"),
            payload={"access_token": bearer, "expires_in": str(expires_in)},
        )

        actual_token, actual_expires_in = await token._fetch_token()

        assert actual_token == bearer
        assert actual_expires_in == expires_in

    @pytest.mark.asyncio
    async def test_fetch_token_retries(self, token, mock_responses, patch_sleep):
        bearer = "hello"
        expires_in = 15

        first_request_error = ClientResponseError(None, None)
        first_request_error.status = 500
        first_request_error.message = "Something went wrong"

        mock_responses.post(re.compile(".*"), exception=first_request_error)

        mock_responses.post(
            re.compile(".*"),
            payload={"access_token": bearer, "expires_in": str(expires_in)},
        )

        actual_token, actual_expires_in = await token._fetch_token()

        assert actual_token == bearer
        assert actual_expires_in == expires_in


class TestSharepointRestAPIToken:
    @pytest_asyncio.fixture
    async def token(self):
        session = aiohttp.ClientSession()

        yield SharepointRestAPIToken(session, None, None, None, None)

        await session.close()

    @pytest.mark.asyncio
    async def test_fetch_token(self, token, mock_responses):
        bearer = "hello"
        expires_in = 15

        mock_responses.post(
            re.compile(".*"),
            payload={"access_token": bearer, "expires_in": str(expires_in)},
        )

        actual_token, actual_expires_in = await token._fetch_token()

        assert actual_token == bearer
        assert actual_expires_in == expires_in

    # This test is a duplicate of test for TestGraphAPIToken.
    # When we introduce reusable retryable function instead of a wrapper
    # Then this test can be removed
    @pytest.mark.asyncio
    async def test_fetch_token_retries(self, token, mock_responses, patch_sleep):
        bearer = "hello"
        expires_in = 15

        first_request_error = ClientResponseError(None, None)
        first_request_error.status = 500
        first_request_error.message = "Something went wrong"

        mock_responses.post(re.compile(".*"), exception=first_request_error)

        mock_responses.post(
            re.compile(".*"),
            payload={"access_token": bearer, "expires_in": str(expires_in)},
        )

        actual_token, actual_expires_in = await token._fetch_token()

        assert actual_token == bearer
        assert actual_expires_in == expires_in


class TestMicrosoftAPISession:
    class StubAPIToken:
        async def get(self):
            return "something"

    @pytest_asyncio.fixture
    async def microsoft_api_session(self):
        session = aiohttp.ClientSession()
        yield MicrosoftAPISession(
            session,
            TestMicrosoftAPISession.StubAPIToken(),
            self.scroll_field,
            logger,
        )
        await session.close()

    @property
    def scroll_field(self):
        return "next_link"

    @pytest.mark.asyncio
    async def test_fetch(self, microsoft_api_session, mock_responses):
        url = "http://localhost:1234/url"
        payload = {"test": "hello world"}

        mock_responses.get(url, payload=payload)

        response = await microsoft_api_session.fetch(url)

        assert response == payload

    @pytest.mark.asyncio
    async def test_fetch_with_retry(
        self, microsoft_api_session, mock_responses, patch_sleep
    ):
        url = "http://localhost:1234/url"
        payload = {"test": "hello world"}

        first_request_error = ClientResponseError(None, None)
        first_request_error.status = 500
        first_request_error.message = "Something went wrong"

        # First error out, then on request to same resource return good payload
        mock_responses.get(url, exception=first_request_error)
        mock_responses.get(url, payload=payload)

        response = await microsoft_api_session.fetch(url)

        assert response == payload

    @pytest.mark.asyncio
    async def test_scroll(self, microsoft_api_session, mock_responses):
        url = "http://localhost:1234/url"
        first_page = ["1", "2", "3"]

        next_url = "http://localhost:1234/url/page-two"
        second_page = ["4", "5", "6"]

        first_payload = {"value": first_page, self.scroll_field: next_url}
        second_payload = {"value": second_page}

        mock_responses.get(url, payload=first_payload)
        mock_responses.get(next_url, payload=second_payload)

        pages = []

        async for page in microsoft_api_session.scroll(url):
            pages.append(page)

        assert first_page in pages
        assert second_page in pages

    @pytest.mark.asyncio
    async def test_scroll_delta_url_with_data_link(
        self, microsoft_api_session, mock_responses
    ):
        drive_item = {
            "id": "1",
            "size": 15,
            "lastModifiedDateTime": str(datetime.now(timezone.utc)),
            "parentReference": {"driveId": "drive-1"},
            "_tempfile_suffix": ".txt",
        }

        responses = {
            "page1": {
                "payload": {
                    "value": [drive_item],
                    "@odata.nextLink": "http://fakesharepointonline/page2",  # this makes scroll to just to another link
                },
                "url": "http://fakesharepointonline/page1",
            },
            "page2": {
                "payload": {
                    "value": [drive_item],
                    "@odata.deltaLink": "http://fakesharepointonline/deltaLink",
                },
                "url": "http://fakesharepointonline/page2",
            },
        }

        for response in responses.values():
            mock_responses.get(response["url"], payload=response["payload"])

        pages = list()

        async for page in microsoft_api_session.scroll_delta_url(
            url=responses["page1"]["url"]
        ):
            pages.append(page)

        assert len(pages) == len(responses)

    @pytest.mark.asyncio
    async def test_pipe(self, microsoft_api_session, mock_responses):
        class AsyncStream:
            def __init__(self):
                self.stream = BytesIO()

            async def write(self, data):
                self.stream.write(data)

            def read(self):
                return self.stream.getvalue().decode()

        url = "http://localhost:1234/download-some-sample-file"
        file_content = "hello world, this is content of downloaded file"
        stream = AsyncStream()
        mock_responses.get(url, body=file_content)

        await microsoft_api_session.pipe(url, stream)

        assert stream.read() == file_content

    @pytest.mark.asyncio
    async def test_call_api_with_429(
        self,
        microsoft_api_session,
        mock_responses,
        patch_sleep,
        patch_cancellable_sleeps,
    ):
        url = "http://localhost:1234/download-some-sample-file"
        payload = {"hello": "world"}
        retry_after = 25

        # First throttle, then do not throttle
        first_request_error = ClientResponseError(None, None)
        first_request_error.status = 429
        first_request_error.message = "Something went wrong"
        first_request_error.headers = {"Retry-After": str(retry_after)}

        mock_responses.get(url, exception=first_request_error)
        mock_responses.get(url, payload=payload)

        async with microsoft_api_session._call_api(url) as response:
            actual_payload = await response.json()
            assert actual_payload == payload

        patch_cancellable_sleeps.assert_awaited_with(retry_after)

    @pytest.mark.asyncio
    async def test_call_api_with_429_without_retry_after(
        self,
        microsoft_api_session,
        mock_responses,
        patch_sleep,
        patch_cancellable_sleeps,
    ):
        url = "http://localhost:1234/download-some-sample-file"
        payload = {"hello": "world"}

        # First throttle, then do not throttle
        first_request_error = ClientResponseError(None, None)
        first_request_error.status = 429
        first_request_error.message = "Something went wrong"

        mock_responses.get(url, exception=first_request_error)
        mock_responses.get(url, payload=payload)

        async with microsoft_api_session._call_api(url) as response:
            actual_payload = await response.json()
            assert actual_payload == payload

        patch_cancellable_sleeps.assert_awaited_with(DEFAULT_RETRY_SECONDS)

    @pytest.mark.asyncio
    async def test_call_api_with_403(
        self,
        microsoft_api_session,
        mock_responses,
        patch_sleep,
        patch_cancellable_sleeps,
    ):
        url = "http://localhost:1234/download-some-sample-file"

        # First throttle, then do not throttle
        unauthorized_error = ClientResponseError(None, None)
        unauthorized_error.status = 403
        unauthorized_error.message = "Something went wrong"

        mock_responses.get(url, exception=unauthorized_error)
        mock_responses.get(url, exception=unauthorized_error)
        mock_responses.get(url, exception=unauthorized_error)

        with pytest.raises(PermissionsMissing) as e:
            async with microsoft_api_session._call_api(url) as _:
                pass

        assert e is not None

    @pytest.mark.asyncio
    async def test_call_api_with_404(
        self,
        microsoft_api_session,
        mock_responses,
        patch_sleep,
        patch_cancellable_sleeps,
    ):
        url = "http://localhost:1234/download-some-sample-file"

        # First throttle, then do not throttle
        not_found_error = ClientResponseError(None, None)
        not_found_error.status = 404
        not_found_error.message = "Something went wrong"

        mock_responses.get(url, exception=not_found_error)
        mock_responses.get(url, exception=not_found_error)
        mock_responses.get(url, exception=not_found_error)

        with pytest.raises(NotFound) as e:
            async with microsoft_api_session._call_api(url) as _:
                pass

        assert e is not None

    @pytest.mark.asyncio
    async def test_call_api_with_unhandled_status(
        self,
        microsoft_api_session,
        mock_responses,
        patch_sleep,
        patch_cancellable_sleeps,
    ):
        url = "http://localhost:1234/download-some-sample-file"

        error_message = "Something went wrong"

        # First throttle, then do not throttle
        not_found_error = ClientResponseError(MagicMock(), MagicMock())
        not_found_error.status = 420
        not_found_error.message = error_message

        mock_responses.get(url, exception=not_found_error)
        mock_responses.get(url, exception=not_found_error)
        mock_responses.get(url, exception=not_found_error)

        with pytest.raises(ClientResponseError) as e:
            async with microsoft_api_session._call_api(url) as _:
                pass

        assert e.match(error_message)


class TestSharepointOnlineClient:
    @property
    def tenant_id(self):
        return "tid"

    @property
    def tenant_name(self):
        return "tname"

    @property
    def client_id(self):
        return "cid"

    @property
    def client_secret(self):
        return "csecret"

    @pytest_asyncio.fixture
    async def client(self):
        # Patch close is passed here to also not do actual closing logic but instead
        # Do nothing when MicrosoftAPISession.close is called
        client = SharepointOnlineClient(
            self.tenant_id, self.tenant_name, self.client_id, self.client_secret
        )

        yield client
        await client.close()

    @pytest_asyncio.fixture
    def patch_fetch(self):
        with patch.object(
            MicrosoftAPISession, "fetch", return_value=AsyncMock()
        ) as fetch:
            yield fetch

    @pytest_asyncio.fixture
    async def patch_scroll(self):
        with patch.object(
            MicrosoftAPISession, "scroll", return_value=AsyncMock()
        ) as scroll:
            yield scroll

    @pytest_asyncio.fixture
    async def patch_scroll_delta_url(self):
        with patch.object(
            MicrosoftAPISession, "scroll_delta_url", return_value=AsyncMock()
        ) as scroll:
            yield scroll

    @pytest_asyncio.fixture
    async def patch_pipe(self):
        with patch.object(
            MicrosoftAPISession, "pipe", return_value=AsyncMock()
        ) as pipe:
            yield pipe

    async def _execute_scrolling_method(self, method, patch_scroll, setup_items, *args):
        half = len(setup_items) // 2
        patch_scroll.return_value = AsyncIterator(
            [setup_items[:half], setup_items[half:]]
        )  # simulate 2 pages

        returned_items = []
        async for item in method(*args):
            returned_items.append(item)

        return returned_items

    async def _test_scrolling_method_not_found(self, method, patch_scroll):
        patch_scroll.side_effect = NotFound()

        returned_items = []
        async for item in method():
            returned_items.append(item)

        assert len(returned_items) == 0

    @pytest.mark.asyncio
    async def test_groups(self, client, patch_scroll):
        actual_items = ["1", "2", "3", "4"]

        returned_items = await self._execute_scrolling_method(
            client.groups, patch_scroll, actual_items
        )

        assert len(returned_items) == len(actual_items)
        assert returned_items == actual_items

    @pytest.mark.asyncio
    async def test_group_sites(self, client, patch_scroll):
        group_id = "12345"

        actual_items = ["1", "2", "3", "4"]

        returned_items = await self._execute_scrolling_method(
            partial(client.group_sites, group_id), patch_scroll, actual_items
        )

        assert len(returned_items) == len(actual_items)
        assert returned_items == actual_items

    @pytest.mark.asyncio
    async def test_group_sites_not_found(self, client, patch_scroll):
        group_id = "12345"

        await self._test_scrolling_method_not_found(
            partial(client.group_sites, group_id), patch_scroll
        )

    @pytest.mark.asyncio
    async def test_site_collections(self, client, patch_scroll):
        actual_items = ["1", "2", "3", "4"]

        returned_items = await self._execute_scrolling_method(
            client.site_collections, patch_scroll, actual_items
        )

        assert len(returned_items) == len(actual_items)
        assert returned_items == actual_items

    @pytest.mark.asyncio
    async def test_sites_wildcard(self, client, patch_scroll):
        root_site = "root"
        actual_items = [
            {"name": "First"},
            {"name": "Second"},
            {"name": "Third"},
            {"name": "Fourth"},
        ]

        returned_items = await self._execute_scrolling_method(
            partial(client.sites, root_site, WILDCARD), patch_scroll, actual_items
        )

        assert len(returned_items) == len(actual_items)
        assert returned_items == actual_items

    @pytest.mark.asyncio
    async def test_sites_filter(self, client, patch_scroll):
        root_site = "root"
        actual_items = [
            {"name": "First"},
            {"name": "Second"},
            {"name": "Third"},
            {"name": "Fourth"},
        ]
        filter_ = ["First", "Third"]

        returned_items = await self._execute_scrolling_method(
            partial(client.sites, root_site, filter_), patch_scroll, actual_items
        )

        assert len(returned_items) == len(filter_)
        assert actual_items[0] in returned_items
        assert actual_items[2] in returned_items

    @pytest.mark.asyncio
    async def test_site_drives(self, client, patch_scroll):
        site_id = "12345"

        actual_items = ["1", "2", "3", "4"]

        returned_items = await self._execute_scrolling_method(
            partial(client.site_drives, site_id), patch_scroll, actual_items
        )

        assert len(returned_items) == len(actual_items)
        assert returned_items == actual_items

    @pytest.mark.asyncio
    async def test_drive_items_delta(self, client, patch_fetch, patch_scroll_delta_url):
        delta_url_input = "https://sharepoint.com/delta-link-lalal"
        delta_url_next_page = "https://sharepoint.com/delta-link-lalal/page-2"
        delta_url_next_sync = "https://sharepoint.com/delta-link-lalal/next-sync"

        items_page_1 = ["1", "2"]
        items_page_2 = ["3", "4"]

        patch_scroll_delta_url.return_value = AsyncIterator(
            [
                {"@odata.nextLink": delta_url_next_page, "value": items_page_1},
                {"@odata.deltaLink": delta_url_next_sync, "value": items_page_2},
            ]
        )

        returned_items = []
        async for item in client.drive_items_delta(delta_url_input):
            returned_items.append(item)

        return returned_items

        assert len(returned_items) == len(items_page_1) + len(items_page_2)
        assert returned_items == items_page_1 + items_page_2

    @pytest.mark.asyncio
    async def test_drive_items(self, client, patch_fetch):
        drive_id = "12345"
        delta_url_next_sync = "https://sharepoint.com/delta-link-lalal/page-2"
        items_page_1 = ["1", "2"]
        items_page_2 = ["3", "4"]

        pages = AsyncIterator(
            [
                DriveItemsPage(items_page_1, delta_url_next_sync),
                DriveItemsPage(items_page_2, delta_url_next_sync),
            ]
        )
        returned_items = []

        with patch.object(client, "drive_items_delta", return_value=pages):
            async for page in client.drive_items(drive_id):
                for item in page:
                    returned_items.append(item)
                assert page.delta_link() == delta_url_next_sync

        assert len(returned_items) == len(items_page_1) + len(items_page_2)
        assert returned_items == items_page_1 + items_page_2

    @pytest.mark.asyncio
    @pytest.mark.asyncio
    async def test_download_drive_item(self, client, patch_pipe):
        """Basic setup for the test - no recursion through directories"""
        drive_id = "1"
        item_id = "2"
        async_buffer = MagicMock()

        await client.download_drive_item(drive_id, item_id, async_buffer)

        patch_pipe.assert_awaited_once_with(ANY, async_buffer)

    @pytest.mark.asyncio
    async def test_site_lists(self, client, patch_scroll):
        site_id = "12345"

        actual_items = ["1", "2", "3", "4"]

        returned_items = await self._execute_scrolling_method(
            partial(client.site_lists, site_id), patch_scroll, actual_items
        )

        assert len(returned_items) == len(actual_items)
        assert returned_items == actual_items

    @pytest.mark.asyncio
    async def test_site_list_items(self, client, patch_scroll):
        site_id = "12345"
        list_id = "54321"

        actual_items = ["1", "2", "3", "4"]

        returned_items = await self._execute_scrolling_method(
            partial(client.site_list_items, site_id, list_id),
            patch_scroll,
            actual_items,
        )

        assert len(returned_items) == len(actual_items)
        assert returned_items == actual_items

    @pytest.mark.asyncio
    async def test_site_list_item_attachments(self, client, patch_fetch):
        site_web_url = f"https://{self.tenant_name}.sharepoint.com"
        list_title = "Summer Vacation Notes"
        list_item_id = "1"

        actual_attachments = ["file.txt", "o-file.txt", "third.txt", "hll.wrd"]

        patch_fetch.return_value = {"AttachmentFiles": actual_attachments}

        returned_items = []
        async for attachment in client.site_list_item_attachments(
            site_web_url, list_title, list_item_id
        ):
            returned_items.append(attachment)

        assert len(returned_items) == len(actual_attachments)
        assert returned_items == actual_attachments

    @pytest.mark.asyncio
    async def test_site_list_item_attachments_not_found(self, client, patch_fetch):
        site_web_url = f"https://{self.tenant_name}.sharepoint.com"
        list_title = "Summer Vacation Notes"
        list_item_id = "1"

        patch_fetch.side_effect = NotFound()

        returned_items = []
        async for attachment in client.site_list_item_attachments(
            site_web_url, list_title, list_item_id
        ):
            returned_items.append(attachment)

        assert len(returned_items) == 0

    @pytest.mark.asyncio
    async def test_site_list_item_attachments_wrong_tenant(self, client):
        invalid_tenant_name = "something"
        site_web_url = f"https://{invalid_tenant_name}.sharepoint.com"
        list_title = "Summer Vacation Notes"
        list_item_id = "1"

        with pytest.raises(InvalidSharepointTenant) as e:
            async for _ in client.site_list_item_attachments(
                site_web_url, list_title, list_item_id
            ):
                pass

        # Assert error message contains both invalid and valid tenant name
        # cause that's what's important
        assert e.match(invalid_tenant_name)
        assert e.match(self.tenant_name)

    @pytest.mark.asyncio
    async def test_download_attachment(self, client, patch_pipe):
        attachment_path = f"https://{self.tenant_name}.sharepoint.com/thats/a/made/up/attachment/path.jpg"
        async_buffer = MagicMock()

        await client.download_attachment(attachment_path, async_buffer)

        patch_pipe.assert_awaited_once_with(ANY, async_buffer)

    @pytest.mark.asyncio
    async def test_download_attachment_wrong_tenant(self, client, patch_pipe):
        invalid_tenant_name = "something"
        attachment_path = f"https://{invalid_tenant_name}.sharepoint.com/thats/a/made/up/attachment/path.jpg"
        async_buffer = MagicMock()

        with pytest.raises(InvalidSharepointTenant) as e:
            await client.download_attachment(attachment_path, async_buffer)

        # Assert error message contains both invalid and valid tenant name
        # cause that's what's important
        assert e.match(invalid_tenant_name)
        assert e.match(self.tenant_name)

    @pytest.mark.asyncio
    async def test_site_pages(self, client, patch_scroll):
        page_url_path = f"https://{self.tenant_name}.sharepoint.com/random/totally/made/up/page.aspx"
        actual_items = ["1", "2", "3", "4"]

        returned_items = await self._execute_scrolling_method(
            partial(client.site_pages, page_url_path), patch_scroll, actual_items
        )

        assert len(returned_items) == len(actual_items)
        assert returned_items == actual_items

    @pytest.mark.asyncio
    async def test_site_pages_not_found(self, client, patch_scroll):
        page_url_path = f"https://{self.tenant_name}.sharepoint.com/random/totally/made/up/page.aspx"

        patch_scroll.side_effect = NotFound()

        returned_items = []
        async for site_page in client.site_pages(page_url_path):
            returned_items.append(site_page)

        assert len(returned_items) == 0

    @pytest.mark.asyncio
    async def test_site_pages_wrong_tenant(self, client, patch_scroll):
        invalid_tenant_name = "something"
        page_url_path = f"https://{invalid_tenant_name}.sharepoint.com/random/totally/made/up/page.aspx"

        with pytest.raises(InvalidSharepointTenant) as e:
            async for _ in client.site_pages(page_url_path):
                pass

        # Assert error message contains both invalid and valid tenant name
        # cause that's what's important
        assert e.match(invalid_tenant_name)
        assert e.match(self.tenant_name)

    @pytest.mark.asyncio
    async def test_tenant_details(self, client, patch_fetch):
        http_call_result = {"hello": "world"}

        patch_fetch.return_value = http_call_result

        actual_result = await client.tenant_details()

        assert http_call_result == actual_result

    @pytest.mark.asyncio
    async def test_site_groups(self, client, patch_scroll):
        site_groups_url = f"https://{self.tenant_name}.sharepoint.com/random/totally/made/up/sitegroups"
        groups = ["group1", "group2"]

        actual_groups = await self._execute_scrolling_method(
            client.site_groups, patch_scroll, groups, site_groups_url
        )

        patch_scroll.return_value = groups

        assert actual_groups == groups

    @pytest.mark.asyncio
    async def test_site_groups_not_found(self, client, patch_scroll):
        site_groups_url = f"https://{self.tenant_name}.sharepoint.com/random/totally/made/up/sitegroups"

        patch_scroll.side_effect = NotFound()

        returned_items = []
        async for item in client.site_groups(site_groups_url):
            returned_items.append(item)

        assert len(returned_items) == 0

    @pytest.mark.asyncio
    async def test_site_users(self, client, patch_scroll):
        site_users_url = f"https://{self.tenant_name}.sharepoint.com/random/totally/made/up/siteusers"
        users = ["user1", "user2"]

        actual_users = await self._execute_scrolling_method(
            client.site_users, patch_scroll, users, site_users_url
        )

        assert actual_users == users

    @pytest.mark.asyncio
    async def test_site_users_not_found(self, client, patch_scroll):
        site_users_url = f"https://{self.tenant_name}.sharepoint.com/random/totally/made/up/siteusers"
        patch_scroll.side_effect = NotFound()

        returned_items = []
        async for item in client.site_users(site_users_url):
            returned_items.append(item)

        assert len(returned_items) == 0

    @pytest.mark.asyncio
    async def test_drive_item_permissions(self, client, patch_fetch):
        drive_id = 1
        item_id = 2

        permissions = ["permission"]
        patch_fetch.return_value = permissions

        actual_permissions = await client.drive_item_permissions(drive_id, item_id)

        assert actual_permissions == permissions

    @pytest.mark.asyncio
    async def test_site_list_role_assignments(self, client, patch_fetch):
        site_list_role_assignments_url = f"https://{self.tenant_name}.sharepoint.com/random/totally/made/up/roleassignments"
        site_list_name = "site_list"

        role_assignments = {"value": ["role"]}
        patch_fetch.return_value = role_assignments

        actual_role_assignments = await client.site_list_role_assignments(
            site_list_role_assignments_url, site_list_name
        )

        assert actual_role_assignments == role_assignments

    @pytest.mark.asyncio
    async def test_site_list_role_assignments_not_found(self, client, patch_fetch):
        site_list_role_assignments_url = f"https://{self.tenant_name}.sharepoint.com/random/totally/made/up/roleassignments"
        site_list_name = "site_list"

        patch_fetch.side_effect = NotFound

        role_assignments = await client.site_list_role_assignments(
            site_list_role_assignments_url, site_list_name
        )

        assert len(role_assignments) == 0

    @pytest.mark.asyncio
    async def test_site_list_item_role_assignments(self, client, patch_fetch):
        site_list_item_role_assignments_url = f"https://{self.tenant_name}.sharepoint.com/random/totally/made/up/roleassignments"
        list_title = "list_title"
        list_item_id = 1

        role_assignments = {"value": ["role"]}

        patch_fetch.return_value = role_assignments

        actual_role_assignments = await client.site_list_item_role_assignments(
            site_list_item_role_assignments_url, list_title, list_item_id
        )

        assert actual_role_assignments == role_assignments

    @pytest.mark.asyncio
    async def test_site_list_item_role_assignments_not_found(self, client, patch_fetch):
        site_list_item_role_assignments_url = f"https://{self.tenant_name}.sharepoint.com/random/totally/made/up/roleassignments"
        list_title = "list_title"
        list_item_id = 1

        patch_fetch.side_effect = NotFound

        role_assignments = await client.site_list_item_role_assignments(
            site_list_item_role_assignments_url, list_title, list_item_id
        )

        assert len(role_assignments) == 0

    @pytest.mark.asyncio
    async def test_site_page_role_assignments(self, client, patch_fetch):
        site_page_role_assignments_url = f"https://{self.tenant_name}.sharepoint.com/random/totally/made/up/roleassignments"
        site_page_id = 1
        role_assignments = {"value": ["role"]}

        patch_fetch.return_value = role_assignments

        actual_role_assignments = await client.site_page_role_assignments(
            site_page_role_assignments_url, site_page_id
        )

        assert actual_role_assignments == role_assignments

    @pytest.mark.asyncio
    async def test_site_page_role_assignments_not_found(self, client, patch_fetch):
        site_page_role_assignments_url = f"https://{self.tenant_name}.sharepoint.com/random/totally/made/up/roleassignments"
        site_page_id = 1

        patch_fetch.side_effect = NotFound

        role_assignments = await client.site_page_role_assignments(
            site_page_role_assignments_url, site_page_id
        )

        assert len(role_assignments) == 0

    @pytest.mark.asyncio
    async def test_users_and_groups_for_role_assignment(self, client, patch_fetch):
        users_by_id_url = (
            f"https://{self.tenant_name}.sharepoint.com/random/totally/made/up/users"
        )
        role_assignment = {"name": "role", "PrincipalId": 1}
        users_and_groups = ["user", "group"]

        patch_fetch.return_value = users_and_groups

        actual_users_and_groups = await client.users_and_groups_for_role_assignment(
            users_by_id_url, role_assignment
        )

        assert actual_users_and_groups == users_and_groups

    @pytest.mark.asyncio
    async def test_users_and_groups_for_role_assignment_not_found(
        self, client, patch_fetch
    ):
        users_by_id_url = (
            f"https://{self.tenant_name}.sharepoint.com/random/totally/made/up/users"
        )
        role_assignment = {"name": "role", "PrincipalId": 1}

        patch_fetch.side_effect = NotFound

        users_and_groups = await client.users_and_groups_for_role_assignment(
            users_by_id_url, role_assignment
        )

        assert len(users_and_groups) == 0

    @pytest.mark.asyncio
    async def test_users_and_groups_for_role_assignment_internal_server_error(
        self, client, patch_fetch
    ):
        users_by_id_url = (
            f"https://{self.tenant_name}.sharepoint.com/random/totally/made/up/users"
        )
        role_assignment = {"name": "role", "PrincipalId": 1}

        patch_fetch.side_effect = InternalServerError

        users_and_groups = await client.users_and_groups_for_role_assignment(
            users_by_id_url, role_assignment
        )

        assert len(users_and_groups) == 0

    @pytest.mark.asyncio
    async def test_users_and_groups_for_role_assignment_missing_principal_id(
        self, client, patch_fetch
    ):
        users_by_id_url = (
            f"https://{self.tenant_name}.sharepoint.com/random/totally/made/up/users"
        )

        # missing principal id
        role_assignment = {"name": "role"}
        users_and_groups = ["user", "group"]

        patch_fetch.return_value = users_and_groups

        actual_users_and_groups = await client.users_and_groups_for_role_assignment(
            users_by_id_url, role_assignment
        )

        assert len(actual_users_and_groups) == 0

    @pytest.mark.asyncio
    async def test_user_information_lst(self, client, patch_scroll):
        site_id = "12345"
        user_info_one = {"name": "some user"}
        user_info_two = {"name": "some other user"}

        expected_user_infos = [user_info_one, user_info_two]

        actual_user_infos = await self._execute_scrolling_method(
            partial(client.user_information_list, site_id),
            patch_scroll,
            expected_user_infos,
        )

        assert len(actual_user_infos) == len(expected_user_infos)
        assert actual_user_infos == expected_user_infos

    @pytest.mark.asyncio
    async def test_user_information_list_with_not_found_raised(
        self, client, patch_scroll
    ):
        site_id = "12345"
        patch_scroll.side_effect = NotFound()

        returned_items = []
        async for user_info in client.user_information_list(site_id):
            returned_items.append(user_info)

        assert len(returned_items) == 0

    @pytest.mark.asyncio
    async def test_groups_user_transitive_member_of(self, client, patch_scroll):
        user_id = "12345"
        group_one = {"name": "some group"}
        group_two = {"name": "some other group"}

        expected_groups = [group_one, group_two]

        actual_groups = await self._execute_scrolling_method(
            partial(client.groups_user_transitive_member_of, user_id),
            patch_scroll,
            expected_groups,
        )

        assert len(actual_groups) == len(expected_groups)
        assert actual_groups == expected_groups

    @pytest.mark.asyncio
    async def test_groups_user_transitive_member_of_with_not_found_raised(
        self, client, patch_scroll
    ):
        user_id = "12345"
        patch_scroll.side_effect = NotFound()

        returned_groups = []
        async for groups in client.groups_user_transitive_member_of(user_id):
            returned_groups.append(groups)

        assert len(returned_groups) == 0

    @pytest.mark.asyncio
    async def test_group_members(self, client, patch_scroll):
        group_id = "12345"
        member_one = {"name": "some member"}
        member_two = {"name": "some other member"}

        expected_members = [member_one, member_two]

        actual_members = await self._execute_scrolling_method(
            partial(client.group_members, group_id),
            patch_scroll,
            expected_members,
        )

        assert len(actual_members) == len(expected_members)
        assert actual_members == expected_members

    @pytest.mark.asyncio
    async def test_group_members_with_not_found_raised(self, client, patch_scroll):
        group_id = "12345"
        patch_scroll.side_effect = NotFound()

        returned_members = []
        async for member in client.group_members(group_id):
            returned_members.append(member)

        assert len(returned_members) == 0

    @pytest.mark.asyncio
    async def test_group_owners(self, client, patch_scroll):
        group_id = "12345"
        owner_one = {"name": "some owner"}
        owner_two = {"name": "some other owner"}

        expected_owners = [owner_one, owner_two]

        actual_owners = await self._execute_scrolling_method(
            partial(client.group_owners, group_id),
            patch_scroll,
            expected_owners,
        )

        assert len(actual_owners) == len(expected_owners)
        assert actual_owners == expected_owners

    @pytest.mark.asyncio
    async def test_group_owners_with_not_found_raised(self, client, patch_scroll):
        group_id = "12345"
        patch_scroll.side_effect = NotFound()

        returned_owners = []
        async for owner in client.group_owners(group_id):
            returned_owners.append(owner)

        assert len(returned_owners) == 0


class TestSharepointOnlineAdvancedRulesValidator:
    @pytest_asyncio.fixture
    def validator(self):
        return SharepointOnlineAdvancedRulesValidator()

    @pytest.mark.asyncio
    async def test_validate(self, validator):
        valid_rules = {"dontExtractDriveItemsOlderThan": 15}

        result = await validator.validate(valid_rules)

        assert result.is_valid

    @pytest.mark.asyncio
    async def test_validate_invalid_rule(self, validator):
        invalid_rules = {"dontExtractDriveItemsOlderThan": "why is this a string"}

        result = await validator.validate(invalid_rules)

        assert not result.is_valid


class TestSharepointOnlineDataSource:
    @property
    def month_ago(self):
        return datetime.now(timezone.utc) - timedelta(days=30)

    @property
    def day_ago(self):
        return datetime.now(timezone.utc) - timedelta(days=1)

    @property
    def site_collections(self):
        return [
            {
                "siteCollection": {"hostname": "test.sharepoint.com"},
                "webUrl": "https://test.sharepoint.com",
            }
        ]

    @property
    def sites(self):
        return [
            {
                "id": "1",
                "webUrl": "https://test.sharepoint.com/site-1",
                "name": "site-1",
            }
        ]

    @property
    def site_drives(self):
        return [{"id": "2"}]

    @property
    def drive_items(self):
        return [
            DriveItemsPage(
                items=[
                    {"id": "3", "lastModifiedDateTime": self.month_ago},
                    {"id": "4", "lastModifiedDateTime": self.day_ago},
                ],
                delta_link="deltalinksample",
            )
        ]

    @property
    def site_lists(self):
        return [{"id": "5", "name": "My test list"}]

    @property
    def site_list_items(self):
        return [
            {
                "id": "6",
                "contentType": {"name": "Item"},
                "fields": {"Attachments": ""},
                "lastModifiedDateTime": self.month_ago,
            },
            {
                "id": "7",
                "contentType": {"name": "Web Template Extensions"},
                "fields": {},
            },  # Will be ignored!!!
            {
                "id": "8",
                "contentType": {"name": "Something without attachments"},
                "fields": {},
            },
        ]

    @property
    def site_list_item_attachments(self):
        return [
            {"odata.id": "9", "name": "attachment 1.txt"},
            {"odata.id": "10", "name": "attachment 2.txt"},
        ]

    @property
    def site_pages(self):
        return [{"Id": 4, "odata.id": "11", "GUID": "thats-not-a-guid"}]

    @property
    def user_information_list(self):
        return [
            {
                "fields": {
                    "ContentType": "DomainGroup",
                    "Name": f"i:0#.f|membership|{GROUP_1}",
                }
            },
            {
                "fields": {
                    "ContentType": "DomainGroup",
                    "Name": f"abc|def|ghi/{GROUP_2}",
                }
            },
            {
                "fields": {
                    "ContentType": "Person",
                    "Name": f"i:0#.f|membership|{USER_ONE_EMAIL}",
                }
            },
            {"fields": {"ContentType": "Person", "EMail": USER_TWO_EMAIL}},
        ]

    @property
    def group_members(self):
        return [
            {
                "mail": MEMBER_ONE_EMAIL,
            },
            {"userPrincipalName": MEMBER_TWO_USER_PRINCIPAL_NAME},
        ]

    @property
    def group_owners(self):
        return [
            {"mail": OWNER_ONE_EMAIL},
            {"userPrincipalName": OWNER_TWO_USER_PRINCIPAL_NAME},
        ]

    @property
    def group(self):
        return {"id": GROUP_ID}

    @property
    def site_groups(self):
        return [{"Title": GROUP_1}, {"Title": GROUP_2}, {}, {"Title": None}]

    @property
    def site_users(self):
        return [
            {"UserPrincipalName": USER_ONE_EMAIL},
            {"UserPrincipalName": USER_TWO_EMAIL},
            {},
            {"UserPrincipalName": None},
        ]

    @property
    def drive_item_permissions(self):
        return {
            # three valid values: GROUP_1 (1x, will be de-deduplicated), USER_1 and USER_2
            "value": [
                {"grantedToV2": {"user": {"loginName": USER_ONE_EMAIL}}},
                {
                    "grantedToV2": {"siteGroup": {"loginName": GROUP_1}},
                    "grantedTo": {"siteGroup": {"loginName": GROUP_1}},
                },
                {"grantedTo": {"user": {"loginName": USER_TWO_EMAIL}}},
                {
                    "grantedTo": {
                        "user": {"email": None},
                        "siteGroup": {"loginName": None},
                    },
                    "grantedToV2": {
                        "user": {"email": None},
                        "siteGroup": {"loginName": None},
                    },
                },
                {
                    "grantedTo": {"user": {}, "siteGroup": {}},
                    "grantedToV2": {"user": {}, "siteGroup": {}},
                },
                {
                    "grantedTo": {"user": None, "siteGroup": None},
                    "grantedToV2": {"user": None, "siteGroup": None},
                },
                {"grantedTo": {}, "grantedToV2": {}},
                {"grantedTo": None, "grantedToV2": None},
                {},
                None,
            ]
        }

    @property
    def site_list_role_assignments(self):
        return {"value": ["role"]}

    @property
    def users_and_groups_for_role_assignments(self):
        return [USER_ONE_EMAIL, GROUP_1]

    @property
    def site_list_item_role_assignments(self):
        return {"value": ["role"]}

    @property
    def site_page_role_assignments(self):
        return {"value": ["role"]}

    @property
    def graph_api_token(self):
        return "graph bearer"

    @property
    def rest_api_token(self):
        return "rest bearer"

    @property
    def valid_tenant(self):
        return {"NameSpaceType": "VALID"}

    @property
    def drive_items_delta(self):
        return [
            DriveItemsPage(
                items=[
                    {"id": "3", "lastModifiedDateTime": self.month_ago},
                    {"id": "4", "lastModifiedDateTime": self.day_ago},
                    {"id": "5", "lastModifiedDateTime": self.day_ago},
                    {"id": "6", "deleted": {"state": "deleted"}},
                ],
                delta_link="deltalinksample",
            )
        ]

    @pytest_asyncio.fixture
    async def patch_sharepoint_client(self):
        client = AsyncMock()

        with patch(
            "connectors.sources.sharepoint_online.SharepointOnlineClient",
            return_value=AsyncMock(),
        ) as new_mock:
            client = new_mock.return_value
            client.site_collections = AsyncIterator(self.site_collections)
            client.sites = AsyncIterator(self.sites)
            client.site_groups = AsyncIterator(self.site_groups)
            client.user_information_list = AsyncIterator(self.user_information_list)
            client.group = AsyncMock(return_value=self.group)
            client.group_members = AsyncIterator(self.group_members)
            client.group_owners = AsyncIterator(self.group_owners)
            client.site_users = AsyncIterator(self.site_users)
            client.drive_item_permissions = AsyncMock(
                return_value=self.drive_item_permissions
            )
            client.site_list_role_assignments = AsyncMock(
                return_value=self.site_list_role_assignments
            )
            client.site_list_item_role_assignments = AsyncMock(
                return_value=self.site_list_item_role_assignments
            )
            client.site_page_role_assignments = AsyncMock(
                return_value=self.site_page_role_assignments
            )
            client.users_and_groups_for_role_assignment = AsyncMock(
                return_value=self.users_and_groups_for_role_assignments
            )
            client.site_drives = AsyncIterator(self.site_drives)
            client.drive_items = self.drive_items_func
            client.site_lists = AsyncIterator(self.site_lists)
            client.site_list_items = AsyncIterator(self.site_list_items)
            client.site_list_item_attachments = AsyncIterator(
                self.site_list_item_attachments
            )
            client.site_pages = AsyncIterator(self.site_pages)

            client.graph_api_token = AsyncMock()
            client.graph_api_token.get.return_value = self.graph_api_token
            client.rest_api_token = AsyncMock()
            client.rest_api_token.get.return_value = self.rest_api_token

            client.tenant_details = AsyncMock(return_value=self.valid_tenant)
            client.drive_items_delta = AsyncIterator(self.drive_items_delta)

            yield client

    def drive_items_func(self, drive_id, url=None):
        if not url:
            return AsyncIterator(self.drive_items)
        else:
            return AsyncIterator(self.drive_items_delta)

    @pytest.mark.asyncio
    async def test_get_docs_without_access_control(self, patch_sharepoint_client):
        source = create_source(SharepointOnlineDataSource)
        source._dls_enabled = Mock(return_value=False)

        results = []
        downloads = []
        async for doc, download_func in source.get_docs():
            results.append(doc)

            if download_func:
                downloads.append(download_func)

        assert len(results) == 11
        assert len(
            [i for i in results if i["object_type"] == "site_collection"]
        ) == len(self.site_collections)
        assert len([i for i in results if i["object_type"] == "site"]) == len(
            self.sites
        )
        assert len([i for i in results if i["object_type"] == "site_drive"]) == len(
            self.site_drives
        )
        assert len([i for i in results if i["object_type"] == "drive_item"]) == sum(
            [len(j) for j in self.drive_items]
        )
        assert len([i for i in results if i["object_type"] == "site_list"]) == len(
            self.site_lists
        )
        assert (
            len([i for i in results if i["object_type"] == "list_item"])
            == len(self.site_list_items) - 1
        )  # -1 because one of them is ignored!
        assert len(
            [i for i in results if i["object_type"] == "list_item_attachment"]
        ) == len(self.site_list_item_attachments)
        assert len([i for i in results if i["object_type"] == "site_page"]) == len(
            self.site_pages
        )

    @pytest.mark.asyncio
    @patch(
        "connectors.sources.sharepoint_online.ACCESS_CONTROL",
        ALLOW_ACCESS_CONTROL_PATCHED,
    )
    async def test_get_docs_with_access_control(self, patch_sharepoint_client):
        def _access_control_matches(actual, expected):
            return all([access_control in expected for access_control in actual])

        group = "group"
        email = "email"
        user = "user"
        expected_access_control = [group, email, user]

        source = create_source(SharepointOnlineDataSource)
        source._dls_enabled = Mock(return_value=True)
        source._site_access_control = AsyncMock(return_value=expected_access_control)

        results = []
        async for doc, _download_func in source.get_docs():
            results.append(doc)

        site_collections = [i for i in results if i["object_type"] == "site_collection"]
        sites = [i for i in results if i["object_type"] == "site"]
        site_drives = [i for i in results if i["object_type"] == "site_drive"]
        drive_items = [i for i in results if i["object_type"] == "drive_item"]
        site_lists = [i for i in results if i["object_type"] == "site_list"]
        list_items = [i for i in results if i["object_type"] == "list_item"]
        list_item_attachments = [
            i for i in results if i["object_type"] == "list_item_attachment"
        ]
        site_pages = [i for i in results if i["object_type"] == "site_page"]

        assert len(results) == 11

        assert len(site_collections) == len(self.site_collections)
        assert len(sites) == len(self.sites)
        assert all(
            [
                _access_control_matches(
                    site[ALLOW_ACCESS_CONTROL_PATCHED], expected_access_control
                )
                for site in sites
            ]
        )

        assert len(site_drives) == len(self.site_drives)
        assert all(
            [
                _access_control_matches(
                    site_drive[ALLOW_ACCESS_CONTROL_PATCHED], expected_access_control
                )
                for site_drive in site_drives
            ]
        )

        assert len(drive_items) == sum([len(j) for j in self.drive_items])

        assert all(
            [
                _access_control_matches(
                    drive_item[ALLOW_ACCESS_CONTROL_PATCHED], expected_access_control
                )
                for drive_item in drive_items
            ]
        )

        assert len(site_lists) == len(self.site_lists)
        assert all(
            [
                _access_control_matches(
                    site_list[ALLOW_ACCESS_CONTROL_PATCHED], expected_access_control
                )
                for site_list in site_lists
            ]
        )

        assert (
            len(list_items) == len(self.site_list_items) - 1
        )  # -1 because one of them is ignored!
        assert all(
            [
                _access_control_matches(
                    list_item[ALLOW_ACCESS_CONTROL_PATCHED], expected_access_control
                )
                for list_item in list_items
            ]
        )

        assert len(list_item_attachments) == len(self.site_list_item_attachments)
        assert all(
            [
                _access_control_matches(
                    list_item_attachment[ALLOW_ACCESS_CONTROL_PATCHED],
                    expected_access_control,
                )
                for list_item_attachment in list_item_attachments
            ]
        )

        assert len(site_pages) == len(self.site_pages)
        assert all(
            [
                _access_control_matches(
                    site_page[ALLOW_ACCESS_CONTROL_PATCHED], expected_access_control
                )
                for site_page in site_pages
            ]
        )

    @pytest.mark.asyncio
    @pytest.mark.parametrize("sync_cursor", [None, {}])
    async def test_get_docs_incrementally_with_empty_cursor(
        self, patch_sharepoint_client, sync_cursor
    ):
        source = create_source(SharepointOnlineDataSource)

        with pytest.raises(SyncCursorEmpty):
            async for _doc, _download_func, _operation in source.get_docs_incrementally(
                sync_cursor=sync_cursor
            ):
                pass

    @pytest.mark.asyncio
    async def test_get_docs_incrementaly(self, patch_sharepoint_client):
        source = create_source(SharepointOnlineDataSource)

        sync_cursor = {"site_drives": {}}
        for site_drive in self.site_drives:
            sync_cursor["site_drives"][
                site_drive["id"]
            ] = "http://fakesharepoint.com/deltalink"

        deleted = 0
        for page in self.drive_items_delta:
            deleted += len(list(filter(lambda item: "deleted" in item, page)))

        docs = list()
        downloads = list()
        operations = {"index": 0, "delete": 0}

        async for doc, download_func, operation in source.get_docs_incrementally(
            sync_cursor=sync_cursor
        ):
            docs.append(doc)

            if download_func:
                downloads.append(download_func)

            operations[operation] += 1

        assert len(docs) == sum(
            [
                len(self.site_collections),
                sum([len(i) for i in self.drive_items_delta]),
                len(self.site_drives),
                len(self.site_pages),
                len(self.site_lists),
                len(self.site_list_items),
                len(self.site_list_item_attachments),
            ]
        )

        assert (operations["delete"]) == deleted

    @pytest.mark.asyncio
    async def test_download_function_with_filtering_rule(self):
        source = create_source(SharepointOnlineDataSource, site_collections=WILDCARD)
        max_drive_item_age = 15
        drive_item = {
            "lastModifiedDateTime": str(
                datetime.utcnow() - timedelta(days=max_drive_item_age + 1)
            )
        }

        download_result = source.download_function(drive_item, max_drive_item_age)

        assert download_result is None

    def test_get_default_configuration(self):
        config = SharepointOnlineDataSource.get_default_configuration()

        assert config is not None

    @pytest.mark.asyncio
    async def test_validate_config(self, patch_sharepoint_client):
        source = create_source(SharepointOnlineDataSource, site_collections=WILDCARD)

        await source.validate_config()

        # Assert that tokens are awaited
        # They raise human-readable errors if something goes wrong
        # Therefore it's important
        patch_sharepoint_client.graph_api_token.get.assert_awaited()
        patch_sharepoint_client.rest_api_token.get.assert_awaited()

    @pytest.mark.asyncio
    async def test_validate_config_when_invalid_tenant(self, patch_sharepoint_client):
        invalid_tenant_name = "wat"

        source = create_source(
            SharepointOnlineDataSource,
            tenant_name=invalid_tenant_name,
            site_collections=WILDCARD,
        )
        patch_sharepoint_client.tenant_details.return_value = {
            "NameSpaceType": "Unknown"
        }

        with pytest.raises(Exception) as e:
            await source.validate_config()

        assert e.match(invalid_tenant_name)

    @pytest.mark.asyncio
    async def test_validate_config_non_existing_collection(
        self, patch_sharepoint_client
    ):
        non_existing_site = "something"
        another_non_existing_site = "something-something"

        source = create_source(
            SharepointOnlineDataSource,
            site_collections=[non_existing_site, another_non_existing_site],
        )

        with pytest.raises(Exception) as e:
            await source.validate_config()

        # Says which site does not exist
        assert e.match(non_existing_site)
        assert e.match(another_non_existing_site)

    @pytest.mark.asyncio
    async def test_get_attachment_content(self, patch_sharepoint_client):
        attachment = {"odata.id": "1", "_original_filename": "file.ppt"}
        message = b"This is content of attachment"

        async def download_func(attachment_id, async_buffer):
            await async_buffer.write(message)

        patch_sharepoint_client.download_attachment = download_func
        source = create_source(SharepointOnlineDataSource)

        download_result = await source.get_attachment_content(attachment, doit=True)

        assert download_result["_attachment"] == base64.b64encode(message).decode()
        assert "body" not in download_result

    @pytest.mark.asyncio
    @patch("connectors.utils.ExtractionService._check_configured", lambda *_: True)
    async def test_get_attachment_with_text_extraction_enabled_adds_body(
        self, patch_sharepoint_client
    ):
        attachment = {"odata.id": "1", "_original_filename": "file.ppt"}
        message = "This is the text content of drive item"

        with patch(
            "connectors.utils.ExtractionService.extract_text", return_value=message
        ) as extraction_service_mock:

            async def download_func(attachment_id, async_buffer):
                await async_buffer.write(bytes(message, "utf-8"))

            patch_sharepoint_client.download_attachment = download_func
            source = create_source(
                SharepointOnlineDataSource, use_text_extraction_service=True
            )

            download_result = await source.get_attachment_content(attachment, doit=True)

            extraction_service_mock.assert_called_once()
            assert download_result["body"] == message
            assert "_attachment" not in download_result

    @pytest.mark.asyncio
    @patch("connectors.utils.ExtractionService._check_configured", lambda *_: False)
    async def test_get_attachment_with_text_extraction_enabled_but_not_configured_adds_empty_string(
        self, patch_sharepoint_client
    ):
        attachment = {"odata.id": "1", "_original_filename": "file.ppt"}
        message = "This is the text content of drive item"

        with patch(
            "connectors.utils.ExtractionService.extract_text", return_value=message
        ) as extraction_service_mock:

            async def download_func(attachment_id, async_buffer):
                await async_buffer.write(bytes(message, "utf-8"))

            patch_sharepoint_client.download_attachment = download_func
            source = create_source(
                SharepointOnlineDataSource, use_text_extraction_service=True
            )

            download_result = await source.get_attachment_content(attachment, doit=True)

            extraction_service_mock.assert_not_called()
            assert download_result["body"] == ""
            assert "_attachment" not in download_result

    @pytest.mark.asyncio
    @pytest.mark.parametrize(
        "filesize, expect_download", [(15, True), (10485761, False)]
    )
    @patch("connectors.utils.ExtractionService._check_configured", lambda *_: True)
    async def test_get_drive_item_content(
        self, patch_sharepoint_client, filesize, expect_download
    ):
        drive_item = {
            "id": "1",
            "size": filesize,
            "lastModifiedDateTime": datetime.now(timezone.utc),
            "parentReference": {"driveId": "drive-1"},
            "_original_filename": "file.txt",
        }
        message = b"This is content of drive item"

        async def download_func(drive_id, drive_item_id, async_buffer):
            await async_buffer.write(message)

        patch_sharepoint_client.download_drive_item = download_func
        source = create_source(SharepointOnlineDataSource)

        download_result = await source.get_drive_item_content(drive_item, doit=True)

        if expect_download:
            assert download_result["_attachment"] == base64.b64encode(message).decode()
            assert "body" not in download_result
        else:
            assert download_result is None

    @pytest.mark.asyncio
    @pytest.mark.parametrize("filesize", [(15), (10485761)])
    @patch("connectors.utils.ExtractionService._check_configured", lambda *_: True)
    async def test_get_content_with_text_extraction_enabled_adds_body(
        self, patch_sharepoint_client, filesize
    ):
        drive_item = {
            "id": "1",
            "size": filesize,
            "lastModifiedDateTime": datetime.now(timezone.utc),
            "parentReference": {"driveId": "drive-1"},
            "_original_filename": "file.txt",
        }
        message = "This is the text content of drive item"

        with patch(
            "connectors.utils.ExtractionService.extract_text", return_value=message
        ) as extraction_service_mock:

            async def download_func(drive_id, drive_item_id, async_buffer):
                await async_buffer.write(bytes(message, "utf-8"))

            patch_sharepoint_client.download_drive_item = download_func
            source = create_source(
                SharepointOnlineDataSource, use_text_extraction_service=True
            )

            download_result = await source.get_drive_item_content(drive_item, doit=True)

            extraction_service_mock.assert_called_once()
            assert download_result["body"] == message
            assert "_attachment" not in download_result

    @pytest.mark.asyncio
    @pytest.mark.parametrize("filesize", [(15), (10485761)])
    @patch("connectors.utils.ExtractionService._check_configured", lambda *_: False)
    async def test_get_content_with_text_extraction_enabled_but_not_configured_adds_empty_string(
        self, patch_sharepoint_client, filesize
    ):
        drive_item = {
            "id": "1",
            "size": filesize,
            "lastModifiedDateTime": datetime.now(timezone.utc),
            "parentReference": {"driveId": "drive-1"},
            "_original_filename": "file.txt",
        }
        message = "This is the text content of drive item"

        with patch(
            "connectors.utils.ExtractionService.extract_text", return_value=message
        ) as extraction_service_mock:

            async def download_func(drive_id, drive_item_id, async_buffer):
                await async_buffer.write(bytes(message, "utf-8"))

            patch_sharepoint_client.download_drive_item = download_func
            source = create_source(
                SharepointOnlineDataSource, use_text_extraction_service=True
            )

            download_result = await source.get_drive_item_content(drive_item, doit=True)

            extraction_service_mock.assert_not_called()
            assert download_result["body"] == ""
            assert "_attachment" not in download_result

    @pytest.mark.asyncio
    async def test_site_access_control(self, patch_sharepoint_client):
        source = create_source(SharepointOnlineDataSource)
        set_dls_enabled(source, True)
        patch_sharepoint_client._validate_sharepoint_rest_url = Mock()

        site = {"id": 1, "webUrl": "some url"}

        access_control = await source._site_access_control(site)

        two_members = 2
        two_owners = 2
        two_other_users = 2
        one_group = 1

        assert (
            len(access_control)
            == one_group + two_members + two_owners + two_other_users
        )

        assert _prefix_group(GROUP_ID) in access_control

        assert _prefix_email(MEMBER_ONE_EMAIL) in access_control
        assert _prefix_user(MEMBER_TWO_USER_PRINCIPAL_NAME) in access_control

        assert _prefix_email(OWNER_ONE_EMAIL) in access_control
        assert _prefix_user(OWNER_TWO_USER_PRINCIPAL_NAME) in access_control

        assert _prefix_email(USER_ONE_EMAIL) in access_control
        assert _prefix_email(USER_TWO_EMAIL) in access_control

    @pytest.mark.parametrize(
        "_dls_enabled, document, access_control, expected_decorated_document",
        [
            (
                False,
                {},
                [USER_ONE_EMAIL],
                {},
            ),
            (
                True,
                {},
                [USER_ONE_EMAIL],
                {
                    ALLOW_ACCESS_CONTROL_PATCHED: [
                        USER_ONE_EMAIL,
                        *DEFAULT_GROUPS_PATCHED,
                    ]
                },
            ),
            (True, {}, [], {ALLOW_ACCESS_CONTROL_PATCHED: DEFAULT_GROUPS_PATCHED}),
            (
                True,
                {ALLOW_ACCESS_CONTROL_PATCHED: [USER_ONE_EMAIL]},
                [USER_TWO_EMAIL],
                {
                    ALLOW_ACCESS_CONTROL_PATCHED: [
                        USER_ONE_EMAIL,
                        USER_TWO_EMAIL,
                        *DEFAULT_GROUPS_PATCHED,
                    ]
                },
            ),
            (
                True,
                {ALLOW_ACCESS_CONTROL_PATCHED: [USER_ONE_EMAIL]},
                [],
                {
                    ALLOW_ACCESS_CONTROL_PATCHED: [
                        USER_ONE_EMAIL,
                        *DEFAULT_GROUPS_PATCHED,
                    ]
                },
            ),
        ],
    )
    @patch(
        "connectors.sources.sharepoint_online.ACCESS_CONTROL",
        ALLOW_ACCESS_CONTROL_PATCHED,
    )
    @patch(
        "connectors.sources.sharepoint_online.DEFAULT_GROUPS", DEFAULT_GROUPS_PATCHED
    )
    def test_decorate_with_access_control(
        self, _dls_enabled, document, access_control, expected_decorated_document
    ):
        source = create_source(SharepointOnlineDataSource)
        set_dls_enabled(source, _dls_enabled)
        decorated_document = source._decorate_with_access_control(
            document, access_control
        )

        assert (
            decorated_document.get(ALLOW_ACCESS_CONTROL_PATCHED, []).sort()
            == expected_decorated_document.get(ALLOW_ACCESS_CONTROL_PATCHED, []).sort()
        )

    @pytest.mark.parametrize(
        "dls_feature_flag, dls_config_value, expected_dls_enabled",
        [
            (
                dls_feature_flag_enabled(False),
                dls_enabled_config_value(False),
                dls_enabled(False),
            ),
            (
                dls_feature_flag_enabled(False),
                dls_enabled_config_value(True),
                dls_enabled(False),
            ),
            (
                dls_feature_flag_enabled(True),
                dls_enabled_config_value(False),
                dls_enabled(False),
            ),
            (
                dls_feature_flag_enabled(True),
                dls_enabled_config_value(True),
                dls_enabled(True),
            ),
        ],
    )
    def test_dls_enabled(
        self, dls_feature_flag, dls_config_value, expected_dls_enabled
    ):
        source = create_source(SharepointOnlineDataSource)
        source._features = Mock()
        source._features.document_level_security_enabled = Mock(
            return_value=dls_feature_flag
        )
        source.configuration.set_field(
            "use_document_level_security", value=dls_config_value
        )

        assert source._dls_enabled() == expected_dls_enabled

    def test_dls_disabled_with_features_missing(self):
        source = create_source(SharepointOnlineDataSource)
        source._features = None

        assert not source._dls_enabled()

    def test_access_control_query(self):
        source = create_source(SharepointOnlineDataSource)

        access_control = ["user_1"]
        access_control_query = source.access_control_query(access_control)

        assert access_control_query == {
            "query": {
                "template": {"params": {"access_control": access_control}},
                "source": {
                    "bool": {
                        "filter": {
                            "bool": {
                                "should": [
                                    {
                                        "bool": {
                                            "must_not": {
                                                "exists": {"field": ACCESS_CONTROL}
                                            }
                                        }
                                    },
                                    {
                                        "terms": {
                                            f"{ACCESS_CONTROL}.keyword": access_control
                                        }
                                    },
                                ]
                            }
                        }
                    }
                },
            }
        }

    @pytest.mark.asyncio
    @patch(
        "connectors.sources.sharepoint_online.TIMESTAMP_FORMAT",
        TIMESTAMP_FORMAT_PATCHED,
    )
    async def test_user_access_control_doc(self, patch_sharepoint_client):
        source = create_source(SharepointOnlineDataSource)
        last_modified = "2023-05-25T13:30:54Z"
        group_one = {"id": "group-one-id"}
        group_two = {"id": "group-two-id"}
        groups = [group_one, group_two]
        patch_sharepoint_client.groups_user_transitive_member_of = AsyncIterator(groups)

        username = "user"
        email = "user@spo.com"
        user = {"UserName": username, "EMail": email, "Modified": last_modified}

        expected_email = f"email:{email}"
        expected_user = f"user:{username}"
        expected_groups = list(map(lambda group: f"group:{group}", groups))

        user_doc = await source._user_access_control_doc(user)
        access_control = user_doc["query"]["template"]["params"]["access_control"]

        assert user_doc["_id"] == email
        assert user_doc["_timestamp"] == datetime.strptime(
            user["Modified"], TIMESTAMP_FORMAT_PATCHED
        )
        assert user_doc["identity"]["email"] == expected_email
        assert user_doc["identity"]["username"] == expected_user
        assert expected_email in access_control
        assert expected_user in access_control
        all([group in access_control for group in expected_groups])

    @pytest.mark.asyncio
    async def test_get_access_control_with_dls_disabled(self, patch_sharepoint_client):
        source = create_source(SharepointOnlineDataSource)
        set_dls_enabled(source, False)

        patch_sharepoint_client.site_collections = AsyncIterator(
            [{"siteCollection": {"hostname": "localhost"}}]
        )
        patch_sharepoint_client.sites = AsyncIterator([{"webUrl": "some url"}])
        patch_sharepoint_client.site_users = AsyncMock(
            return_value={"value": [{"Id": 1}]}
        )
        patch_sharepoint_client.group_for_user = AsyncMock(return_value=["group_1"])

        access_control = []

        async for doc in source.get_access_control():
            access_control.append(doc)

        assert len(access_control) == 0

    @pytest.mark.asyncio
    @patch(
        "connectors.sources.sharepoint_online.DEFAULT_GROUPS", DEFAULT_GROUPS_PATCHED
    )
    @patch(
        "connectors.sources.sharepoint_online._emails_and_usernames_of_domain_group",
        AsyncIterator(["some_username"]),
    )
    async def test_get_access_control_with_dls_enabled(self, patch_sharepoint_client):
        source = create_source(SharepointOnlineDataSource)
        set_dls_enabled(source, True)

        member = {"Name": "some member"}

        owner = {"Name": "some owner"}

        user_doc_one = {"_id": "user1"}
        user_doc_two = {"_id": "user2"}
        user_doc_three = {"_id": "user3"}

        patch_sharepoint_client.user = AsyncMock(side_effect=[member, owner])
        source._user_access_control_doc = AsyncMock(
            side_effect=[user_doc_one, user_doc_two, user_doc_three]
        )

        user_access_control_docs = []

        async for doc in source.get_access_control():
            user_access_control_docs.append(doc)

        assert len(user_access_control_docs) == 3

    @pytest.mark.parametrize(
        "user_info_name, expected_domain_group_id",
        [
            (None, None),
            ("", None),
            ("abc|", None),
            ("abc|def|", None),
            (f"abc|def|{DOMAIN_GROUP_ID}", DOMAIN_GROUP_ID),
            (f"abc|def|ghi/{DOMAIN_GROUP_ID}", DOMAIN_GROUP_ID),
        ],
    )
    def test_domain_group_id(self, user_info_name, expected_domain_group_id):
        assert _domain_group_id(user_info_name) == expected_domain_group_id

    @pytest.mark.parametrize(
        "group_identities_generator, only_usernames, prefix, expected_emails_and_usernames",
        [
            (AsyncIterator([]), USERNAMES_AND_EMAILS, WITH_PREFIX, []),
            (
                AsyncIterator([IDENTITY_WITH_MAIL_AND_PRINCIPAL_NAME]),
                USERNAMES_AND_EMAILS,
                WITH_PREFIX,
                [
                    _prefix_email(IDENTITY_MAIL),
                    _prefix_user(IDENTITY_USER_PRINCIPAL_NAME),
                ],
            ),
            (
                AsyncIterator([IDENTITY_WITH_MAIL_AND_PRINCIPAL_NAME]),
                ONLY_USERNAMES,
                WITH_PREFIX,
                [_prefix_user(IDENTITY_USER_PRINCIPAL_NAME)],
            ),
            (
                AsyncIterator([IDENTITY_WITH_MAIL_AND_PRINCIPAL_NAME]),
                ONLY_USERNAMES,
                WITHOUT_PREFIX,
                [IDENTITY_USER_PRINCIPAL_NAME],
            ),
            (
                AsyncIterator([IDENTITY_WITH_MAIL_AND_PRINCIPAL_NAME]),
                USERNAMES_AND_EMAILS,
                WITHOUT_PREFIX,
                [IDENTITY_MAIL, IDENTITY_USER_PRINCIPAL_NAME],
            ),
        ],
    )
    @pytest.mark.asyncio
    async def test_emails_and_usernames_of_domain_group(
        self,
        group_identities_generator,
        only_usernames,
        prefix,
        expected_emails_and_usernames,
    ):
        actual_emails_and_usernames = []

        async for email_or_username in _emails_and_usernames_of_domain_group(
            "some id", group_identities_generator, only_usernames, prefix
        ):
            actual_emails_and_usernames.append(email_or_username)

        assert len(actual_emails_and_usernames) == len(expected_emails_and_usernames)
        assert all(
            [
                email_or_username in expected_emails_and_usernames
                for email_or_username in actual_emails_and_usernames
            ]
        )

    def test_prefix_identity(self):
        prefix = "prefix"
        identity = "identity"

        assert _prefix_identity(prefix, identity) == f"{prefix}:{identity}"

    def test_prefix_identity_with_prefix_none(self):
        prefix = None
        identity = "identity"

        assert _prefix_identity(prefix, identity) is None

    def test_prefix_identity_with_identity_none(self):
        prefix = "prefix"
        identity = None

        assert _prefix_identity(prefix, identity) is None

    def test_prefix_group(self):
        group = "group"

        assert _prefix_group(group) == "group:group"

    def test_prefix_user(self):
        user = "user"

        assert _prefix_user(user) == "user:user"

    def test_prefix_email(self):
        email = "email"

        assert _prefix_email(email) == "email:email"

    def test_is_domain_group(self):
        assert is_domain_group({"ContentType": "DomainGroup"})

    def test_is_not_domain_group(self):
        assert not is_domain_group({"ContentType": "Person"})

    def test_is_person(self):
        assert is_person({"ContentType": "Person"})

    def test_is_not_person(self):
        assert not is_person({"ContentType": "DomainGroup"})<|MERGE_RESOLUTION|>--- conflicted
+++ resolved
@@ -20,11 +20,8 @@
 from connectors.protocol import Features
 from connectors.sources.sharepoint_online import (
     ACCESS_CONTROL,
-<<<<<<< HEAD
-=======
     DEFAULT_GROUPS,
     DEFAULT_RETRY_SECONDS,
->>>>>>> d91e7f85
     WILDCARD,
     DriveItemsPage,
     GraphAPIToken,
