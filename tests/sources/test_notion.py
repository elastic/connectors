from unittest.mock import ANY, AsyncMock, MagicMock, Mock, patch

import aiohttp
import pytest
from httpx import Response
from notion_client import APIResponseError

from connectors.filtering.validation import SyncRuleValidationResult
from connectors.protocol import Filter
from connectors.source import ConfigurableFieldValueError, DataSourceConfiguration
from connectors.sources.notion import (
    NotFound,
    NotionAdvancedRulesValidator,
    NotionClient,
    NotionDataSource,
)
from tests.commons import AsyncIterator
from tests.sources.support import create_source

ADVANCED_SNIPPET = "advanced_snippet"
DATABASE = {
    "object": "database",
    "id": "database_id",
    "created_time": "2021-07-13T16:48:00.000Z",
    "last_edited_time": "2021-07-13T16:48:00.000Z",
    "title": [
        {
            "type": "text",
            "text": {
                "content": "This is a test database.",
                "link": None,
            },
            "annotations": {
                "bold": False,
                "italic": False,
                "strikethrough": False,
                "underline": False,
                "code": False,
                "color": "default",
            },
            "plain_text": "This is a test database.",
            "href": None,
        }
    ],
}
BLOCK = {
    "object": "page",
    "id": "b3a9a3e8-5a8a-4ac0-9b52-9fb62772a9bd",
    "created_time": "2021-06-13T16:48:00.000Z",
    "last_edited_time": "2021-06-13T16:48:00.000Z",
    "properties": {
        "Name": {
            "id": "title",
            "type": "title",
            "title": [
                {
                    "type": "text",
                    "text": {
                        "content": "This is a test page.",
                        "link": None,
                    },
                    "annotations": {
                        "bold": False,
                        "italic": False,
                        "strikethrough": False,
                        "underline": False,
                        "code": False,
                        "color": "default",
                    },
                    "plain_text": "This is a test page.",
                    "href": None,
                }
            ],
        }
    },
}
COMMENT = {
    "object": "comment",
    "id": "c8f5a3e8-5a8a-4ac0-9b52-9fb62772a9bd",
    "created_time": "2021-06-13T16:48:00.000Z",
    "last_edited_time": "2021-06-13T16:48:00.000Z",
    "parent": {"type": "page_id", "page_id": "some_page_id"},
    "rich_text": [
        {
            "type": "text",
            "text": {
                "content": "This is a test comment.",
                "link": None,
            },
            "annotations": {
                "bold": False,
                "italic": False,
                "strikethrough": False,
                "underline": False,
                "code": False,
                "color": "default",
            },
            "plain_text": "This is a test comment.",
            "href": None,
        }
    ],
}

CHILD_BLOCK = {
    "object": "block",
    "id": "b8f5a3e8-5a8a-4ac0-9b52-9fb62772a9bd",
    "created_time": "2021-05-13T16:48:00.000Z",
    "last_edited_time": "2021-05-13T16:48:00.000Z",
    "has_children": False,
    "type": "paragraph",
    "paragraph": {
        "text": [
            {
                "type": "text",
                "text": {
                    "content": "This is a test paragraph block.",
                    "link": None,
                },
                "annotations": {
                    "bold": False,
                    "italic": False,
                    "strikethrough": False,
                    "underline": False,
                    "code": False,
                    "color": "default",
                },
                "plain_text": "This is a test paragraph block.",
                "href": None,
            }
        ]
    },
}
CHILD_BLOCK_WITH_CHILDREN = {
    "object": "block",
    "id": "b8f5a3e8-5a8a-4ac0-9b52-9fb62772a9bd",
    "created_time": "2021-05-13T16:48:00.000Z",
    "last_edited_time": "2021-05-13T16:48:00.000Z",
    "has_children": True,
    "type": "paragraph",
    "paragraph": {
        "text": [
            {
                "type": "text",
                "text": {
                    "content": "This is a test paragraph block.",
                    "link": None,
                },
                "annotations": {
                    "bold": False,
                    "italic": False,
                    "strikethrough": False,
                    "underline": False,
                    "code": False,
                    "color": "default",
                },
                "plain_text": "This is a test paragraph block.",
                "href": None,
            }
        ]
    },
}
USER = {
    "object": "user",
    "id": "18e0bf6c-ae79-4e4e-81f5-4a8a1ebd615a",
    "name": "rj",
    "avatar_url": "null",
    "type": "person",
    "person": {"email": "rj@dummydomain.com"},
}
FILE_BLOCK = {
    "object": "block",
    "id": "974e6b14-9c7d-42b4-9506-c2928b6427a6",
    "parent": {
        "type": "page_id",
        "page_id": "0dfd97a0-aa48-4dfb-a9cc-f8af8a74dd98",
    },
    "created_time": "2024-01-29T11:33:00.000Z",
    "last_edited_time": "2024-01-29T11:33:00.000Z",
    "created_by": {
        "object": "user",
        "id": "18e0bf6c-ae79-4e4e-81f5-4a8a1ebd615a",
    },
    "last_edited_by": {
        "object": "user",
        "id": "18e0bf6c-ae79-4e4e-81f5-4a8a1ebd615a",
    },
    "has_children": "false",
    "archived": "false",
    "type": "file",
    "file": {
        "caption": [],
        "type": "file",
        "file": {
            "url": "https//notion-file-url",
            "expiry_time": "2024-01-29T12:56:00.577Z",
        },
        "name": "Packers.pdf",
    },
}

URL = "https://some_example_file_url"


@pytest.mark.asyncio
@patch("connectors.sources.notion.NotionClient", autospec=True)
async def test_ping(mock_notion_client):
    mock_notion_client.return_value.fetch_owner.return_value = None
    async with create_source(
        NotionDataSource,
        notion_secret_key="1234",
    ) as source:
        await source.ping()
        assert mock_notion_client.called


@pytest.mark.asyncio
@patch("connectors.sources.notion.NotionClient", autospec=True)
async def test_ping_negative(mock_notion_client):
    mock_notion_client.return_value.fetch_owner.side_effect = APIResponseError(
        message="Invalid API key",
        code=401,
        response=Response(status_code=401, text="Unauthorized"),
    )

    async with create_source(
        NotionDataSource,
        notion_secret_key="5678",
        databases=["Database1"],
        pages=["Page1"],
    ) as source:
        with pytest.raises(Exception) as exc_info:
            await source.ping()

        assert "Invalid API key" in str(exc_info.value)


@pytest.mark.asyncio
async def test_close_with_client():
    async with create_source(
        NotionDataSource,
        notion_secret_key="5678",
        databases=["Database1"],
        pages=["Page1"],
    ) as source:
        _ = source.notion_client._get_client

        await source.close()

        assert not hasattr(source.notion_client.__dict__, "_get_client")


@pytest.mark.asyncio
@pytest.mark.parametrize(
    "entity_type, entity_titles, mock_search_results",
    [
        ("database", ["My Database"], [{"title": [{"plain_text": "My Database"}]}]),
        (
            "page",
            ["My Page"],
            [{"properties": {"title": {"title": [{"text": {"content": "My Page"}}]}}}],
        ),
    ],
)
@patch("connectors.sources.notion.NotionClient", autospec=True)
async def test_get_entities(
    mock_notion_client, entity_type, entity_titles, mock_search_results
):
    mock_notion_client.return_value.fetch_by_query = AsyncIterator(mock_search_results)
    async with create_source(
        NotionDataSource,
        databases=["Database1"],
    ) as source:
        await source.get_entities(entity_type, entity_titles)

    mock_notion_client.return_value.fetch_by_query.assert_called_once()


@pytest.mark.asyncio
@pytest.mark.parametrize(
    "entity_type, entity_titles, configuration_key",
    [
        ("database", ["Missing Database"], "databases"),
        ("page", ["Missing Page"], "pages"),
    ],
)
@patch("connectors.sources.notion.NotionClient")
async def test_get_entities_entity_not_found(
    mock_notion_client, entity_type, entity_titles, configuration_key
):
    mock_search_results = {"results": []}

    async def mock_make_request(*args, **kwargs):
        return mock_search_results

    mock_notion_client.return_value.make_request.side_effect = mock_make_request

    configuration = DataSourceConfiguration({configuration_key: entity_titles})
    source = NotionDataSource(configuration=configuration)

    with pytest.raises(ConfigurableFieldValueError):
        await source.get_entities(entity_type, entity_titles)


@pytest.mark.asyncio
async def test_get_entities_exception():
    async with create_source(NotionDataSource) as source:
        with patch.object(NotionClient, "fetch_by_query", side_effect=Exception()):
            with pytest.raises(Exception):
                await source.get_entities("pages", ["abc"])


@pytest.mark.asyncio
async def test_get_content():
    mock_get_via_session = AsyncMock(return_value=MagicMock())
    mock_download_extract = AsyncMock(return_value=MagicMock())
    mock_file_metadata = AsyncMock(return_value=MagicMock())
    async with create_source(NotionDataSource) as source:
        with patch.object(
            NotionDataSource, "get_file_metadata", mock_file_metadata
        ), patch.object(
            NotionDataSource, "can_file_be_downloaded", return_value=True
        ), patch.object(
            NotionDataSource, "download_and_extract_file", mock_download_extract
        ):
            await source.get_content(FILE_BLOCK, URL)
            assert mock_get_via_session.called_once_with(url=URL)


@pytest.mark.asyncio
async def test_get_content_when_url_is_empty():
    async with create_source(NotionDataSource) as source:
        content = await source.get_content(FILE_BLOCK, None)
    assert content is None


@pytest.mark.asyncio
@pytest.mark.parametrize(
    "file_name",
    [
        ("some.file.with.periods"),
        ("some file with spaces"),
        ("some/file/with/slashes"),
    ],
)
async def test_get_file_metadata(file_name):
    async with create_source(
        NotionDataSource,
        notion_secret_key="test_get_file_metadata_key",
    ) as source:
        with patch("aiohttp.ClientSession.get") as mock_get:
            mock_response = Mock()
            mock_response.status = 200

            mock_response.content_length = 2048
            mock_response.url = Mock()
            mock_response.url.path = "http://example.com/{file_name}.ext"
            mock_get.return_value.__aenter__.return_value = mock_response
            attachment_metadata = {}
            await source.get_file_metadata(
                attachment_metadata=attachment_metadata, file_url="some_file_url"
            )
            assert attachment_metadata["size"] == 2048
            assert attachment_metadata["extension"] == ".ext"


@pytest.mark.asyncio
async def test_retrieve_and_process_blocks():
    expected_responses_ids = [
        USER.get("id"),
        BLOCK.get("id"),
        CHILD_BLOCK.get("id"),
        FILE_BLOCK.get("id"),
        COMMENT.get("id"),
    ]
    async with create_source(NotionDataSource) as source:
        source.notion_client.fetch_users = AsyncIterator([USER])
        source.notion_client.fetch_by_query = AsyncIterator([BLOCK])
        source.notion_client.fetch_child_blocks = AsyncIterator(
            [CHILD_BLOCK, FILE_BLOCK]
        )
        source.notion_client.fetch_comments = AsyncIterator([COMMENT])
        source.pages = ["Test_DB_page"]
        source.index_comments = True
        response_ids = []
        async for result, _ in source.get_docs():
            response_ids.append(result.get("id"))
        assert response_ids == expected_responses_ids


def test_generate_query():
    configuration = DataSourceConfiguration({})
    source = NotionDataSource(configuration=configuration)
    source.pages = ["page1", "*"]
    source.databases = ["db1", "*"]
    result = list(source.generate_query())
    expected_output = [
        {"query": "page1", "filter": {"value": "page", "property": "object"}},
        {"query": "", "filter": {"value": "page", "property": "object"}},
        {"query": "db1", "filter": {"value": "database", "property": "object"}},
        {"query": "", "filter": {"value": "database", "property": "object"}},
    ]
    assert result == expected_output


@pytest.mark.asyncio
async def test_fetch_users():
    async with create_source(
        NotionDataSource,
        notion_secret_key="test_fetch_users_key",
    ) as source:
        with patch.object(
            NotionClient,
            "async_iterate_paginated_api",
            return_value=AsyncIterator([USER]),
        ):
            async for user in source.notion_client.fetch_users():
                assert user == USER


@pytest.mark.asyncio
async def test_fetch_child_blocks():
    async with create_source(
        NotionDataSource,
        notion_secret_key="test_fetch_child_blocks_key",
    ) as source:
        with patch.object(
            NotionClient,
            "async_iterate_paginated_api",
            return_value=AsyncIterator([CHILD_BLOCK]),
        ):
            async for block in source.notion_client.fetch_child_blocks("some_block_id"):
                assert block["object"] == "block"
                assert block["type"] == "paragraph"
                assert (
                    block["paragraph"]["text"][0]["plain_text"]
                    == "This is a test paragraph block."
                )


@pytest.mark.asyncio
async def test_fetch_comments():
    async with create_source(
        NotionDataSource,
        notion_secret_key="test_fetch_comments_key",
    ) as source:
        with patch.object(
            NotionClient,
            "async_iterate_paginated_api",
            return_value=AsyncIterator([COMMENT]),
        ):
            async for comment in source.notion_client.fetch_comments("some_page_id"):
                assert comment["object"] == "comment"
                assert (
                    comment["rich_text"][0]["plain_text"] == "This is a test comment."
                )


@pytest.mark.asyncio
async def test_fetch_by_query():
    async with create_source(
        NotionDataSource,
        notion_secret_key="test_fetch_by_query_key",
    ) as source:
        with patch.object(
            NotionClient,
            "async_iterate_paginated_api",
            return_value=AsyncIterator([BLOCK]),
        ):
            async for page in source.notion_client.fetch_by_query(
                {"query_string": "abc"}
            ):
                assert page["object"] == "page"
                assert (
                    page["properties"]["Name"]["title"][0]["plain_text"]
                    == "This is a test page."
                )


@pytest.mark.asyncio
async def test_query_database():
    async with create_source(
        NotionDataSource,
        notion_secret_key="test_query_database_key",
    ) as source:
        with patch.object(
            NotionClient,
            "async_iterate_paginated_api",
            return_value=AsyncIterator([DATABASE]),
        ):
            async for database in source.notion_client.query_database(
                "some_database_id"
            ):
                assert database["object"] == "database"
                assert database["title"][0]["plain_text"] == "This is a test database."


@patch("connectors.utils.time_to_sleep_between_retries", Mock(return_value=0))
@pytest.mark.asyncio
async def test_get_via_session_client_response_error():
    async with create_source(
        NotionDataSource,
        notion_secret_key="test_get_via_session_client_response_error_key",
    ) as source:
        with patch("aiohttp.ClientSession.get") as mock_get:
            mock_get.return_value.__aenter__.side_effect = aiohttp.ClientResponseError(
                request_info=Mock(),
                history=Mock(),
                status=404,
                message="Not Found",
                headers=Mock(),
            )
            with pytest.raises(NotFound):
                await anext(
                    source.notion_client.get_via_session("some_nonexistent_file_url")
                )


@patch("connectors.utils.time_to_sleep_between_retries", Mock(return_value=0))
@pytest.mark.asyncio
async def test_get_via_session_with_429_status():
    retried_response = AsyncMock()

    async with create_source(
        NotionDataSource,
        notion_secret_key="test_get_via_session_client_response_error_key",
    ) as source:
        with patch("aiohttp.ClientSession.get") as mock_get:
            mock_get.return_value.__aenter__.side_effect = [
                aiohttp.ClientResponseError(
                    request_info=Mock(),
                    history=Mock(),
                    status=429,
                    message="rate-limited",
                    headers={"Retry-After": 0.1},
                ),
                retried_response,
            ]
            response = await anext(
                source.notion_client.get_via_session("some_nonexistent_file_url")
            )
        assert response == retried_response


@pytest.mark.asyncio
async def test_fetch_children_recursively():
    async with create_source(
        NotionDataSource,
        notion_secret_key="test_fetch_children_recursively_key",
    ) as source:
        with patch.object(
            NotionClient,
            "async_iterate_paginated_api",
            side_effect=[
                AsyncIterator([CHILD_BLOCK_WITH_CHILDREN]),
                AsyncIterator([CHILD_BLOCK]),
            ],
        ):
            async for block in source.notion_client.fetch_child_blocks("some_block_id"):
                assert block["object"] == "block"
                assert block["type"] == "paragraph"
                assert (
                    block["paragraph"]["text"][0]["plain_text"]
                    == "This is a test paragraph block."
                )


@pytest.mark.parametrize(
    "filtering",
    [
        Filter(
            {
                ADVANCED_SNIPPET: {
                    "value": {
                        "database_query_filters": [
                            {
                                "filter": {
                                    "property": "Task completed",
                                    "title": {"contain": "John"},
                                },
                                "database_id": "database_id",
                            }
                        ],
                        "searches": [
                            {
                                "filter": {"value": "database"},
                                "query": "efghsd",
                            }
                        ],
                    }
                }
            }
        ),
    ],
)
@pytest.mark.asyncio
async def test_get_docs_with_advanced_rules(filtering):
    async with create_source(
        NotionDataSource,
        notion_secret_key="secert_key",
    ) as source:
        documents = []
        with patch.object(
            NotionClient, "query_database", return_value=AsyncIterator([DATABASE])
        ), patch.object(
            NotionDataSource,
            "retrieve_and_process_blocks",
            return_value=AsyncIterator([(BLOCK, None)]),
        ):
            expected_responses_ids = [DATABASE.get("id"), BLOCK.get("id")]
            async for docs, _ in source.get_docs(filtering):
                documents.append(docs.get("id"))
            assert documents == expected_responses_ids


@pytest.mark.parametrize(
    "advanced_rules, expected_validation_result",
    [
        # Valid: search query for database
        (
            {
                "searches": [
                    {
                        "filter": {"value": "database"},
                        "query": "Demo",
                    }
                ]
            },
            SyncRuleValidationResult.valid_result(
                SyncRuleValidationResult.ADVANCED_RULES
            ),
        ),
        # Valid: search query for page
        (
            {
                "searches": [
                    {
                        "filter": {"value": "page"},
                        "query": "Demo",
                    }
                ]
            },
            SyncRuleValidationResult.valid_result(
                SyncRuleValidationResult.ADVANCED_RULES
            ),
        ),
        # Invalid: provided filter value is incorrect: pages in place of page
        (
            {
                "searches": [
                    {
                        "filter": {"value": "pages"},
                        "query": "Demo",
                    }
                ]
            },
            SyncRuleValidationResult(
                SyncRuleValidationResult.ADVANCED_RULES,
                is_valid=False,
                validation_message=ANY,
            ),
        ),
        # Invalid: no query key
        (
            {"searches": [{"filter": {"value": "database"}}]},
            SyncRuleValidationResult(
                SyncRuleValidationResult.ADVANCED_RULES,
                is_valid=False,
                validation_message=ANY,
            ),
        ),
        # Valid: database query filter
        (
            {
                "database_query_filters": [
                    {
                        "filter": {"property": "Name", "title": {"contain": "John"}},
                        "database_id": "database_id",
                    }
                ]
            },
            SyncRuleValidationResult.valid_result(
                SyncRuleValidationResult.ADVANCED_RULES
            ),
        ),
        # Invalid: database_id
        (
            {
                "database_query_filters": [
                    {
                        "database_id": "invalid_database_id",
                    }
                ]
            },
            SyncRuleValidationResult(
                rule_id=SyncRuleValidationResult.ADVANCED_RULES,
                is_valid=False,
                validation_message=ANY,
            ),
        ),
        # Invalid: empty property value
        (
            {
                "database_query_filters": [
                    {
                        "filter": {"property": "", "title": {"contain": "John"}},
                        "database_id": "database_id",
                    }
                ]
            },
            SyncRuleValidationResult(
                SyncRuleValidationResult.ADVANCED_RULES,
                is_valid=False,
                validation_message=ANY,
            ),
        ),
        # Valid: database query filter using or
        (
            {
                "database_query_filters": [
                    {
                        "filter": {
                            "or": [
                                {
                                    "property": "Description",
                                    "rich_text": {"contains": "2023"},
                                }
                            ]
                        },
                        "database_id": "database_id",
                    }
                ]
            },
            SyncRuleValidationResult.valid_result(
                SyncRuleValidationResult.ADVANCED_RULES
            ),
        ),
        # Valid: two search query
        (
            {
                "searches": [
                    {
                        "filter": {"value": "page"},
                        "query": "Test Page",
                    },
                    {
                        "filter": {"value": "database"},
                        "query": "Test Database",
                    },
                ]
            },
            SyncRuleValidationResult.valid_result(
                SyncRuleValidationResult.ADVANCED_RULES
            ),
        ),
    ],
)
@pytest.mark.asyncio
async def test_advanced_rules_validation(advanced_rules, expected_validation_result):
    async with create_source(
        NotionDataSource, notion_secret_key="secret_key"
    ) as source:
        with patch.object(
            NotionClient,
            "async_iterate_paginated_api",
            return_value=AsyncIterator([DATABASE]),
        ), patch.object(
            NotionDataSource, "get_entities", return_value=[DATABASE, BLOCK]
        ):
            validation_result = await NotionAdvancedRulesValidator(source).validate(
                advanced_rules
            )
            assert validation_result == expected_validation_result


@pytest.mark.asyncio
async def test_async_iterate_paginated_api():
    async def mock_function(**kwargs):
        return {
            "results": [{"name": "John"}, {"name": "Alice"}],
            "next_cursor": None,
            "has_more": False,
        }

    with patch("notion_client.AsyncClient") as mock_client:
        mock_client_instance = mock_client.return_value
        mock_client_instance.__aenter__.return_value = mock_client_instance
        mock_client_instance.some_function = AsyncMock(side_effect=mock_function)
        async with create_source(
            NotionDataSource, notion_secret_key="secert_key"
        ) as source:
            async for result in source.notion_client.async_iterate_paginated_api(
                mock_client_instance.some_function
            ):
                assert "name" in result
            mock_client_instance.some_function.assert_called_once()


@patch("connectors.utils.time_to_sleep_between_retries", Mock(return_value=0))
@pytest.mark.asyncio
async def test_fetch_results_rate_limit_exceeded():
    async def mock_function_with_429(**kwargs):
        mock_function_with_429.call_count += 1

        # Initial call and first retry would raise rate-limited error
        if mock_function_with_429.call_count <= 2:
            raise APIResponseError(
                code="rate_limited",
                message="Rate limit exceeded.",
                response=Response(status_code=429, text="Rate limit exceeded."),
            )
        else:
            return {"success": True}

    async with create_source(
        NotionDataSource, notion_secret_key="secret_key"
    ) as source:
        with patch("connectors.sources.notion.DEFAULT_RETRY_SECONDS", 0.3):
            mock_function_with_429.call_count = 0
            result = await source.notion_client.fetch_results(mock_function_with_429)

            # assert it responds successfully on 2nd retry and does not raise error
            assert result == {"success": True}

            # assert it did not go for 3rd retry
            assert mock_function_with_429.call_count == 3  # initial call + 2 retries


@patch("connectors.utils.time_to_sleep_between_retries", Mock(return_value=0))
@pytest.mark.asyncio
async def test_fetch_results_other_errors_not_retried():
    async def mock_function_with_other_error(**kwargs):
        raise APIResponseError(
            code="object_not_found",
            message="Object Not Found",
            response=Response(status_code=404, text="Object Not Found"),
        )

    async with create_source(
        NotionDataSource, notion_secret_key="secret_key"
    ) as source:
        with patch.object(
            source.notion_client,
            "fetch_results",
            wraps=source.notion_client.fetch_results,
        ) as mock_fetch_results:
            with pytest.raises(APIResponseError) as exc_info:
                await source.notion_client.fetch_results(mock_function_with_other_error)

            assert exc_info.value.code == "object_not_found"
            assert exc_info.value.status == 404

            # assert that fetch_results is called exactly once and not retried for status code 404
            mock_fetch_results.assert_called_once()


@pytest.mark.asyncio
async def test_original_async_iterate_paginated_api_not_called():
    with patch.object(NotionClient, "async_iterate_paginated_api"):
        with patch(
            "notion_client.helpers.async_iterate_paginated_api"
        ) as mock_async_iterate_paginated_api:
            async with create_source(
                NotionDataSource, notion_secret_key="secret_key"
            ) as source:
                async for _ in source.notion_client.query_database("database_id"):
                    assert not mock_async_iterate_paginated_api.called


@pytest.mark.asyncio
<<<<<<< HEAD
async def test_fetch_child_blocks_with_not_found_object(caplog):
=======
async def test_fetch_child_blocks_for_external_object_instance_page(caplog):
>>>>>>> acf4115a
    block_id = "block_id"
    caplog.set_level("WARNING")
    with patch(
        "connectors.sources.notion.NotionClient.async_iterate_paginated_api",
        side_effect=APIResponseError(
<<<<<<< HEAD
            code="object_not_found",
            message="Object Not Found",
            response=Response(status_code=404, text="Object Not Found"),
=======
            code="validation_error",
            message="external_object_instance_page is not supported via the API",
            response=Response(
                status_code=400,
                text='{"message": "external_object_instance_page is not supported via the API"}',
            ),
>>>>>>> acf4115a
        ),
    ):
        async with create_source(
            NotionDataSource, notion_secret_key="secret_key"
        ) as source:
            async for _ in source.notion_client.fetch_child_blocks(block_id):
<<<<<<< HEAD
                assert "Object not found" in caplog.text
=======
                assert (
                    "external_object_instance_page is not supported via the API"
                    in caplog.text
                )


@pytest.mark.asyncio
async def test_is_connected_property_block():
    mocked_connected_property_block = {
        "object": "page",
        "id": "12345678-1234-1234-1234-123456789012",
        "last_edited_time": "2024-04-04T18:08:00.000Z",
        "parent": {
            "type": "database_id",
            "database_id": "72ba2d00-eed1-4652-ae23-43e3d1df2e8c",
        },
        "properties": {
            "Name": {
                "id": "%20title",
                "type": "title",
                "title": [
                    {
                        "type": "text",
                        "text": {
                            "content": "to_contact.mp4",
                        },
                        "plain_text": "to_contact.mp4",
                    }
                ],
            },
            "Related to Google drive connected app (Google Drive File)": {
                "id": "T%3CF%40",
                "type": "relation",
                "relation": [{"id": "63702908-1327-4e56-8ca9-992b2f78d782"}],
            },
        },
        "url": "https://www.notion.so/to_contact-mp4-12345678123412341234123456789012",
    }
    async with create_source(
        NotionDataSource, notion_secret_key="secret_key"
    ) as source:
        assert (
            source.is_connected_property_block(mocked_connected_property_block) is True
        )
>>>>>>> acf4115a
<|MERGE_RESOLUTION|>--- conflicted
+++ resolved
@@ -867,37 +867,24 @@
 
 
 @pytest.mark.asyncio
-<<<<<<< HEAD
-async def test_fetch_child_blocks_with_not_found_object(caplog):
-=======
 async def test_fetch_child_blocks_for_external_object_instance_page(caplog):
->>>>>>> acf4115a
     block_id = "block_id"
     caplog.set_level("WARNING")
     with patch(
         "connectors.sources.notion.NotionClient.async_iterate_paginated_api",
         side_effect=APIResponseError(
-<<<<<<< HEAD
-            code="object_not_found",
-            message="Object Not Found",
-            response=Response(status_code=404, text="Object Not Found"),
-=======
             code="validation_error",
             message="external_object_instance_page is not supported via the API",
             response=Response(
                 status_code=400,
                 text='{"message": "external_object_instance_page is not supported via the API"}',
             ),
->>>>>>> acf4115a
         ),
     ):
         async with create_source(
             NotionDataSource, notion_secret_key="secret_key"
         ) as source:
             async for _ in source.notion_client.fetch_child_blocks(block_id):
-<<<<<<< HEAD
-                assert "Object not found" in caplog.text
-=======
                 assert (
                     "external_object_instance_page is not supported via the API"
                     in caplog.text
@@ -942,4 +929,22 @@
         assert (
             source.is_connected_property_block(mocked_connected_property_block) is True
         )
->>>>>>> acf4115a
+
+
+@pytest.mark.asyncio
+async def test_fetch_child_blocks_with_not_found_object(caplog):
+    block_id = "block_id"
+    caplog.set_level("WARNING")
+    with patch(
+        "connectors.sources.notion.NotionClient.async_iterate_paginated_api",
+        side_effect=APIResponseError(
+            code="object_not_found",
+            message="Object Not Found",
+            response=Response(status_code=404, text="Object Not Found"),
+        ),
+    ):
+        async with create_source(
+            NotionDataSource, notion_secret_key="secret_key"
+        ) as source:
+            async for _ in source.notion_client.fetch_child_blocks(block_id):
+                assert "Object not found" in caplog.text