#
# Copyright Elasticsearch B.V. and/or licensed to Elasticsearch B.V. under one
# or more contributor license agreements. Licensed under the Elastic License 2.0;
# you may not use this file except in compliance with the Elastic License 2.0.
#
"""Tests the Salesforce source class methods"""
import re
<<<<<<< HEAD
=======
import time
>>>>>>> 90b14d9e
from contextlib import asynccontextmanager
from unittest import TestCase, mock

import pytest
from aiohttp.client_exceptions import ClientConnectionError

from connectors.source import ConfigurableFieldValueError, DataSourceConfiguration
from connectors.sources.salesforce import (
    InvalidCredentialsException,
    SalesforceDataSource,
    SalesforceSoqlBuilder,
    TokenFetchException,
)
from tests.sources.support import create_source

TEST_DOMAIN = "fake"
TEST_BASE_URL = f"https://{TEST_DOMAIN}.my.salesforce.com"
TEST_CLIENT_ID = "1234"
TEST_CLIENT_SECRET = "9876"

ACCOUNT_RESPONSE_PAYLOAD = {
    "totalSize": 1,
    "done": True,
    "records": [
        {
            "attributes": {
                "type": "Account",
                "url": "/services/data/v58.0/sobjects/Account/account_id",
            },
            "Type": "Customer - Direct",
            "Owner": {
                "attributes": {
                    "type": "User",
                    "url": "/services/data/v58.0/sobjects/User/user_id",
                },
                "Id": "user_id",
                "Name": "Owner's Name",
                "Email": "email@fake.com",
            },
            "Id": "account_id",
            "Rating": "Cold",
            "Website": "www.fake.com",
            "LastModifiedDate": "",
            "CreatedDate": "",
            "Opportunities": {
                "totalSize": 1,
                "done": True,
                "records": [
                    {
                        "attributes": {
                            "type": "Opportunity",
                            "url": "/services/data/v58.0/sobjects/Opportunity/opportunity_id",
                        },
                        "Id": "opportunity_id",
                        "Name": "Opportunity Generator",
                        "StageName": "Closed Won",
                    }
                ],
            },
            "Name": "Salesforce Account 1",
            "BillingAddress": {
                "city": "The Shire",
                "country": "Middle Earth",
                "postalCode": 111,
                "state": "Eriador",
                "street": "The Burrow under the Hill, Bag End, Hobbiton",
            },
            "Description": "A fantastic opportunity!",
        }
    ],
}

OPPORTUNITY_RESPONSE_PAYLOAD = {
    "totalSize": 1,
    "done": True,
    "records": [
        {
            "attributes": {
                "type": "Opportunity",
                "url": "/services/data/v58.0/sobjects/Opportunity/opportunity_id",
            },
            "Description": "An Opportunity!",
            "Owner": {
                "attributes": {
                    "type": "User",
                    "url": "/services/data/v58.0/sobjects/User/user_id",
                },
                "Id": "user_id",
                "Email": "email@fake.com",
                "Name": "User's Name",
            },
            "LastModifiedDate": "",
            "Name": "Another Opportunity Generator",
            "StageName": "Qualification",
            "CreatedDate": "",
            "Id": "opportunity_id",
        },
    ],
}


@asynccontextmanager
async def create_salesforce_source():
    async with create_source(
        SalesforceDataSource,
        domain=TEST_DOMAIN,
        client_id=TEST_CLIENT_ID,
        client_secret=TEST_CLIENT_SECRET,
    ) as source:
        yield source


def generate_account_doc(identifier):
    return {
        "_id": identifier,
        "account_type": "An account type",
        "address": "Somewhere, Someplace, 1234",
        "body": "A body",
        "content_source_id": identifier,
        "created_at": "",
        "last_updated": "",
        "owner": "Owner's Name",
        "owner_email": "email@fake.com",
        "open_activities": "",
        "open_activities_urls": "",
        "opportunity_name": "An opportunity name",
        "opportunity_status": "An opportunity status",
        "opportunity_url": f"{TEST_BASE_URL}/{identifier}",
        "rating": "Cold",
        "source": "salesforce",
        "tags": ["A tag"],
        "title": {identifier},
        "type": "account",
        "url": f"{TEST_BASE_URL}/{identifier}",
        "website_url": "www.fake.com",
    }


def test_get_default_configuration():
    config = DataSourceConfiguration(SalesforceDataSource.get_default_configuration())
    expected_fields = ["client_id", "client_secret", "domain"]

    assert all(field in config.to_dict() for field in expected_fields)


@pytest.mark.asyncio
@pytest.mark.parametrize(
    "domain, client_id, client_secret",
    [
        ("", TEST_CLIENT_ID, TEST_CLIENT_SECRET),
        (TEST_DOMAIN, "", TEST_CLIENT_SECRET),
        (TEST_DOMAIN, TEST_CLIENT_ID, ""),
    ],
)
async def test_validate_config_missing_fields_then_raise(
    domain, client_id, client_secret
):
    async with create_source(
        SalesforceDataSource,
        domain=domain,
        client_id=client_id,
        client_secret=client_secret,
    ) as source:
<<<<<<< HEAD
        # source.configuration.set_field(name=field, value="")

=======
>>>>>>> 90b14d9e
        with pytest.raises(ConfigurableFieldValueError):
            await source.validate_config()


@pytest.mark.asyncio
async def test_ping_with_successful_connection(mock_responses):
    async with create_salesforce_source() as source:
        mock_responses.head(TEST_BASE_URL, status=200)

        await source.ping()


@pytest.mark.asyncio
<<<<<<< HEAD
async def test_generate_token_with_successful_connection(mock_responses):
=======
async def test_get_token_with_successful_connection(mock_responses):
>>>>>>> 90b14d9e
    async with create_salesforce_source() as source:
        response_payload = {
            "access_token": "foo",
            "signature": "bar",
            "instance_url": "https://fake.my.salesforce.com",
            "id": "https://login.salesforce.com/id/1234",
            "token_type": "Bearer",
<<<<<<< HEAD
        }

        mock_responses.post(
            f"{TEST_BASE_URL}/services/oauth2/token",
            status=200,
            payload=response_payload,
        )
        await source.salesforce_client.get_token()

        assert source.salesforce_client.api_token.token() == "foo"


@pytest.mark.asyncio
async def test_generate_token_with_bad_domain_raises_error(
    patch_sleep, mock_responses, patch_cancellable_sleeps
):
    async with create_salesforce_source() as source:
        mock_responses.post(
            f"{TEST_BASE_URL}/services/oauth2/token", status=500, repeat=True
        )
        with pytest.raises(TokenFetchException):
            await source.salesforce_client.get_token()
=======
            "issued_at": SECONDS_SINCE_EPOCH,
        }

        mock_responses.post(
            f"{TEST_BASE_URL}/services/oauth2/token",
            status=200,
            payload=response_payload,
        )
        await source.salesforce_client.get_token()

        assert source.salesforce_client.token == "foo"
        assert source.salesforce_client.token_issued_at == SECONDS_SINCE_EPOCH
>>>>>>> 90b14d9e


@pytest.mark.asyncio
async def test_generate_token_with_bad_credentials_raises_error(
    patch_sleep, mock_responses, patch_cancellable_sleeps
):
    async with create_salesforce_source() as source:
<<<<<<< HEAD
        mock_responses.post(
            f"{TEST_BASE_URL}/services/oauth2/token",
            status=400,
            payload={
                "error": "invalid_client",
                "error_description": "Invalid client credentials",
            },
        )
        with pytest.raises(InvalidCredentialsException):
            await source.salesforce_client.get_token()


@pytest.mark.asyncio
async def test_generate_token_with_unexpected_error_retries(
    patch_sleep, mock_responses, patch_cancellable_sleeps
):
    async with create_salesforce_source() as source:
=======
        apply_retry_strategy.return_value = mock.Mock()

>>>>>>> 90b14d9e
        response_payload = {
            "access_token": "foo",
            "signature": "bar",
            "instance_url": "https://fake.my.salesforce.com",
            "id": "https://login.salesforce.com/id/1234",
            "token_type": "Bearer",
<<<<<<< HEAD
=======
            "issued_at": SECONDS_SINCE_EPOCH,
>>>>>>> 90b14d9e
        }

        mock_responses.post(
            f"{TEST_BASE_URL}/services/oauth2/token",
<<<<<<< HEAD
            status=500,
        )
        mock_responses.post(
            f"{TEST_BASE_URL}/services/oauth2/token",
            status=200,
            payload=response_payload,
        )

        await source.salesforce_client.get_token()

        assert source.salesforce_client.api_token.token() == "foo"
=======
            status=400,
            payload=response_payload,
        )
        with pytest.raises(ClientConnectionError):
            await source.salesforce_client.get_token()
>>>>>>> 90b14d9e


@pytest.mark.asyncio
@pytest.mark.parametrize(
    "sobject, expected_result",
    [
        (
            "FooField",
            True,
        ),
        ("ArghField", False),
    ],
)
@mock.patch(
    "connectors.sources.salesforce.RELEVANT_SOBJECTS",
    ["FooField", "BarField", "ArghField"],
)
async def test_get_queryable_sobjects(mock_responses, sobject, expected_result):
    async with create_salesforce_source() as source:
        response_payload = {
            "sobjects": [
                {
                    "queryable": True,
                    "name": "FooField",
                },
                {
                    "queryable": False,
                    "name": "BarField",
                },
            ],
        }

        mock_responses.get(
            f"{TEST_BASE_URL}/services/data/v58.0/sobjects",
            status=200,
            payload=response_payload,
        )

        queryable = await source.salesforce_client._is_queryable(sobject)
        assert queryable == expected_result


@pytest.mark.asyncio
@mock.patch("connectors.sources.salesforce.RELEVANT_SOBJECTS", ["Account"])
@mock.patch(
    "connectors.sources.salesforce.RELEVANT_SOBJECT_FIELDS",
    ["FooField", "BarField", "ArghField"],
)
async def test_get_queryable_fields(mock_responses):
    async with create_salesforce_source() as source:
        expected_fields = [
            {
                "name": "FooField",
            },
            {
                "name": "BarField",
            },
            {"name": "ArghField"},
        ]
        response_payload = {
            "fields": expected_fields,
        }
        mock_responses.get(
            f"{TEST_BASE_URL}/services/data/v58.0/sobjects/Account/describe",
            status=200,
            payload=response_payload,
        )

        queryable_fields = await source.salesforce_client._select_queryable_fields(
            "Account", ["FooField", "BarField", "NarghField"]
        )
        TestCase().assertCountEqual(queryable_fields, ["FooField", "BarField"])


@pytest.mark.asyncio
async def test_get_accounts_when_success(mock_responses):
    async with create_salesforce_source() as source:
        expected_doc = {
            "_id": "account_id",
            "account_type": "Customer - Direct",
            "address": "The Burrow under the Hill, Bag End, Hobbiton, The Shire, Eriador, 111, Middle Earth",
            "body": "A fantastic opportunity!",
            "content_source_id": "account_id",
            "created_at": "",
            "last_updated": "",
            "owner": "Owner's Name",
            "owner_email": "email@fake.com",
            "open_activities": "",
            "open_activities_urls": "",
            "opportunity_name": "Opportunity Generator",
            "opportunity_status": "Closed Won",
            "opportunity_url": f"{TEST_BASE_URL}/opportunity_id",
            "rating": "Cold",
            "source": "salesforce",
            "tags": ["Customer - Direct"],
            "title": "Salesforce Account 1",
            "type": "account",
            "url": f"{TEST_BASE_URL}/account_id",
            "website_url": "www.fake.com",
        }

        source.salesforce_client._is_queryable = mock.AsyncMock(return_value=True)
        source.salesforce_client._select_queryable_fields = mock.AsyncMock(
            return_value=[
                "Name",
                "Description",
                "BillingAddress",
                "Type",
                "Website",
                "Rating",
                "Department",
            ]
        )
        mock_responses.get(
            re.compile(f"{TEST_BASE_URL}/services/data/v58.0/query*"),
            status=200,
            payload=ACCOUNT_RESPONSE_PAYLOAD,
        )
        async for account in source.salesforce_client.get_accounts():
            assert account == expected_doc


@pytest.mark.asyncio
<<<<<<< HEAD
async def test_get_accounts_when_paginated_yields_all_pages(mock_responses):
    async with create_salesforce_source() as source:
        response_page_1 = {
            "done": False,
            "nextRecordsUrl": f"{TEST_BASE_URL}/barbar",
            "records": [
                {
                    "Id": 1234,
                }
            ],
        }
        response_page_2 = {
            "done": True,
            "records": [
                {
                    "Id": 5678,
                }
            ],
        }

        source.salesforce_client._is_queryable = mock.AsyncMock(return_value=True)
        source.salesforce_client._select_queryable_fields = mock.AsyncMock()
        mock_responses.get(
            re.compile(f"{TEST_BASE_URL}/services/data/v58.0/query*"),
            status=200,
            payload=response_page_1,
        )
        mock_responses.get(
            f"{TEST_BASE_URL}/barbar",
            status=200,
            payload=response_page_2,
        )

        yielded_account_ids = []
        async for account in source.salesforce_client.get_accounts():
            yielded_account_ids.append(account["_id"])

        assert sorted(yielded_account_ids) == [1234, 5678]


@pytest.mark.asyncio
async def test_get_accounts_when_invalid_request(patch_sleep, mock_responses):
    async with create_salesforce_source() as source:
        response_payload = [
            {"message": "Unable to process query.", "errorCode": "INVALID_FIELD"}
        ]

        source.salesforce_client._is_queryable = mock.AsyncMock(return_value=True)
        mock_responses.get(
            re.compile(f"{TEST_BASE_URL}/services/data/v58.0/query*"),
            status=400,
            payload=response_payload,
        )
        with pytest.raises(ClientConnectionError):
            async for _ in source.salesforce_client.get_accounts():
                # TODO confirm error message when error handling is improved
                pass


@pytest.mark.asyncio
=======
@mock.patch("connectors.utils.apply_retry_strategy")
async def test_get_accounts_when_invalid_request(apply_retry_strategy, mock_responses):
    async with create_salesforce_source() as source:
        response_payload = [
            {"message": "Unable to process query.", "errorCode": "INVALID_FIELD"}
        ]

        source.salesforce_client._is_queryable = mock.AsyncMock(return_value=True)
        mock_responses.get(
            re.compile(f"{TEST_BASE_URL}/services/data/v58.0/query*"),
            status=400,
            payload=response_payload,
        )
        with pytest.raises(ClientConnectionError):
            async for _ in source.salesforce_client.get_accounts():
                # TODO confirm error message when error handling is improved
                pass


@pytest.mark.asyncio
>>>>>>> 90b14d9e
async def test_get_accounts_when_not_queryable_yields_nothing(mock_responses):
    async with create_salesforce_source() as source:
        source.salesforce_client._is_queryable = mock.AsyncMock(return_value=False)
        async for account in source.salesforce_client.get_accounts():
            assert account is None


@pytest.mark.asyncio
async def test_get_opportunities_when_success(mock_responses):
    async with create_salesforce_source() as source:
        expected_doc = {
            "_id": "opportunity_id",
            "body": "An Opportunity!",
            "content_source_id": "opportunity_id",
            "created_at": "",
            "last_updated": "",
            "next_step": None,
            "owner": "User's Name",
            "owner_email": "email@fake.com",
            "source": "salesforce",
            "status": "Qualification",
            "title": "Another Opportunity Generator",
            "type": "opportunity",
            "url": f"{TEST_BASE_URL}/opportunity_id",
        }

        source.salesforce_client._is_queryable = mock.AsyncMock(return_value=True)
        source.salesforce_client._select_queryable_fields = mock.AsyncMock(
            return_value=[
                "Name",
                "Description",
                "StageName",
            ]
        )
        mock_responses.get(
            re.compile(f"{TEST_BASE_URL}/services/data/v58.0/query*"),
            status=200,
            payload=OPPORTUNITY_RESPONSE_PAYLOAD,
        )
        async for account in source.salesforce_client.get_opportunities():
            assert account == expected_doc
<<<<<<< HEAD


@pytest.mark.asyncio
async def test_request_when_token_invalid_refetches_token(patch_sleep, mock_responses):
    async with create_salesforce_source() as source:
        expected_doc = {
            "_id": "account_id",
            "account_type": "Customer - Direct",
            "address": "The Burrow under the Hill, Bag End, Hobbiton, The Shire, Eriador, 111, Middle Earth",
            "body": "A fantastic opportunity!",
            "content_source_id": "account_id",
            "created_at": "",
            "last_updated": "",
            "owner": "Owner's Name",
            "owner_email": "email@fake.com",
            "open_activities": "",
            "open_activities_urls": "",
            "opportunity_name": "Opportunity Generator",
            "opportunity_status": "Closed Won",
            "opportunity_url": f"{TEST_BASE_URL}/opportunity_id",
            "rating": "Cold",
            "source": "salesforce",
            "tags": ["Customer - Direct"],
            "title": "Salesforce Account 1",
            "type": "account",
            "url": f"{TEST_BASE_URL}/account_id",
            "website_url": "www.fake.com",
        }

        invalid_token_payload = [
            {
                "message": "Session expired or invalid",
                "errorCode": "INVALID_SESSION_ID",
            }
        ]
        token_response_payload = {"access_token": "foo"}
        mock_responses.post(
            f"{TEST_BASE_URL}/services/oauth2/token",
            status=200,
            payload=token_response_payload,
        )
        source.salesforce_client._is_queryable = mock.AsyncMock(return_value=True)
        source.salesforce_client._select_queryable_fields = mock.AsyncMock()

        mock_responses.get(
            re.compile(f"{TEST_BASE_URL}/services/data/v58.0/query*"),
            status=401,
            payload=invalid_token_payload,
        )
        mock_responses.get(
            re.compile(f"{TEST_BASE_URL}/services/data/v58.0/query*"),
            status=200,
            payload=ACCOUNT_RESPONSE_PAYLOAD,
        )

        with mock.patch.object(
            source.salesforce_client.api_token,
            "generate",
            wraps=source.salesforce_client.api_token.generate,
        ) as mock_get_token:
            async for account in source.salesforce_client.get_accounts():
                assert account == expected_doc
                mock_get_token.assert_called_once()
=======
>>>>>>> 90b14d9e


@pytest.mark.asyncio
async def test_build_soql_query_with_fields():
    expected_columns = [
        "Id",
        "CreatedDate",
        "LastModifiedDate",
        "FooField",
        "BarField",
    ]

    builder = SalesforceSoqlBuilder("Test")
    builder.with_id()
    builder.with_default_metafields()
    builder.with_fields(["FooField", "BarField"])
    query = builder.build()

    assert query.startswith("SELECT ")
    assert all(col in query for col in expected_columns)
    assert query.endswith("FROM Test")<|MERGE_RESOLUTION|>--- conflicted
+++ resolved
@@ -5,10 +5,6 @@
 #
 """Tests the Salesforce source class methods"""
 import re
-<<<<<<< HEAD
-=======
-import time
->>>>>>> 90b14d9e
 from contextlib import asynccontextmanager
 from unittest import TestCase, mock
 
@@ -172,11 +168,6 @@
         client_id=client_id,
         client_secret=client_secret,
     ) as source:
-<<<<<<< HEAD
-        # source.configuration.set_field(name=field, value="")
-
-=======
->>>>>>> 90b14d9e
         with pytest.raises(ConfigurableFieldValueError):
             await source.validate_config()
 
@@ -190,11 +181,7 @@
 
 
 @pytest.mark.asyncio
-<<<<<<< HEAD
 async def test_generate_token_with_successful_connection(mock_responses):
-=======
-async def test_get_token_with_successful_connection(mock_responses):
->>>>>>> 90b14d9e
     async with create_salesforce_source() as source:
         response_payload = {
             "access_token": "foo",
@@ -202,7 +189,6 @@
             "instance_url": "https://fake.my.salesforce.com",
             "id": "https://login.salesforce.com/id/1234",
             "token_type": "Bearer",
-<<<<<<< HEAD
         }
 
         mock_responses.post(
@@ -225,20 +211,6 @@
         )
         with pytest.raises(TokenFetchException):
             await source.salesforce_client.get_token()
-=======
-            "issued_at": SECONDS_SINCE_EPOCH,
-        }
-
-        mock_responses.post(
-            f"{TEST_BASE_URL}/services/oauth2/token",
-            status=200,
-            payload=response_payload,
-        )
-        await source.salesforce_client.get_token()
-
-        assert source.salesforce_client.token == "foo"
-        assert source.salesforce_client.token_issued_at == SECONDS_SINCE_EPOCH
->>>>>>> 90b14d9e
 
 
 @pytest.mark.asyncio
@@ -246,7 +218,6 @@
     patch_sleep, mock_responses, patch_cancellable_sleeps
 ):
     async with create_salesforce_source() as source:
-<<<<<<< HEAD
         mock_responses.post(
             f"{TEST_BASE_URL}/services/oauth2/token",
             status=400,
@@ -264,25 +235,16 @@
     patch_sleep, mock_responses, patch_cancellable_sleeps
 ):
     async with create_salesforce_source() as source:
-=======
-        apply_retry_strategy.return_value = mock.Mock()
-
->>>>>>> 90b14d9e
         response_payload = {
             "access_token": "foo",
             "signature": "bar",
             "instance_url": "https://fake.my.salesforce.com",
             "id": "https://login.salesforce.com/id/1234",
             "token_type": "Bearer",
-<<<<<<< HEAD
-=======
-            "issued_at": SECONDS_SINCE_EPOCH,
->>>>>>> 90b14d9e
         }
 
         mock_responses.post(
             f"{TEST_BASE_URL}/services/oauth2/token",
-<<<<<<< HEAD
             status=500,
         )
         mock_responses.post(
@@ -294,13 +256,6 @@
         await source.salesforce_client.get_token()
 
         assert source.salesforce_client.api_token.token() == "foo"
-=======
-            status=400,
-            payload=response_payload,
-        )
-        with pytest.raises(ClientConnectionError):
-            await source.salesforce_client.get_token()
->>>>>>> 90b14d9e
 
 
 @pytest.mark.asyncio
@@ -424,7 +379,6 @@
 
 
 @pytest.mark.asyncio
-<<<<<<< HEAD
 async def test_get_accounts_when_paginated_yields_all_pages(mock_responses):
     async with create_salesforce_source() as source:
         response_page_1 = {
@@ -485,28 +439,6 @@
 
 
 @pytest.mark.asyncio
-=======
-@mock.patch("connectors.utils.apply_retry_strategy")
-async def test_get_accounts_when_invalid_request(apply_retry_strategy, mock_responses):
-    async with create_salesforce_source() as source:
-        response_payload = [
-            {"message": "Unable to process query.", "errorCode": "INVALID_FIELD"}
-        ]
-
-        source.salesforce_client._is_queryable = mock.AsyncMock(return_value=True)
-        mock_responses.get(
-            re.compile(f"{TEST_BASE_URL}/services/data/v58.0/query*"),
-            status=400,
-            payload=response_payload,
-        )
-        with pytest.raises(ClientConnectionError):
-            async for _ in source.salesforce_client.get_accounts():
-                # TODO confirm error message when error handling is improved
-                pass
-
-
-@pytest.mark.asyncio
->>>>>>> 90b14d9e
 async def test_get_accounts_when_not_queryable_yields_nothing(mock_responses):
     async with create_salesforce_source() as source:
         source.salesforce_client._is_queryable = mock.AsyncMock(return_value=False)
@@ -548,7 +480,6 @@
         )
         async for account in source.salesforce_client.get_opportunities():
             assert account == expected_doc
-<<<<<<< HEAD
 
 
 @pytest.mark.asyncio
@@ -612,8 +543,6 @@
             async for account in source.salesforce_client.get_accounts():
                 assert account == expected_doc
                 mock_get_token.assert_called_once()
-=======
->>>>>>> 90b14d9e
 
 
 @pytest.mark.asyncio
