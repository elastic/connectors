#
# Copyright Elasticsearch B.V. and/or licensed to Elasticsearch B.V. under one
# or more contributor license agreements. Licensed under the Elastic License 2.0;
# you may not use this file except in compliance with the Elastic License 2.0.
#
"""Tests the Dropbox source class methods"""
import json
from unittest import mock
from unittest.mock import ANY, AsyncMock, Mock, patch

import aiohttp
import pytest
from aiohttp import StreamReader
from aiohttp.client_exceptions import ClientResponseError, ServerDisconnectedError
from freezegun import freeze_time

from connectors.filtering.validation import SyncRuleValidationResult
from connectors.protocol import Filter
from connectors.source import ConfigurableFieldValueError, DataSourceConfiguration
from connectors.sources.dropbox import (
    DropBoxAdvancedRulesValidator,
    DropboxClient,
    DropboxDataSource,
    InvalidClientCredentialException,
    InvalidPathException,
    InvalidRefreshTokenException,
)
from tests.commons import AsyncIterator
from tests.sources.support import AsyncSourceContextManager, create_source

PATH = "/"
DUMMY_VALUES = "abc#123"
ADVANCED_SNIPPET = "advanced_snippet"

HOST_URLS = {
    "ACCESS_TOKEN_HOST_URL": "https://api.dropboxapi.com/",
    "FILES_FOLDERS_HOST_URL": "https://api.dropboxapi.com/2/",
    "DOWNLOAD_HOST_URL": "https://content.dropboxapi.com/2/",
}
PING = "users/get_current_account"

MOCK_CURRENT_USER = {
    "account_id": "acc_id:1234",
    "name": {
        "given_name": "John",
        "surname": "Wilber",
        "display_name": "John Wilber",
        "abbreviated_name": "JW",
    },
    "email": "john.wilber@abcd.com",
    "country": "US",
}

MOCK_CHECK_PATH = {
    ".tag": "folder",
    "name": "shared",
    "path_lower": "/shared",
    "path_display": "/shared",
    "id": "id:abcd",
    "shared_folder_id": "1234",
}

MOCK_ACCESS_TOKEN = {"access_token": "test2344", "expires_in": "1234555"}
MOCK_ACCESS_TOKEN_FOR_INVALID_REFRESH_TOKEN = {"error": "invalid_grant"}
MOCK_ACCESS_TOKEN_FOR_INVALID_APP_KEY = {
    "error": "invalid_client: Invalid client_id or client_secret"
}

MOCK_FILES_FOLDERS = {
    "entries": [
        {
            ".tag": "folder",
            "name": "dummy folder",
            "path_lower": "/test/dummy folder",
            "path_display": "/test/dummy folder",
            "id": "id:1",
        },
    ],
    "cursor": "abcd#1234",
    "has_more": True,
}

MOCK_FILES_FOLDERS_CONTINUE = {
    "entries": [
        {
            ".tag": "file",
            "name": "index.py",
            "path_lower": "/test/dummy folder/index.py",
            "path_display": "/test/dummy folder/index.py",
            "id": "id:2",
            "client_modified": "2023-01-01T06:06:06Z",
            "server_modified": "2023-01-01T06:06:06Z",
            "size": 200,
            "is_downloadable": True,
        },
    ],
    "cursor": None,
    "has_more": False,
}

EXPECTED_FILES_FOLDERS = [
    {
        "_id": "id:1",
        "type": "Folder",
        "name": "dummy folder",
        "file_path": "/test/dummy folder",
        "size": 0,
        "_timestamp": "2023-01-01T06:06:06+00:00",
    },
    {
        "_id": "id:2",
        "type": "File",
        "name": "index.py",
        "file_path": "/test/dummy folder/index.py",
        "size": 200,
        "_timestamp": "2023-01-01T06:06:06Z",
    },
]

MOCK_SHARED_FILES = {
    "entries": [
        {
            "access_type": {".tag": "viewer"},
            "name": "index1.py",
            "id": "id:1",
            "time_invited": "2023-01-01T06:06:06Z",
            "preview_url": "https://www.dropbox.com/scl/fi/a1xtoxyu0ux73pd7e77ul/index1.py?dl=0",
        },
    ],
    "cursor": "abcd#1234",
}

MOCK_SHARED_FILES_CONTINUE = {
    "entries": [
        {
            "access_type": {".tag": "viewer"},
            "name": "index2.py",
            "id": "id:2",
            "time_invited": "2023-01-01T06:06:06Z",
            "preview_url": "https://www.dropbox.com/scl/fi/a1xtoxyu0ux73pd7e77ul/index2.py?dl=0",
        },
    ],
    "cursor": None,
}

MOCK_RECEIVED_FILE_METADATA_1 = {
    "name": "index1.py",
    "id": "id:1",
    "client_modified": "2023-01-01T06:06:06Z",
    "server_modified": "2023-01-01T06:06:06Z",
    "size": 200,
    "preview_type": "text",
    "url": "https://www.dropbox.com/scl/fi/a1xtoxyu0ux73pd7e77ul/index1.py?dl=0",
}

MOCK_RECEIVED_FILE_METADATA_2 = {
    "name": "index2.py",
    "id": "id:2",
    "client_modified": "2023-01-01T06:06:06Z",
    "server_modified": "2023-01-01T06:06:06Z",
    "size": 200,
    "preview_type": "text",
    "url": "https://www.dropbox.com/scl/fi/a1xtoxyu0ux73pd7e77ul/index2.py?dl=0",
}

EXPECTED_SHARED_FILES = [
    {
        "_id": "id:1",
        "type": "File",
        "name": "index1.py",
        "url": "https://www.dropbox.com/scl/fi/a1xtoxyu0ux73pd7e77ul/index1.py?dl=0",
        "size": 200,
        "_timestamp": "2023-01-01T06:06:06Z",
    },
    {
        "_id": "id:2",
        "type": "File",
        "name": "index2.py",
        "url": "https://www.dropbox.com/scl/fi/a1xtoxyu0ux73pd7e77ul/index2.py?dl=0",
        "size": 200,
        "_timestamp": "2023-01-01T06:06:06Z",
    },
]

MOCK_ATTACHMENT = {
    "id": "id:1",
    "name": "dummy_file.txt",
    "server_modified": "2023-01-01T06:06:06Z",
    "size": 200,
    "url": "https://www.dropbox.com/scl/fi/a1xtoxyu0ux73pd7e77ul/dummy_file.txt?dl=0",
    "is_downloadable": True,
    "path_display": "/test/dummy_file.txt",
}

MOCK_PAPER_FILE = {
    "id": "id:1",
    "name": "dummy_file.paper",
    "server_modified": "2023-01-01T06:06:06Z",
    "size": 200,
    "url": "https://www.dropbox.com/scl/fi/a1xtoxyu0ux73pd7e77ul/dummy_file.paper?dl=0",
    "is_downloadable": False,
    "path_display": "/test/dummy_file.paper",
}

SKIPPED_ATTACHMENT = {
    "id": "id:1",
    "name": "dummy_file.txt",
    "server_modified": "2023-01-01T06:06:06Z",
    "size": 200,
    "url": "https://www.dropbox.com/scl/fi/a1xtoxyu0ux73pd7e77ul/dummy_file.txt?dl=0",
    "is_downloadable": False,
    "path_display": "/test/dummy_file.txt",
}

MOCK_ATTACHMENT_WITHOUT_EXTENSION = {
    "id": "id:1",
    "name": "dummy_file",
    "server_modified": "2023-01-01T06:06:06Z",
    "size": 200,
    "url": "https://www.dropbox.com/scl/fi/a1xtoxyu0ux73pd7e77ul/dummy_file?dl=0",
    "is_downloadable": False,
    "path_display": "/test/dummy_file",
}

MOCK_ATTACHMENT_WITH_LARGE_DATA = {
    "id": "id:1",
    "name": "dummy_file.txt",
    "server_modified": "2023-01-01T06:06:06Z",
    "size": 23000000,
    "url": "https://www.dropbox.com/scl/fi/a1xtoxyu0ux73pd7e77ul/dummy_file.txt?dl=0",
    "is_downloadable": True,
    "path_display": "/test/dummy_file.txt",
}

MOCK_ATTACHMENT_WITH_UNSUPPORTED_EXTENSION = {
    "id": "id:1",
    "name": "dummy_file.xyz",
    "server_modified": "2023-01-01T06:06:06Z",
    "size": 23000000,
    "url": "https://www.dropbox.com/scl/fi/a1xtoxyu0ux73pd7e77ul/dummy_file.xyz?dl=0",
    "is_downloadable": True,
    "path_display": "/test/dummy_file.xyz",
}

RESPONSE_CONTENT = "# This is the dummy file"
EXPECTED_CONTENT = {
    "_id": "id:1",
    "_timestamp": "2023-01-01T06:06:06Z",
    "_attachment": "IyBUaGlzIGlzIHRoZSBkdW1teSBmaWxl",
}

MOCK_SEARCH_FILE_1 = {
    "has_more": False,
    "matches": [
        {
            "match_type": {".tag": "filename_and_content"},
            "metadata": {
                ".tag": "metadata",
                "metadata": {
                    ".tag": "file",
                    "client_modified": "2023-01-01T06:06:06Z",
                    "content_hash": "abc123",
                    "id": "id:bJ86SIuuyXkAAAAAAAAAEQ",
                    "is_downloadable": True,
                    "name": "500_Copy.py",
                    "path_display": "/500_files/500_Copy.py",
                    "path_lower": "/500_files/500_Copy.py",
                    "rev": "015fbe2ba5a15440000000214a950e0",
                    "server_modified": "2023-01-01T06:06:06Z",
                    "size": 512000,
                },
            },
        }
    ],
}

MOCK_SEARCH_FILE_2 = {
    "has_more": False,
    "matches": [
        {
            "match_type": {".tag": "filename_and_content"},
            "metadata": {
                ".tag": "metadata",
                "metadata": {
                    ".tag": "file",
                    "client_modified": "2023-01-01T06:06:06Z",
                    "content_hash": "abc321",
                    "id": "id:bJ86SIuuyXkAAAAAAAAAEQ",
                    "is_downloadable": True,
                    "name": "dummy_file.txt",
                    "preview_url": "https://www.dropbox.com/scl/fi/xyz456/dummy_file.txt?dl=0",
                    "rev": "015fbe2ba5a15440000000214a950e0",
                    "server_modified": "2023-01-01T06:06:06Z",
                    "size": 200,
                },
            },
        }
    ],
}

MOCK_SEARCH_FILE_3 = {
    ".tag": "file",
    "client_modified": "2023-01-01T06:06:06Z",
    "content_hash": "pqr123",
    "id": "id:bJ86SIuuyXkAAAAAAAAAEQ",
    "is_downloadable": True,
    "name": "dummy_file.txt",
    "url": "https://www.dropbox.com/scl/fi/pqr123/dummy_file.txt?dl=0",
    "rev": "015fbe2ba5a15440000000214a950e0",
    "server_modified": "2023-01-01T06:06:06Z",
    "size": 200,
}


class JSONAsyncMock(AsyncMock):
    def __init__(self, json, status, *args, **kwargs):
        super().__init__(*args, **kwargs)
        self._json = json
        self.status = status

    async def json(self):
        return self._json


class StreamReaderAsyncMock(AsyncMock):
    def __init__(self, *args, **kwargs):
        super().__init__(*args, **kwargs)
        self.content = StreamReader


def get_json_mock(mock_response, status):
    async_mock = AsyncMock()
    async_mock.__aenter__ = AsyncMock(
        return_value=JSONAsyncMock(json=mock_response, status=status)
    )
    return async_mock


def get_stream_reader():
    async_mock = AsyncMock()
    async_mock.__aenter__ = AsyncMock(return_value=StreamReaderAsyncMock())
    return async_mock


@pytest.mark.asyncio
async def test_configuration():
    """Tests the get configurations method of the Dropbox source class."""
    config = DataSourceConfiguration(
        config=DropboxDataSource.get_default_configuration()
    )
    assert config["path"] == PATH
    assert config["app_key"] == DUMMY_VALUES
    assert config["app_secret"] == DUMMY_VALUES
    assert config["refresh_token"] == DUMMY_VALUES


@pytest.mark.asyncio
@pytest.mark.parametrize(
    "field",
    ["path", "app_key", "app_secret", "refresh_token"],
)
async def test_validate_configuration_with_empty_fields_then_raise_exception(field):
    async with AsyncSourceContextManager(DropboxDataSource) as source:
        source.dropbox_client.configuration.set_field(name=field, value="")

        with pytest.raises(ConfigurableFieldValueError):
            await source.validate_config()


@pytest.mark.asyncio
<<<<<<< HEAD
async def test_validate_configuration_for_valid_path():
    async with AsyncSourceContextManager(DropboxDataSource) as source:
        source.dropbox_client.configuration.set_field(name="path", value="/shared")

        with patch.object(
            source.dropbox_client._connection,
            "files_get_metadata",
            return_value=AsyncMock(),
        ):
            await source.validate_config()


@pytest.mark.asyncio
async def test_validate_configuration_with_invalid_path_then_raise_exception():
    async with AsyncSourceContextManager(DropboxDataSource) as source:
        source.dropbox_client.path = "/abc"

        with patch.object(
            source.dropbox_client._connection,
            "files_get_metadata",
            side_effect=ApiError(
                request_id=1,
                error=MockError(),
                user_message_text="Api Error Occurred",
                user_message_locale=None,
            ),
=======
async def test_validate_configuration_with_valid_path():
    source = create_source(DropboxDataSource)
    source.dropbox_client.configuration.set_field(name="path", value="/shared")

    with patch.object(
        aiohttp.ClientSession,
        "post",
        return_value=JSONAsyncMock(json=MOCK_CHECK_PATH, status=200),
    ):
        await source.validate_config()


@pytest.mark.asyncio
@mock.patch("connectors.utils.apply_retry_strategy")
async def test_validate_configuration_with_invalid_path_then_raise_exception(
    mock_apply_retry_strategy,
):
    source = create_source(DropboxDataSource)
    mock_apply_retry_strategy.return_value = mock.Mock()
    source.dropbox_client.path = "/abc"

    with patch.object(
        aiohttp.ClientSession,
        "post",
        side_effect=ClientResponseError(
            status=409,
            request_info=aiohttp.RequestInfo(
                real_url="", method=None, headers=None, url=""
            ),
            history=None,
        ),
    ):
        with pytest.raises(
            InvalidPathException, match="Configured Path: /abc is invalid"
>>>>>>> f9a030aa
        ):
            with pytest.raises(
                ConfigurableFieldValueError, match="Configured Path: /abc is invalid"
            ):
                await source.validate_config()


@pytest.mark.asyncio
<<<<<<< HEAD
async def test_validate_configuration_with_invalid_app_key_and_app_secret_then_raise_exception():
    async with AsyncSourceContextManager(DropboxDataSource) as source:
        source.dropbox_client.path = "/abc"

        with patch.object(
            source.dropbox_client._connection,
            "files_get_metadata",
            side_effect=BadInputError(request_id=2, message="Bad Input Error"),
        ):
            with pytest.raises(
                ConfigurableFieldValueError,
                match="Configured App Key or App Secret is invalid",
            ):
                await source.validate_config()


@pytest.mark.asyncio
async def test_validate_configuration_with_invalid_refresh_token_then_raise_exception():
    async with AsyncSourceContextManager(DropboxDataSource) as source:
        source.dropbox_client.path = "/abc"

        with patch.object(
            source.dropbox_client._connection,
            "files_get_metadata",
            side_effect=AuthError(request_id=3, error="Auth Error"),
        ):
            with pytest.raises(
                ConfigurableFieldValueError, match="Configured Refresh Token is invalid"
            ):
                await source.validate_config()


@pytest.mark.asyncio
async def test_validate_config_with_invalid_concurrent_downloads():
    async with AsyncSourceContextManager(
        DropboxDataSource, concurrent_downloads=1000
    ) as source:
        with pytest.raises(
            ConfigurableFieldValueError,
            match="Field validation errors: 'Maximum concurrent downloads' value '1000' should be less than 101.",
        ):
            await source.validate_config()
=======
async def test_set_access_token():
    source = create_source(DropboxDataSource)

    with patch.object(
        aiohttp.ClientSession,
        "post",
        return_value=get_json_mock(mock_response=MOCK_ACCESS_TOKEN, status=200),
    ):
        await source.dropbox_client._set_access_token()
        assert source.dropbox_client.access_token == "test2344"


@pytest.mark.asyncio
@mock.patch("connectors.utils.apply_retry_strategy")
async def test_set_access_token_with_incorrect_app_key_then_raise_exception(
    mock_apply_retry_strategy,
):
    source = create_source(DropboxDataSource)
    mock_apply_retry_strategy.return_value = mock.Mock()

    with patch.object(
        aiohttp.ClientSession,
        "post",
        return_value=get_json_mock(
            mock_response=MOCK_ACCESS_TOKEN_FOR_INVALID_APP_KEY, status=400
        ),
    ):
        with pytest.raises(
            InvalidClientCredentialException,
            match="Configured App Key or App Secret is invalid.",
        ):
            await source.dropbox_client._set_access_token()


@pytest.mark.asyncio
@mock.patch("connectors.utils.apply_retry_strategy")
async def test_set_access_token_with_incorrect_refresh_token_then_raise_exception(
    mock_apply_retry_strategy,
):
    source = create_source(DropboxDataSource)
    mock_apply_retry_strategy.return_value = mock.Mock()

    with patch.object(
        aiohttp.ClientSession,
        "post",
        return_value=get_json_mock(
            mock_response=MOCK_ACCESS_TOKEN_FOR_INVALID_REFRESH_TOKEN, status=400
        ),
    ):
        with pytest.raises(
            InvalidRefreshTokenException, match="Configured Refresh Token is invalid."
        ):
            await source.dropbox_client._set_access_token()
>>>>>>> f9a030aa


def test_tweak_bulk_options():
    source = create_source(DropboxDataSource)

    source.concurrent_downloads = 10
    options = {"concurrent_downloads": 5}

    source.tweak_bulk_options(options)
    assert options["concurrent_downloads"] == 10


@pytest.mark.asyncio
<<<<<<< HEAD
async def test_ping():
    async with AsyncSourceContextManager(DropboxDataSource) as source:
        with patch.object(
            source.dropbox_client._connection,
            "users_get_current_account",
            return_value=AsyncMock(return_value="Mock..."),
        ):
            await source.ping()


@pytest.mark.asyncio
async def test_ping_for_failed_connection_exception_then_raise_exception():
    async with AsyncSourceContextManager(DropboxDataSource) as source:
        with patch.object(
            source.dropbox_client._connection,
            "users_get_current_account",
            side_effect=Exception("Something went wrong"),
        ):
            with pytest.raises(Exception):
                await source.ping()


@pytest.mark.asyncio
async def test_ping_for_incorrect_app_key_and_app_secret_then_raise_exception():
    async with AsyncSourceContextManager(DropboxDataSource) as source:
        with patch.object(
            source.dropbox_client._connection,
            "users_get_current_account",
            side_effect=BadInputError(request_id=2, message="Bad Input Error"),
        ):
            with pytest.raises(
                Exception, match="Configured App Key or App Secret is invalid"
            ):
                await source.ping()


@pytest.mark.asyncio
async def test_ping_for_incorrect_refresh_token_then_raise_exception():
    async with AsyncSourceContextManager(DropboxDataSource) as source:
        with patch.object(
            source.dropbox_client._connection,
            "users_get_current_account",
            side_effect=AuthError(request_id=3, error="Auth Error"),
        ):
            with pytest.raises(Exception, match="Configured Refresh Token is invalid"):
                await source.ping()
=======
async def test_close_with_client_session():
    source = create_source(DropboxDataSource)
    _ = source.dropbox_client._get_session

    await source.close()
    assert hasattr(source.dropbox_client.__dict__, "_get_session") is False


@pytest.mark.asyncio
async def test_ping():
    source = create_source(DropboxDataSource)
    source.dropbox_client._set_access_token = AsyncMock()
    with patch.object(
        aiohttp.ClientSession,
        "post",
        return_value=get_json_mock(MOCK_CURRENT_USER, 200),
    ):
        await source.ping()


@pytest.mark.asyncio
@patch("connectors.sources.dropbox.RETRY_INTERVAL", 0)
async def test_api_call_negative():
    source = create_source(DropboxDataSource)
    source.dropbox_client.retry_count = 4
    source.dropbox_client._set_access_token = AsyncMock()

    with patch.object(
        aiohttp.ClientSession, "post", side_effect=Exception("Something went wrong")
    ):
        with pytest.raises(Exception):
            await anext(
                source.dropbox_client.api_call(
                    base_url=HOST_URLS["FILES_FOLDERS_HOST_URL"],
                    url_name=PING,
                    data=json.dumps(None),
                )
            )

    with patch.object(
        aiohttp.ClientSession, "post", side_effect=ServerDisconnectedError()
    ):
        with pytest.raises(Exception):
            await anext(
                source.dropbox_client.api_call(
                    base_url=HOST_URLS["FILES_FOLDERS_HOST_URL"],
                    url_name=PING,
                    data=json.dumps(None),
                )
            )
>>>>>>> f9a030aa


@pytest.mark.asyncio
async def test_api_call():
    source = create_source(DropboxDataSource)
    source.dropbox_client._set_access_token = AsyncMock()

    with patch.object(
        aiohttp.ClientSession,
        "post",
        return_value=get_json_mock(MOCK_CURRENT_USER, 200),
    ):
        EXPECTED_RESPONSE = {
            "account_id": "acc_id:1234",
            "name": {
                "given_name": "John",
                "surname": "Wilber",
                "display_name": "John Wilber",
                "abbreviated_name": "JW",
            },
            "email": "john.wilber@abcd.com",
            "country": "US",
        }
        response = await anext(
            source.dropbox_client.api_call(
                base_url=HOST_URLS["FILES_FOLDERS_HOST_URL"],
                url_name=PING,
                data=json.dumps(None),
            )
        )
        actual_response = await response.json()
        assert actual_response == EXPECTED_RESPONSE


@pytest.mark.asyncio
async def test_paginated_api_call_when_skipping_api_call():
    source = create_source(DropboxDataSource)
    source.dropbox_client.retry_count = 1
    source.dropbox_client._set_access_token = AsyncMock()

    with patch.object(
        source.dropbox_client, "api_call", side_effect=Exception("Something went wrong")
    ):
        async for response in source.dropbox_client._paginated_api_call(
            base_url=HOST_URLS["FILES_FOLDERS_HOST_URL"],
            breaking_field="xyz",
            continue_endpoint="shared_file",
            data={"data": "xyz"},
            url_name="url_name",
        ):
            assert response is None


@pytest.mark.asyncio
<<<<<<< HEAD
async def test_fetch_files_folders():
    async with AsyncSourceContextManager(DropboxDataSource) as source:
        source.dropbox_client.path = "/test"

        mock_connection = Mock()
        source.dropbox_client._connection = mock_connection

        source.dropbox_client._connection.files_list_folder = Mock(
            return_value=MOCK_FILES_LIST_FOLDER
        )

        source.dropbox_client._connection.files_list_folder_continue = Mock(
            return_value=MOCK_FILES_LIST_FOLDER_CONTINUE
        )

        expected_response = [EXPECTED_FILE, EXPECTED_FOLDER]
        actual_response = []
        async for _, result in source._fetch_files_folders():
            actual_response.append(result)

        assert actual_response == expected_response


@pytest.mark.asyncio
async def test_fetch_shared_files():
    async with AsyncSourceContextManager(DropboxDataSource) as source:
        mock_connection = Mock()
        source.dropbox_client._connection = mock_connection

        source.dropbox_client._connection.sharing_list_received_files = Mock(
            return_value=MOCK_SHARING_LIST_RECEIVED_FILES
        )

        source.dropbox_client._connection.sharing_list_received_files_continue = Mock(
            return_value=MOCK_SHARING_LIST_RECEIVED_FILES_CONTINUE
        )

        source.dropbox_client._connection.sharing_get_shared_link_file = Mock(
            return_value=(FILE_LINK_METADATA, MockResponse())
        )

        expected_response = [EXPECTED_SHARED_FILE_1, EXPECTED_SHARED_FILE_2]
        actual_response = []
        async for _, _, result in source._fetch_shared_files():
            actual_response.append(result)

        assert actual_response == expected_response


@pytest.mark.asyncio
async def test_get_content_with_text_file():
    async with AsyncSourceContextManager(DropboxDataSource) as source:
        mock_connection = Mock()
        source.dropbox_client._connection = mock_connection

        source.dropbox_client._connection.files_download.return_value = (
            FileMetadata("/test/test_file.txt"),
            MagicMock(content=b"This is a text content"),
        )

        response = await source.get_content(attachment=MOCK_FILE_DATA, doit=True)
        assert response == EXPECTED_CONTENT_FOR_TEXT_FILE


@pytest.mark.asyncio
async def test_get_content_with_paper_file():
    async with AsyncSourceContextManager(DropboxDataSource) as source:
        mock_connection = Mock()
        source.dropbox_client._connection = mock_connection

        source.dropbox_client._connection.files_export.return_value = (
            FileMetadata("/test/dummy_file.paper"),
            MagicMock(content=b"# This is a markdown content"),
        )

        response = await source.get_content(attachment=MOCK_PAPER_FILE_DATA, doit=True)
        assert response == EXPECTED_CONTENT_FOR_PAPER_FILE


@pytest.mark.asyncio
async def test_get_content_with_file_size_zero():
    async with AsyncSourceContextManager(DropboxDataSource) as source:
        mock_file_with_size_zero = copy(MOCK_FILE_DATA)
        mock_file_with_size_zero.size = 0
        response = await source.get_content(
            attachment=mock_file_with_size_zero, doit=True
        )
        assert response is None


@pytest.mark.asyncio
async def test_get_content_with_large_file_size():
    async with AsyncSourceContextManager(DropboxDataSource) as source:
        mock_file_with_large_size = copy(MOCK_FILE_DATA)
        mock_file_with_large_size.size = 23000000
        response = await source.get_content(
            attachment=mock_file_with_large_size, doit=True
        )
        assert response is None


@pytest.mark.asyncio
async def test_get_content_with_unsupported_tika_file_type_then_skip():
    async with AsyncSourceContextManager(DropboxDataSource) as source:
        mock_file_with_unsupported_tika_extension = copy(MOCK_FILE_DATA)
        mock_file_with_unsupported_tika_extension.name = "screenshot.png"
        response = await source.get_content(
            attachment=mock_file_with_unsupported_tika_extension, doit=True
        )
        assert response is None


@pytest.mark.asyncio
async def test_get_content_without_extension_then_skip():
    async with AsyncSourceContextManager(DropboxDataSource) as source:
        mock_file_without_extension = copy(MOCK_FILE_DATA)
        mock_file_without_extension.name = "ssh-new"
        response = await source.get_content(
            attachment=mock_file_without_extension, doit=True
        )
        assert response is None
=======
async def test_set_access_token_when_token_expires_at_is_str():
    source = create_source(DropboxDataSource)
    source.dropbox_client.token_expiration_time = "2023-02-10T09:02:23.629821"
    mock_token = {"access_token": "test2344", "expires_in": "1234555"}
    async_response_token = get_json_mock(mock_token, 200)

    with patch.object(aiohttp.ClientSession, "post", return_value=async_response_token):
        actual_response = await source.dropbox_client._set_access_token()
        assert actual_response is None


@pytest.fixture
def patch_default_wait_multiplier():
    with mock.patch("connectors.sources.dropbox.RETRY_INTERVAL", 0):
        yield


@pytest.mark.asyncio
@mock.patch("connectors.sources.dropbox.RETRY_INTERVAL", 0)
@mock.patch("connectors.utils.apply_retry_strategy")
async def test_api_call_when_token_is_expired(mock_apply_retry_strategy):
    source = create_source(DropboxDataSource)
    mock_apply_retry_strategy.return_value = mock.Mock()

    with patch.object(
        aiohttp.ClientSession,
        "post",
        side_effect=[
            ClientResponseError(
                status=401,
                request_info=aiohttp.RequestInfo(
                    real_url="", method=None, headers=None, url=""
                ),
                history=None,
                message="Unauthorized",
            ),
            get_json_mock(MOCK_ACCESS_TOKEN, 200),
            get_json_mock(MOCK_FILES_FOLDERS, 200),
        ],
    ):
        actual_response = await anext(
            source.dropbox_client.api_call(
                base_url=HOST_URLS["FILES_FOLDERS_HOST_URL"],
                url_name=PING,
                data=json.dumps(None),
            )
        )
        actual_response = await actual_response.json()
        assert actual_response == MOCK_FILES_FOLDERS


@pytest.mark.asyncio
async def test_api_call_when_status_429_exception():
    source = create_source(DropboxDataSource)

    source.dropbox_client._set_access_token = AsyncMock()

    with patch.object(
        aiohttp.ClientSession,
        "post",
        side_effect=[
            ClientResponseError(
                status=429,
                headers={"Retry-After": 0},
                request_info=aiohttp.RequestInfo(
                    real_url="", method=None, headers=None, url=""
                ),
                history=(),
            ),
            get_json_mock(MOCK_FILES_FOLDERS, 200),
        ],
    ):
        _ = source.dropbox_client._get_session
        response = await anext(
            source.dropbox_client.api_call(
                base_url=HOST_URLS["FILES_FOLDERS_HOST_URL"],
                url_name=PING,
                data=json.dumps(None),
            )
        )
        actual_response = await response.json()
        assert actual_response == MOCK_FILES_FOLDERS


@pytest.mark.asyncio
@patch("connectors.sources.dropbox.DEFAULT_RETRY_AFTER", 0)
async def test_api_call_when_status_429_exception_without_retry_after_header():
    source = create_source(DropboxDataSource)
    source.dropbox_client.retry_count = 1

    source.dropbox_client._set_access_token = AsyncMock()

    with patch.object(
        aiohttp.ClientSession,
        "post",
        side_effect=ClientResponseError(
            status=429,
            headers={},
            request_info=aiohttp.RequestInfo(
                real_url="", method=None, headers=None, url=""
            ),
            history=(),
        ),
    ):
        _ = source.dropbox_client._get_session
        with pytest.raises(ClientResponseError):
            await anext(
                source.dropbox_client.api_call(
                    base_url=HOST_URLS["FILES_FOLDERS_HOST_URL"],
                    url_name=PING,
                    data=json.dumps(None),
                )
            )
        await source.close()


@pytest.mark.asyncio
@pytest.mark.parametrize(
    "attachment, is_shared, expected_content",
    [
        (MOCK_ATTACHMENT, False, EXPECTED_CONTENT),
        (MOCK_PAPER_FILE, False, EXPECTED_CONTENT),
        (MOCK_ATTACHMENT, True, EXPECTED_CONTENT),
        (MOCK_ATTACHMENT_WITHOUT_EXTENSION, False, None),
        (MOCK_ATTACHMENT_WITH_LARGE_DATA, False, None),
        (MOCK_ATTACHMENT_WITH_UNSUPPORTED_EXTENSION, False, None),
        (SKIPPED_ATTACHMENT, False, None),
    ],
)
async def test_get_content_when_is_downloadable_is_true(
    attachment, is_shared, expected_content
):
    source = create_source(DropboxDataSource)
    source.dropbox_client._set_access_token = AsyncMock()

    with mock.patch("aiohttp.ClientSession.post", return_value=get_stream_reader()):
        with mock.patch(
            "aiohttp.StreamReader.iter_chunked",
            return_value=AsyncIterator([bytes(RESPONSE_CONTENT, "utf-8")]),
        ):
            response = await source.get_content(
                attachment=attachment,
                is_shared=is_shared,
                doit=True,
            )
            assert response == expected_content


@pytest.mark.asyncio
@freeze_time("2023-01-01T06:06:06")
async def test_fetch_files_folders():
    source = create_source(DropboxDataSource)
    source.dropbox_client.path = "/"

    actual_response = []
    with patch.object(
        source.dropbox_client,
        "api_call",
        side_effect=[
            AsyncIterator([JSONAsyncMock(MOCK_FILES_FOLDERS, status=200)]),
            AsyncIterator([JSONAsyncMock(MOCK_FILES_FOLDERS_CONTINUE, status=200)]),
        ],
    ):
        async for document, _ in source._fetch_files_folders("/"):
            actual_response.append(document)

    assert actual_response == EXPECTED_FILES_FOLDERS


@pytest.mark.asyncio
@freeze_time("2023-01-01T06:06:06")
async def test_fetch_shared_files():
    source = create_source(DropboxDataSource)
    source.dropbox_client.path = "/"

    actual_response = []
    with patch.object(
        source.dropbox_client,
        "api_call",
        side_effect=[
            AsyncIterator([JSONAsyncMock(MOCK_SHARED_FILES, status=200)]),
            AsyncIterator([JSONAsyncMock(MOCK_RECEIVED_FILE_METADATA_1, status=200)]),
            AsyncIterator([JSONAsyncMock(MOCK_SHARED_FILES_CONTINUE, status=200)]),
            AsyncIterator([JSONAsyncMock(MOCK_RECEIVED_FILE_METADATA_2, status=200)]),
        ],
    ):
        async for document, _ in source._fetch_shared_files():
            actual_response.append(document)

    assert actual_response == EXPECTED_SHARED_FILES


@pytest.mark.asyncio
@freeze_time("2023-01-01T06:06:06")
async def test_search_files():
    source = create_source(DropboxDataSource)
    rule = {
        "query": "copy",
        "options": {
            "path": "/500_files",
            "file_status": "active",
        },
    }

    actual_response = []
    with patch.object(
        source.dropbox_client,
        "api_call",
        side_effect=[
            AsyncIterator([JSONAsyncMock(MOCK_SEARCH_FILE_1, status=200)]),
            AsyncIterator([JSONAsyncMock(MOCK_SEARCH_FILE_2, status=200)]),
        ],
    ):
        async for document, _ in source.advanced_sync(rule=rule):
            actual_response.append(document)

    assert actual_response == [
        {
            "_id": "id:bJ86SIuuyXkAAAAAAAAAEQ",
            "type": "File",
            "name": "500_Copy.py",
            "file_path": "/500_files/500_Copy.py",
            "size": 512000,
            "_timestamp": "2023-01-01T06:06:06Z",
        }
    ]


@pytest.mark.asyncio
@freeze_time("2023-01-01T06:06:06")
@patch.object(
    DropboxDataSource,
    "_fetch_files_folders",
    side_effect=AsyncIterator(
        [
            (EXPECTED_FILES_FOLDERS[0], "files-folders"),
            (EXPECTED_FILES_FOLDERS[1], "files-folders"),
        ],
    ),
)
@patch.object(
    DropboxDataSource,
    "_fetch_shared_files",
    return_value=AsyncIterator(
        [
            (EXPECTED_SHARED_FILES[0], "shared_files"),
            (EXPECTED_SHARED_FILES[1], "shared_files"),
        ],
    ),
)
async def test_get_docs(files_folders_patch, shared_files_patch):
    source = create_source(DropboxDataSource)
    expected_responses = [*EXPECTED_FILES_FOLDERS, *EXPECTED_SHARED_FILES]
    source.get_content = Mock(return_value=EXPECTED_CONTENT)

    documents = []
    async for item, _ in source.get_docs():
        documents.append(item)
>>>>>>> f9a030aa

    assert documents == expected_responses


@pytest.mark.parametrize(
    "advanced_rules, expected_validation_result",
    [
        (
            [
                {
                    "query": "copy",
                    "options": {
                        "path": "/invalid_path",
                        "file_status": {".tag": "active"},
                    },
                }
            ],
            SyncRuleValidationResult(
                SyncRuleValidationResult.ADVANCED_RULES,
                is_valid=False,
                validation_message=ANY,
            ),
        )
    ],
)
@pytest.mark.asyncio
<<<<<<< HEAD
async def test_get_docs():
    async with AsyncSourceContextManager(DropboxDataSource) as source:
        source._fetch_files_folders = AsyncIterator(
            [(MOCK_FILE_DATA, EXPECTED_FILE), (MOCK_FOLDER_DATA, EXPECTED_FOLDER)]
        )

        source._fetch_shared_files = AsyncIterator(
            [(FILE_LINK_METADATA, MockResponse(), EXPECTED_SHARED_FILE_1)]
        )

        source.get_content = AsyncMock(return_value=EXPECTED_CONTENT_FOR_TEXT_FILE)

        response = []
        async for document, _ in source.get_docs():
            response.append(document)

        assert response == [EXPECTED_FILE, EXPECTED_FOLDER, EXPECTED_SHARED_FILE_1]
=======
async def test_advanced_rules_validation_with_invalid_repos(
    advanced_rules, expected_validation_result
):
    source = create_source(DropboxDataSource)
    source.dropbox_client.check_path = AsyncMock(side_effect=InvalidPathException())

    validation_result = await DropBoxAdvancedRulesValidator(source).validate(
        advanced_rules
    )

    assert validation_result == expected_validation_result


@pytest.mark.parametrize(
    "filtering",
    [
        Filter(
            {
                ADVANCED_SNIPPET: {
                    "value": [
                        {
                            "query": "copy",
                            "options": {
                                "path": "/500_files",
                                "file_status": {
                                    ".tag": "active",
                                },
                            },
                        },
                        {
                            "query": "dummy",
                            "options": {
                                "file_extensions": ["txt"],
                            },
                        },
                        {
                            "query": "manager",
                            "options": {
                                "file_categories": [{".tag": "paper"}, {".tag": "pdf"}],
                            },
                        },
                    ]
                }
            }
        ),
    ],
)
@patch.object(
    DropboxClient,
    "search_files_folders",
    side_effect=AsyncIterator(
        [
            MOCK_SEARCH_FILE_1,
            MOCK_SEARCH_FILE_2,
        ],
    ),
)
@patch.object(
    DropboxClient,
    "api_call",
    side_effect=AsyncIterator(
        [JSONAsyncMock(MOCK_SEARCH_FILE_3, 200)],
    ),
)
@pytest.mark.asyncio
async def test_get_docs_with_advanced_rules(
    received_files_patch, files_folders_patch, filtering
):
    source = create_source(DropboxDataSource)
    source.get_content = Mock(return_value=EXPECTED_CONTENT)

    documents = []
    async for item, _ in source.get_docs(filtering):
        documents.append(item)

    assert documents == [
        {
            "_id": "id:bJ86SIuuyXkAAAAAAAAAEQ",
            "type": "File",
            "name": "500_Copy.py",
            "file_path": "/500_files/500_Copy.py",
            "size": 512000,
            "_timestamp": "2023-01-01T06:06:06Z",
        },
        {
            "_id": "id:bJ86SIuuyXkAAAAAAAAAEQ",
            "type": "File",
            "name": "dummy_file.txt",
            "url": "https://www.dropbox.com/scl/fi/pqr123/dummy_file.txt?dl=0",
            "size": 200,
            "_timestamp": "2023-01-01T06:06:06Z",
        },
    ]
>>>>>>> f9a030aa
<|MERGE_RESOLUTION|>--- conflicted
+++ resolved
@@ -368,44 +368,16 @@
 
 
 @pytest.mark.asyncio
-<<<<<<< HEAD
-async def test_validate_configuration_for_valid_path():
+async def test_validate_configuration_with_valid_path():
     async with AsyncSourceContextManager(DropboxDataSource) as source:
         source.dropbox_client.configuration.set_field(name="path", value="/shared")
 
         with patch.object(
-            source.dropbox_client._connection,
-            "files_get_metadata",
-            return_value=AsyncMock(),
+            aiohttp.ClientSession,
+            "post",
+            return_value=JSONAsyncMock(json=MOCK_CHECK_PATH, status=200),
         ):
             await source.validate_config()
-
-
-@pytest.mark.asyncio
-async def test_validate_configuration_with_invalid_path_then_raise_exception():
-    async with AsyncSourceContextManager(DropboxDataSource) as source:
-        source.dropbox_client.path = "/abc"
-
-        with patch.object(
-            source.dropbox_client._connection,
-            "files_get_metadata",
-            side_effect=ApiError(
-                request_id=1,
-                error=MockError(),
-                user_message_text="Api Error Occurred",
-                user_message_locale=None,
-            ),
-=======
-async def test_validate_configuration_with_valid_path():
-    source = create_source(DropboxDataSource)
-    source.dropbox_client.configuration.set_field(name="path", value="/shared")
-
-    with patch.object(
-        aiohttp.ClientSession,
-        "post",
-        return_value=JSONAsyncMock(json=MOCK_CHECK_PATH, status=200),
-    ):
-        await source.validate_config()
 
 
 @pytest.mark.asyncio
@@ -413,86 +385,41 @@
 async def test_validate_configuration_with_invalid_path_then_raise_exception(
     mock_apply_retry_strategy,
 ):
-    source = create_source(DropboxDataSource)
-    mock_apply_retry_strategy.return_value = mock.Mock()
-    source.dropbox_client.path = "/abc"
-
-    with patch.object(
-        aiohttp.ClientSession,
-        "post",
-        side_effect=ClientResponseError(
-            status=409,
-            request_info=aiohttp.RequestInfo(
-                real_url="", method=None, headers=None, url=""
+    async with AsyncSourceContextManager(DropboxDataSource) as source:
+        mock_apply_retry_strategy.return_value = mock.Mock()
+        source.dropbox_client.path = "/abc"
+
+        with patch.object(
+            aiohttp.ClientSession,
+            "post",
+            side_effect=ClientResponseError(
+                status=409,
+                request_info=aiohttp.RequestInfo(
+                    real_url="", method=None, headers=None, url=""
+                ),
+                history=None,
             ),
-            history=None,
-        ),
-    ):
-        with pytest.raises(
-            InvalidPathException, match="Configured Path: /abc is invalid"
->>>>>>> f9a030aa
         ):
             with pytest.raises(
-                ConfigurableFieldValueError, match="Configured Path: /abc is invalid"
+                InvalidPathException, match="Configured Path: /abc is invalid"
             ):
-                await source.validate_config()
-
-
-@pytest.mark.asyncio
-<<<<<<< HEAD
-async def test_validate_configuration_with_invalid_app_key_and_app_secret_then_raise_exception():
-    async with AsyncSourceContextManager(DropboxDataSource) as source:
-        source.dropbox_client.path = "/abc"
-
-        with patch.object(
-            source.dropbox_client._connection,
-            "files_get_metadata",
-            side_effect=BadInputError(request_id=2, message="Bad Input Error"),
-        ):
-            with pytest.raises(
-                ConfigurableFieldValueError,
-                match="Configured App Key or App Secret is invalid",
-            ):
-                await source.validate_config()
-
-
-@pytest.mark.asyncio
-async def test_validate_configuration_with_invalid_refresh_token_then_raise_exception():
-    async with AsyncSourceContextManager(DropboxDataSource) as source:
-        source.dropbox_client.path = "/abc"
-
-        with patch.object(
-            source.dropbox_client._connection,
-            "files_get_metadata",
-            side_effect=AuthError(request_id=3, error="Auth Error"),
-        ):
-            with pytest.raises(
-                ConfigurableFieldValueError, match="Configured Refresh Token is invalid"
-            ):
-                await source.validate_config()
-
-
-@pytest.mark.asyncio
-async def test_validate_config_with_invalid_concurrent_downloads():
-    async with AsyncSourceContextManager(
-        DropboxDataSource, concurrent_downloads=1000
-    ) as source:
-        with pytest.raises(
-            ConfigurableFieldValueError,
-            match="Field validation errors: 'Maximum concurrent downloads' value '1000' should be less than 101.",
-        ):
-            await source.validate_config()
-=======
+                with pytest.raises(
+                    ConfigurableFieldValueError,
+                    match="Configured Path: /abc is invalid",
+                ):
+                    await source.validate_config()
+
+
+@pytest.mark.asyncio
 async def test_set_access_token():
-    source = create_source(DropboxDataSource)
-
-    with patch.object(
-        aiohttp.ClientSession,
-        "post",
-        return_value=get_json_mock(mock_response=MOCK_ACCESS_TOKEN, status=200),
-    ):
-        await source.dropbox_client._set_access_token()
-        assert source.dropbox_client.access_token == "test2344"
+    async with AsyncSourceContextManager(DropboxDataSource) as source:
+        with patch.object(
+            aiohttp.ClientSession,
+            "post",
+            return_value=get_json_mock(mock_response=MOCK_ACCESS_TOKEN, status=200),
+        ):
+            await source.dropbox_client._set_access_token()
+            assert source.dropbox_client.access_token == "test2344"
 
 
 @pytest.mark.asyncio
@@ -500,21 +427,21 @@
 async def test_set_access_token_with_incorrect_app_key_then_raise_exception(
     mock_apply_retry_strategy,
 ):
-    source = create_source(DropboxDataSource)
-    mock_apply_retry_strategy.return_value = mock.Mock()
-
-    with patch.object(
-        aiohttp.ClientSession,
-        "post",
-        return_value=get_json_mock(
-            mock_response=MOCK_ACCESS_TOKEN_FOR_INVALID_APP_KEY, status=400
-        ),
-    ):
-        with pytest.raises(
-            InvalidClientCredentialException,
-            match="Configured App Key or App Secret is invalid.",
-        ):
-            await source.dropbox_client._set_access_token()
+    async with AsyncSourceContextManager(DropboxDataSource) as source:
+        mock_apply_retry_strategy.return_value = mock.Mock()
+
+        with patch.object(
+            aiohttp.ClientSession,
+            "post",
+            return_value=get_json_mock(
+                mock_response=MOCK_ACCESS_TOKEN_FOR_INVALID_APP_KEY, status=400
+            ),
+        ):
+            with pytest.raises(
+                InvalidClientCredentialException,
+                match="Configured App Key or App Secret is invalid.",
+            ):
+                await source.dropbox_client._set_access_token()
 
 
 @pytest.mark.asyncio
@@ -522,21 +449,21 @@
 async def test_set_access_token_with_incorrect_refresh_token_then_raise_exception(
     mock_apply_retry_strategy,
 ):
-    source = create_source(DropboxDataSource)
-    mock_apply_retry_strategy.return_value = mock.Mock()
-
-    with patch.object(
-        aiohttp.ClientSession,
-        "post",
-        return_value=get_json_mock(
-            mock_response=MOCK_ACCESS_TOKEN_FOR_INVALID_REFRESH_TOKEN, status=400
-        ),
-    ):
-        with pytest.raises(
-            InvalidRefreshTokenException, match="Configured Refresh Token is invalid."
-        ):
-            await source.dropbox_client._set_access_token()
->>>>>>> f9a030aa
+    async with AsyncSourceContextManager(DropboxDataSource) as source:
+        mock_apply_retry_strategy.return_value = mock.Mock()
+
+        with patch.object(
+            aiohttp.ClientSession,
+            "post",
+            return_value=get_json_mock(
+                mock_response=MOCK_ACCESS_TOKEN_FOR_INVALID_REFRESH_TOKEN, status=400
+            ),
+        ):
+            with pytest.raises(
+                InvalidRefreshTokenException,
+                match="Configured Refresh Token is invalid.",
+            ):
+                await source.dropbox_client._set_access_token()
 
 
 def test_tweak_bulk_options():
@@ -550,54 +477,6 @@
 
 
 @pytest.mark.asyncio
-<<<<<<< HEAD
-async def test_ping():
-    async with AsyncSourceContextManager(DropboxDataSource) as source:
-        with patch.object(
-            source.dropbox_client._connection,
-            "users_get_current_account",
-            return_value=AsyncMock(return_value="Mock..."),
-        ):
-            await source.ping()
-
-
-@pytest.mark.asyncio
-async def test_ping_for_failed_connection_exception_then_raise_exception():
-    async with AsyncSourceContextManager(DropboxDataSource) as source:
-        with patch.object(
-            source.dropbox_client._connection,
-            "users_get_current_account",
-            side_effect=Exception("Something went wrong"),
-        ):
-            with pytest.raises(Exception):
-                await source.ping()
-
-
-@pytest.mark.asyncio
-async def test_ping_for_incorrect_app_key_and_app_secret_then_raise_exception():
-    async with AsyncSourceContextManager(DropboxDataSource) as source:
-        with patch.object(
-            source.dropbox_client._connection,
-            "users_get_current_account",
-            side_effect=BadInputError(request_id=2, message="Bad Input Error"),
-        ):
-            with pytest.raises(
-                Exception, match="Configured App Key or App Secret is invalid"
-            ):
-                await source.ping()
-
-
-@pytest.mark.asyncio
-async def test_ping_for_incorrect_refresh_token_then_raise_exception():
-    async with AsyncSourceContextManager(DropboxDataSource) as source:
-        with patch.object(
-            source.dropbox_client._connection,
-            "users_get_current_account",
-            side_effect=AuthError(request_id=3, error="Auth Error"),
-        ):
-            with pytest.raises(Exception, match="Configured Refresh Token is invalid"):
-                await source.ping()
-=======
 async def test_close_with_client_session():
     source = create_source(DropboxDataSource)
     _ = source.dropbox_client._get_session
@@ -608,338 +487,216 @@
 
 @pytest.mark.asyncio
 async def test_ping():
-    source = create_source(DropboxDataSource)
-    source.dropbox_client._set_access_token = AsyncMock()
-    with patch.object(
-        aiohttp.ClientSession,
-        "post",
-        return_value=get_json_mock(MOCK_CURRENT_USER, 200),
-    ):
-        await source.ping()
+    async with AsyncSourceContextManager(DropboxDataSource) as source:
+        source.dropbox_client._set_access_token = AsyncMock()
+        with patch.object(
+            aiohttp.ClientSession,
+            "post",
+            return_value=get_json_mock(MOCK_CURRENT_USER, 200),
+        ):
+            await source.ping()
 
 
 @pytest.mark.asyncio
 @patch("connectors.sources.dropbox.RETRY_INTERVAL", 0)
 async def test_api_call_negative():
-    source = create_source(DropboxDataSource)
-    source.dropbox_client.retry_count = 4
-    source.dropbox_client._set_access_token = AsyncMock()
-
-    with patch.object(
-        aiohttp.ClientSession, "post", side_effect=Exception("Something went wrong")
-    ):
-        with pytest.raises(Exception):
-            await anext(
+    async with AsyncSourceContextManager(DropboxDataSource) as source:
+        source.dropbox_client.retry_count = 4
+        source.dropbox_client._set_access_token = AsyncMock()
+
+        with patch.object(
+            aiohttp.ClientSession, "post", side_effect=Exception("Something went wrong")
+        ):
+            with pytest.raises(Exception):
+                await anext(
+                    source.dropbox_client.api_call(
+                        base_url=HOST_URLS["FILES_FOLDERS_HOST_URL"],
+                        url_name=PING,
+                        data=json.dumps(None),
+                    )
+                )
+
+        with patch.object(
+            aiohttp.ClientSession, "post", side_effect=ServerDisconnectedError()
+        ):
+            with pytest.raises(Exception):
+                await anext(
+                    source.dropbox_client.api_call(
+                        base_url=HOST_URLS["FILES_FOLDERS_HOST_URL"],
+                        url_name=PING,
+                        data=json.dumps(None),
+                    )
+                )
+
+
+@pytest.mark.asyncio
+async def test_api_call():
+    async with AsyncSourceContextManager(DropboxDataSource) as source:
+        source.dropbox_client._set_access_token = AsyncMock()
+
+        with patch.object(
+            aiohttp.ClientSession,
+            "post",
+            return_value=get_json_mock(MOCK_CURRENT_USER, 200),
+        ):
+            EXPECTED_RESPONSE = {
+                "account_id": "acc_id:1234",
+                "name": {
+                    "given_name": "John",
+                    "surname": "Wilber",
+                    "display_name": "John Wilber",
+                    "abbreviated_name": "JW",
+                },
+                "email": "john.wilber@abcd.com",
+                "country": "US",
+            }
+            response = await anext(
                 source.dropbox_client.api_call(
                     base_url=HOST_URLS["FILES_FOLDERS_HOST_URL"],
                     url_name=PING,
                     data=json.dumps(None),
                 )
             )
-
-    with patch.object(
-        aiohttp.ClientSession, "post", side_effect=ServerDisconnectedError()
-    ):
-        with pytest.raises(Exception):
-            await anext(
+            actual_response = await response.json()
+            assert actual_response == EXPECTED_RESPONSE
+
+
+@pytest.mark.asyncio
+async def test_paginated_api_call_when_skipping_api_call():
+    async with AsyncSourceContextManager(DropboxDataSource) as source:
+        source.dropbox_client.retry_count = 1
+        source.dropbox_client._set_access_token = AsyncMock()
+
+        with patch.object(
+            source.dropbox_client,
+            "api_call",
+            side_effect=Exception("Something went wrong"),
+        ):
+            async for response in source.dropbox_client._paginated_api_call(
+                base_url=HOST_URLS["FILES_FOLDERS_HOST_URL"],
+                breaking_field="xyz",
+                continue_endpoint="shared_file",
+                data={"data": "xyz"},
+                url_name="url_name",
+            ):
+                assert response is None
+
+
+@pytest.mark.asyncio
+async def test_set_access_token_when_token_expires_at_is_str():
+    async with AsyncSourceContextManager(DropboxDataSource) as source:
+        source.dropbox_client.token_expiration_time = "2023-02-10T09:02:23.629821"
+        mock_token = {"access_token": "test2344", "expires_in": "1234555"}
+        async_response_token = get_json_mock(mock_token, 200)
+
+        with patch.object(
+            aiohttp.ClientSession, "post", return_value=async_response_token
+        ):
+            actual_response = await source.dropbox_client._set_access_token()
+            assert actual_response is None
+
+
+@pytest.fixture
+def patch_default_wait_multiplier():
+    with mock.patch("connectors.sources.dropbox.RETRY_INTERVAL", 0):
+        yield
+
+
+@pytest.mark.asyncio
+@mock.patch("connectors.sources.dropbox.RETRY_INTERVAL", 0)
+@mock.patch("connectors.utils.apply_retry_strategy")
+async def test_api_call_when_token_is_expired(mock_apply_retry_strategy):
+    async with AsyncSourceContextManager(DropboxDataSource) as source:
+        mock_apply_retry_strategy.return_value = mock.Mock()
+
+        with patch.object(
+            aiohttp.ClientSession,
+            "post",
+            side_effect=[
+                ClientResponseError(
+                    status=401,
+                    request_info=aiohttp.RequestInfo(
+                        real_url="", method=None, headers=None, url=""
+                    ),
+                    history=None,
+                    message="Unauthorized",
+                ),
+                get_json_mock(MOCK_ACCESS_TOKEN, 200),
+                get_json_mock(MOCK_FILES_FOLDERS, 200),
+            ],
+        ):
+            actual_response = await anext(
                 source.dropbox_client.api_call(
                     base_url=HOST_URLS["FILES_FOLDERS_HOST_URL"],
                     url_name=PING,
                     data=json.dumps(None),
                 )
             )
->>>>>>> f9a030aa
-
-
-@pytest.mark.asyncio
-async def test_api_call():
-    source = create_source(DropboxDataSource)
-    source.dropbox_client._set_access_token = AsyncMock()
-
-    with patch.object(
-        aiohttp.ClientSession,
-        "post",
-        return_value=get_json_mock(MOCK_CURRENT_USER, 200),
-    ):
-        EXPECTED_RESPONSE = {
-            "account_id": "acc_id:1234",
-            "name": {
-                "given_name": "John",
-                "surname": "Wilber",
-                "display_name": "John Wilber",
-                "abbreviated_name": "JW",
-            },
-            "email": "john.wilber@abcd.com",
-            "country": "US",
-        }
-        response = await anext(
-            source.dropbox_client.api_call(
-                base_url=HOST_URLS["FILES_FOLDERS_HOST_URL"],
-                url_name=PING,
-                data=json.dumps(None),
-            )
-        )
-        actual_response = await response.json()
-        assert actual_response == EXPECTED_RESPONSE
-
-
-@pytest.mark.asyncio
-async def test_paginated_api_call_when_skipping_api_call():
-    source = create_source(DropboxDataSource)
-    source.dropbox_client.retry_count = 1
-    source.dropbox_client._set_access_token = AsyncMock()
-
-    with patch.object(
-        source.dropbox_client, "api_call", side_effect=Exception("Something went wrong")
-    ):
-        async for response in source.dropbox_client._paginated_api_call(
-            base_url=HOST_URLS["FILES_FOLDERS_HOST_URL"],
-            breaking_field="xyz",
-            continue_endpoint="shared_file",
-            data={"data": "xyz"},
-            url_name="url_name",
-        ):
-            assert response is None
-
-
-@pytest.mark.asyncio
-<<<<<<< HEAD
-async def test_fetch_files_folders():
-    async with AsyncSourceContextManager(DropboxDataSource) as source:
-        source.dropbox_client.path = "/test"
-
-        mock_connection = Mock()
-        source.dropbox_client._connection = mock_connection
-
-        source.dropbox_client._connection.files_list_folder = Mock(
-            return_value=MOCK_FILES_LIST_FOLDER
-        )
-
-        source.dropbox_client._connection.files_list_folder_continue = Mock(
-            return_value=MOCK_FILES_LIST_FOLDER_CONTINUE
-        )
-
-        expected_response = [EXPECTED_FILE, EXPECTED_FOLDER]
-        actual_response = []
-        async for _, result in source._fetch_files_folders():
-            actual_response.append(result)
-
-        assert actual_response == expected_response
-
-
-@pytest.mark.asyncio
-async def test_fetch_shared_files():
-    async with AsyncSourceContextManager(DropboxDataSource) as source:
-        mock_connection = Mock()
-        source.dropbox_client._connection = mock_connection
-
-        source.dropbox_client._connection.sharing_list_received_files = Mock(
-            return_value=MOCK_SHARING_LIST_RECEIVED_FILES
-        )
-
-        source.dropbox_client._connection.sharing_list_received_files_continue = Mock(
-            return_value=MOCK_SHARING_LIST_RECEIVED_FILES_CONTINUE
-        )
-
-        source.dropbox_client._connection.sharing_get_shared_link_file = Mock(
-            return_value=(FILE_LINK_METADATA, MockResponse())
-        )
-
-        expected_response = [EXPECTED_SHARED_FILE_1, EXPECTED_SHARED_FILE_2]
-        actual_response = []
-        async for _, _, result in source._fetch_shared_files():
-            actual_response.append(result)
-
-        assert actual_response == expected_response
-
-
-@pytest.mark.asyncio
-async def test_get_content_with_text_file():
-    async with AsyncSourceContextManager(DropboxDataSource) as source:
-        mock_connection = Mock()
-        source.dropbox_client._connection = mock_connection
-
-        source.dropbox_client._connection.files_download.return_value = (
-            FileMetadata("/test/test_file.txt"),
-            MagicMock(content=b"This is a text content"),
-        )
-
-        response = await source.get_content(attachment=MOCK_FILE_DATA, doit=True)
-        assert response == EXPECTED_CONTENT_FOR_TEXT_FILE
-
-
-@pytest.mark.asyncio
-async def test_get_content_with_paper_file():
-    async with AsyncSourceContextManager(DropboxDataSource) as source:
-        mock_connection = Mock()
-        source.dropbox_client._connection = mock_connection
-
-        source.dropbox_client._connection.files_export.return_value = (
-            FileMetadata("/test/dummy_file.paper"),
-            MagicMock(content=b"# This is a markdown content"),
-        )
-
-        response = await source.get_content(attachment=MOCK_PAPER_FILE_DATA, doit=True)
-        assert response == EXPECTED_CONTENT_FOR_PAPER_FILE
-
-
-@pytest.mark.asyncio
-async def test_get_content_with_file_size_zero():
-    async with AsyncSourceContextManager(DropboxDataSource) as source:
-        mock_file_with_size_zero = copy(MOCK_FILE_DATA)
-        mock_file_with_size_zero.size = 0
-        response = await source.get_content(
-            attachment=mock_file_with_size_zero, doit=True
-        )
-        assert response is None
-
-
-@pytest.mark.asyncio
-async def test_get_content_with_large_file_size():
-    async with AsyncSourceContextManager(DropboxDataSource) as source:
-        mock_file_with_large_size = copy(MOCK_FILE_DATA)
-        mock_file_with_large_size.size = 23000000
-        response = await source.get_content(
-            attachment=mock_file_with_large_size, doit=True
-        )
-        assert response is None
-
-
-@pytest.mark.asyncio
-async def test_get_content_with_unsupported_tika_file_type_then_skip():
-    async with AsyncSourceContextManager(DropboxDataSource) as source:
-        mock_file_with_unsupported_tika_extension = copy(MOCK_FILE_DATA)
-        mock_file_with_unsupported_tika_extension.name = "screenshot.png"
-        response = await source.get_content(
-            attachment=mock_file_with_unsupported_tika_extension, doit=True
-        )
-        assert response is None
-
-
-@pytest.mark.asyncio
-async def test_get_content_without_extension_then_skip():
-    async with AsyncSourceContextManager(DropboxDataSource) as source:
-        mock_file_without_extension = copy(MOCK_FILE_DATA)
-        mock_file_without_extension.name = "ssh-new"
-        response = await source.get_content(
-            attachment=mock_file_without_extension, doit=True
-        )
-        assert response is None
-=======
-async def test_set_access_token_when_token_expires_at_is_str():
-    source = create_source(DropboxDataSource)
-    source.dropbox_client.token_expiration_time = "2023-02-10T09:02:23.629821"
-    mock_token = {"access_token": "test2344", "expires_in": "1234555"}
-    async_response_token = get_json_mock(mock_token, 200)
-
-    with patch.object(aiohttp.ClientSession, "post", return_value=async_response_token):
-        actual_response = await source.dropbox_client._set_access_token()
-        assert actual_response is None
-
-
-@pytest.fixture
-def patch_default_wait_multiplier():
-    with mock.patch("connectors.sources.dropbox.RETRY_INTERVAL", 0):
-        yield
-
-
-@pytest.mark.asyncio
-@mock.patch("connectors.sources.dropbox.RETRY_INTERVAL", 0)
-@mock.patch("connectors.utils.apply_retry_strategy")
-async def test_api_call_when_token_is_expired(mock_apply_retry_strategy):
-    source = create_source(DropboxDataSource)
-    mock_apply_retry_strategy.return_value = mock.Mock()
-
-    with patch.object(
-        aiohttp.ClientSession,
-        "post",
-        side_effect=[
-            ClientResponseError(
-                status=401,
-                request_info=aiohttp.RequestInfo(
-                    real_url="", method=None, headers=None, url=""
+            actual_response = await actual_response.json()
+            assert actual_response == MOCK_FILES_FOLDERS
+
+
+@pytest.mark.asyncio
+async def test_api_call_when_status_429_exception():
+    async with AsyncSourceContextManager(DropboxDataSource) as source:
+        source.dropbox_client._set_access_token = AsyncMock()
+
+        with patch.object(
+            aiohttp.ClientSession,
+            "post",
+            side_effect=[
+                ClientResponseError(
+                    status=429,
+                    headers={"Retry-After": 0},
+                    request_info=aiohttp.RequestInfo(
+                        real_url="", method=None, headers=None, url=""
+                    ),
+                    history=(),
                 ),
-                history=None,
-                message="Unauthorized",
-            ),
-            get_json_mock(MOCK_ACCESS_TOKEN, 200),
-            get_json_mock(MOCK_FILES_FOLDERS, 200),
-        ],
-    ):
-        actual_response = await anext(
-            source.dropbox_client.api_call(
-                base_url=HOST_URLS["FILES_FOLDERS_HOST_URL"],
-                url_name=PING,
-                data=json.dumps(None),
-            )
-        )
-        actual_response = await actual_response.json()
-        assert actual_response == MOCK_FILES_FOLDERS
-
-
-@pytest.mark.asyncio
-async def test_api_call_when_status_429_exception():
-    source = create_source(DropboxDataSource)
-
-    source.dropbox_client._set_access_token = AsyncMock()
-
-    with patch.object(
-        aiohttp.ClientSession,
-        "post",
-        side_effect=[
-            ClientResponseError(
-                status=429,
-                headers={"Retry-After": 0},
-                request_info=aiohttp.RequestInfo(
-                    real_url="", method=None, headers=None, url=""
-                ),
-                history=(),
-            ),
-            get_json_mock(MOCK_FILES_FOLDERS, 200),
-        ],
-    ):
-        _ = source.dropbox_client._get_session
-        response = await anext(
-            source.dropbox_client.api_call(
-                base_url=HOST_URLS["FILES_FOLDERS_HOST_URL"],
-                url_name=PING,
-                data=json.dumps(None),
-            )
-        )
-        actual_response = await response.json()
-        assert actual_response == MOCK_FILES_FOLDERS
-
-
-@pytest.mark.asyncio
-@patch("connectors.sources.dropbox.DEFAULT_RETRY_AFTER", 0)
-async def test_api_call_when_status_429_exception_without_retry_after_header():
-    source = create_source(DropboxDataSource)
-    source.dropbox_client.retry_count = 1
-
-    source.dropbox_client._set_access_token = AsyncMock()
-
-    with patch.object(
-        aiohttp.ClientSession,
-        "post",
-        side_effect=ClientResponseError(
-            status=429,
-            headers={},
-            request_info=aiohttp.RequestInfo(
-                real_url="", method=None, headers=None, url=""
-            ),
-            history=(),
-        ),
-    ):
-        _ = source.dropbox_client._get_session
-        with pytest.raises(ClientResponseError):
-            await anext(
+                get_json_mock(MOCK_FILES_FOLDERS, 200),
+            ],
+        ):
+            _ = source.dropbox_client._get_session
+            response = await anext(
                 source.dropbox_client.api_call(
                     base_url=HOST_URLS["FILES_FOLDERS_HOST_URL"],
                     url_name=PING,
                     data=json.dumps(None),
                 )
             )
-        await source.close()
+            actual_response = await response.json()
+            assert actual_response == MOCK_FILES_FOLDERS
+
+
+@pytest.mark.asyncio
+@patch("connectors.sources.dropbox.DEFAULT_RETRY_AFTER", 0)
+async def test_api_call_when_status_429_exception_without_retry_after_header():
+    async with AsyncSourceContextManager(DropboxDataSource) as source:
+        source.dropbox_client.retry_count = 1
+
+        source.dropbox_client._set_access_token = AsyncMock()
+
+        with patch.object(
+            aiohttp.ClientSession,
+            "post",
+            side_effect=ClientResponseError(
+                status=429,
+                headers={},
+                request_info=aiohttp.RequestInfo(
+                    real_url="", method=None, headers=None, url=""
+                ),
+                history=(),
+            ),
+        ):
+            _ = source.dropbox_client._get_session
+            with pytest.raises(ClientResponseError):
+                await anext(
+                    source.dropbox_client.api_call(
+                        base_url=HOST_URLS["FILES_FOLDERS_HOST_URL"],
+                        url_name=PING,
+                        data=json.dumps(None),
+                    )
+                )
 
 
 @pytest.mark.asyncio
@@ -958,100 +715,104 @@
 async def test_get_content_when_is_downloadable_is_true(
     attachment, is_shared, expected_content
 ):
-    source = create_source(DropboxDataSource)
-    source.dropbox_client._set_access_token = AsyncMock()
-
-    with mock.patch("aiohttp.ClientSession.post", return_value=get_stream_reader()):
-        with mock.patch(
-            "aiohttp.StreamReader.iter_chunked",
-            return_value=AsyncIterator([bytes(RESPONSE_CONTENT, "utf-8")]),
-        ):
-            response = await source.get_content(
-                attachment=attachment,
-                is_shared=is_shared,
-                doit=True,
-            )
-            assert response == expected_content
+    async with AsyncSourceContextManager(DropboxDataSource) as source:
+        source.dropbox_client._set_access_token = AsyncMock()
+
+        with mock.patch("aiohttp.ClientSession.post", return_value=get_stream_reader()):
+            with mock.patch(
+                "aiohttp.StreamReader.iter_chunked",
+                return_value=AsyncIterator([bytes(RESPONSE_CONTENT, "utf-8")]),
+            ):
+                response = await source.get_content(
+                    attachment=attachment,
+                    is_shared=is_shared,
+                    doit=True,
+                )
+                assert response == expected_content
 
 
 @pytest.mark.asyncio
 @freeze_time("2023-01-01T06:06:06")
 async def test_fetch_files_folders():
-    source = create_source(DropboxDataSource)
-    source.dropbox_client.path = "/"
-
-    actual_response = []
-    with patch.object(
-        source.dropbox_client,
-        "api_call",
-        side_effect=[
-            AsyncIterator([JSONAsyncMock(MOCK_FILES_FOLDERS, status=200)]),
-            AsyncIterator([JSONAsyncMock(MOCK_FILES_FOLDERS_CONTINUE, status=200)]),
-        ],
-    ):
-        async for document, _ in source._fetch_files_folders("/"):
-            actual_response.append(document)
-
-    assert actual_response == EXPECTED_FILES_FOLDERS
+    async with AsyncSourceContextManager(DropboxDataSource) as source:
+        source.dropbox_client.path = "/"
+
+        actual_response = []
+        with patch.object(
+            source.dropbox_client,
+            "api_call",
+            side_effect=[
+                AsyncIterator([JSONAsyncMock(MOCK_FILES_FOLDERS, status=200)]),
+                AsyncIterator([JSONAsyncMock(MOCK_FILES_FOLDERS_CONTINUE, status=200)]),
+            ],
+        ):
+            async for document, _ in source._fetch_files_folders("/"):
+                actual_response.append(document)
+
+        assert actual_response == EXPECTED_FILES_FOLDERS
 
 
 @pytest.mark.asyncio
 @freeze_time("2023-01-01T06:06:06")
 async def test_fetch_shared_files():
-    source = create_source(DropboxDataSource)
-    source.dropbox_client.path = "/"
-
-    actual_response = []
-    with patch.object(
-        source.dropbox_client,
-        "api_call",
-        side_effect=[
-            AsyncIterator([JSONAsyncMock(MOCK_SHARED_FILES, status=200)]),
-            AsyncIterator([JSONAsyncMock(MOCK_RECEIVED_FILE_METADATA_1, status=200)]),
-            AsyncIterator([JSONAsyncMock(MOCK_SHARED_FILES_CONTINUE, status=200)]),
-            AsyncIterator([JSONAsyncMock(MOCK_RECEIVED_FILE_METADATA_2, status=200)]),
-        ],
-    ):
-        async for document, _ in source._fetch_shared_files():
-            actual_response.append(document)
-
-    assert actual_response == EXPECTED_SHARED_FILES
+    async with AsyncSourceContextManager(DropboxDataSource) as source:
+        source.dropbox_client.path = "/"
+
+        actual_response = []
+        with patch.object(
+            source.dropbox_client,
+            "api_call",
+            side_effect=[
+                AsyncIterator([JSONAsyncMock(MOCK_SHARED_FILES, status=200)]),
+                AsyncIterator(
+                    [JSONAsyncMock(MOCK_RECEIVED_FILE_METADATA_1, status=200)]
+                ),
+                AsyncIterator([JSONAsyncMock(MOCK_SHARED_FILES_CONTINUE, status=200)]),
+                AsyncIterator(
+                    [JSONAsyncMock(MOCK_RECEIVED_FILE_METADATA_2, status=200)]
+                ),
+            ],
+        ):
+            async for document, _ in source._fetch_shared_files():
+                actual_response.append(document)
+
+        assert actual_response == EXPECTED_SHARED_FILES
 
 
 @pytest.mark.asyncio
 @freeze_time("2023-01-01T06:06:06")
 async def test_search_files():
-    source = create_source(DropboxDataSource)
-    rule = {
-        "query": "copy",
-        "options": {
-            "path": "/500_files",
-            "file_status": "active",
-        },
-    }
-
-    actual_response = []
-    with patch.object(
-        source.dropbox_client,
-        "api_call",
-        side_effect=[
-            AsyncIterator([JSONAsyncMock(MOCK_SEARCH_FILE_1, status=200)]),
-            AsyncIterator([JSONAsyncMock(MOCK_SEARCH_FILE_2, status=200)]),
-        ],
-    ):
-        async for document, _ in source.advanced_sync(rule=rule):
-            actual_response.append(document)
-
-    assert actual_response == [
-        {
-            "_id": "id:bJ86SIuuyXkAAAAAAAAAEQ",
-            "type": "File",
-            "name": "500_Copy.py",
-            "file_path": "/500_files/500_Copy.py",
-            "size": 512000,
-            "_timestamp": "2023-01-01T06:06:06Z",
+    async with AsyncSourceContextManager(DropboxDataSource) as source:
+        rule = {
+            "query": "copy",
+            "options": {
+                "path": "/500_files",
+                "file_status": "active",
+            },
         }
-    ]
+
+        actual_response = []
+        with patch.object(
+            source.dropbox_client,
+            "api_call",
+            side_effect=[
+                AsyncIterator([JSONAsyncMock(MOCK_SEARCH_FILE_1, status=200)]),
+                AsyncIterator([JSONAsyncMock(MOCK_SEARCH_FILE_2, status=200)]),
+            ],
+        ):
+            async for document, _ in source.advanced_sync(rule=rule):
+                actual_response.append(document)
+
+        assert actual_response == [
+            {
+                "_id": "id:bJ86SIuuyXkAAAAAAAAAEQ",
+                "type": "File",
+                "name": "500_Copy.py",
+                "file_path": "/500_files/500_Copy.py",
+                "size": 512000,
+                "_timestamp": "2023-01-01T06:06:06Z",
+            }
+        ]
 
 
 @pytest.mark.asyncio
@@ -1077,16 +838,15 @@
     ),
 )
 async def test_get_docs(files_folders_patch, shared_files_patch):
-    source = create_source(DropboxDataSource)
-    expected_responses = [*EXPECTED_FILES_FOLDERS, *EXPECTED_SHARED_FILES]
-    source.get_content = Mock(return_value=EXPECTED_CONTENT)
-
-    documents = []
-    async for item, _ in source.get_docs():
-        documents.append(item)
->>>>>>> f9a030aa
-
-    assert documents == expected_responses
+    async with AsyncSourceContextManager(DropboxDataSource) as source:
+        expected_responses = [*EXPECTED_FILES_FOLDERS, *EXPECTED_SHARED_FILES]
+        source.get_content = Mock(return_value=EXPECTED_CONTENT)
+
+        documents = []
+        async for item, _ in source.get_docs():
+            documents.append(item)
+
+        assert documents == expected_responses
 
 
 @pytest.mark.parametrize(
@@ -1111,36 +871,17 @@
     ],
 )
 @pytest.mark.asyncio
-<<<<<<< HEAD
-async def test_get_docs():
-    async with AsyncSourceContextManager(DropboxDataSource) as source:
-        source._fetch_files_folders = AsyncIterator(
-            [(MOCK_FILE_DATA, EXPECTED_FILE), (MOCK_FOLDER_DATA, EXPECTED_FOLDER)]
-        )
-
-        source._fetch_shared_files = AsyncIterator(
-            [(FILE_LINK_METADATA, MockResponse(), EXPECTED_SHARED_FILE_1)]
-        )
-
-        source.get_content = AsyncMock(return_value=EXPECTED_CONTENT_FOR_TEXT_FILE)
-
-        response = []
-        async for document, _ in source.get_docs():
-            response.append(document)
-
-        assert response == [EXPECTED_FILE, EXPECTED_FOLDER, EXPECTED_SHARED_FILE_1]
-=======
 async def test_advanced_rules_validation_with_invalid_repos(
     advanced_rules, expected_validation_result
 ):
-    source = create_source(DropboxDataSource)
-    source.dropbox_client.check_path = AsyncMock(side_effect=InvalidPathException())
-
-    validation_result = await DropBoxAdvancedRulesValidator(source).validate(
-        advanced_rules
-    )
-
-    assert validation_result == expected_validation_result
+    async with AsyncSourceContextManager(DropboxDataSource) as source:
+        source.dropbox_client.check_path = AsyncMock(side_effect=InvalidPathException())
+
+        validation_result = await DropBoxAdvancedRulesValidator(source).validate(
+            advanced_rules
+        )
+
+        assert validation_result == expected_validation_result
 
 
 @pytest.mark.parametrize(
@@ -1198,29 +939,28 @@
 async def test_get_docs_with_advanced_rules(
     received_files_patch, files_folders_patch, filtering
 ):
-    source = create_source(DropboxDataSource)
-    source.get_content = Mock(return_value=EXPECTED_CONTENT)
-
-    documents = []
-    async for item, _ in source.get_docs(filtering):
-        documents.append(item)
-
-    assert documents == [
-        {
-            "_id": "id:bJ86SIuuyXkAAAAAAAAAEQ",
-            "type": "File",
-            "name": "500_Copy.py",
-            "file_path": "/500_files/500_Copy.py",
-            "size": 512000,
-            "_timestamp": "2023-01-01T06:06:06Z",
-        },
-        {
-            "_id": "id:bJ86SIuuyXkAAAAAAAAAEQ",
-            "type": "File",
-            "name": "dummy_file.txt",
-            "url": "https://www.dropbox.com/scl/fi/pqr123/dummy_file.txt?dl=0",
-            "size": 200,
-            "_timestamp": "2023-01-01T06:06:06Z",
-        },
-    ]
->>>>>>> f9a030aa
+    async with AsyncSourceContextManager(DropboxDataSource) as source:
+        source.get_content = Mock(return_value=EXPECTED_CONTENT)
+
+        documents = []
+        async for item, _ in source.get_docs(filtering):
+            documents.append(item)
+
+        assert documents == [
+            {
+                "_id": "id:bJ86SIuuyXkAAAAAAAAAEQ",
+                "type": "File",
+                "name": "500_Copy.py",
+                "file_path": "/500_files/500_Copy.py",
+                "size": 512000,
+                "_timestamp": "2023-01-01T06:06:06Z",
+            },
+            {
+                "_id": "id:bJ86SIuuyXkAAAAAAAAAEQ",
+                "type": "File",
+                "name": "dummy_file.txt",
+                "url": "https://www.dropbox.com/scl/fi/pqr123/dummy_file.txt?dl=0",
+                "size": 200,
+                "_timestamp": "2023-01-01T06:06:06Z",
+            },
+        ]