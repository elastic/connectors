#
# Copyright Elasticsearch B.V. and/or licensed to Elasticsearch B.V. under one
# or more contributor license agreements. Licensed under the Elastic License 2.0;
# you may not use this file except in compliance with the Elastic License 2.0.
#
"""Tests the Dropbox source class methods"""
import json
from unittest import mock
from unittest.mock import ANY, AsyncMock, Mock, patch

import aiohttp
import pytest
from aiohttp import StreamReader
from aiohttp.client_exceptions import ClientResponseError, ServerDisconnectedError
from freezegun import freeze_time

from connectors.filtering.validation import SyncRuleValidationResult
from connectors.protocol import Filter
from connectors.source import ConfigurableFieldValueError, DataSourceConfiguration
from connectors.sources.dropbox import (
    DropBoxAdvancedRulesValidator,
    DropboxClient,
    DropboxDataSource,
    InvalidClientCredentialException,
    InvalidPathException,
    InvalidRefreshTokenException,
)
from tests.commons import AsyncIterator
from tests.sources.support import create_source

PATH = "/"
DUMMY_VALUES = "abc#123"
ADVANCED_SNIPPET = "advanced_snippet"

HOST_URLS = {
    "ACCESS_TOKEN_HOST_URL": "https://api.dropboxapi.com/",
    "FILES_FOLDERS_HOST_URL": "https://api.dropboxapi.com/2/",
    "DOWNLOAD_HOST_URL": "https://content.dropboxapi.com/2/",
}
PING = "users/get_current_account"

MOCK_CURRENT_USER = {
    "account_id": "acc_id:1234",
    "name": {
        "given_name": "John",
        "surname": "Wilber",
        "display_name": "John Wilber",
        "abbreviated_name": "JW",
    },
    "email": "john.wilber@abcd.com",
    "country": "US",
}

MOCK_CHECK_PATH = {
    ".tag": "folder",
    "name": "shared",
    "path_lower": "/shared",
    "path_display": "/shared",
    "id": "id:abcd",
    "shared_folder_id": "1234",
}

MOCK_ACCESS_TOKEN = {"access_token": "test2344", "expires_in": "1234555"}
MOCK_ACCESS_TOKEN_FOR_INVALID_REFRESH_TOKEN = {"error": "invalid_grant"}
MOCK_ACCESS_TOKEN_FOR_INVALID_APP_KEY = {
    "error": "invalid_client: Invalid client_id or client_secret"
}

MOCK_FILES_FOLDERS = {
    "entries": [
        {
            ".tag": "folder",
            "name": "dummy folder",
            "path_lower": "/test/dummy folder",
            "path_display": "/test/dummy folder",
            "id": "id:1",
        },
    ],
    "cursor": "abcd#1234",
    "has_more": True,
}

MOCK_FILES_FOLDERS_CONTINUE = {
    "entries": [
        {
            ".tag": "file",
            "name": "index.py",
            "path_lower": "/test/dummy folder/index.py",
            "path_display": "/test/dummy folder/index.py",
            "id": "id:2",
            "client_modified": "2023-01-01T06:06:06Z",
            "server_modified": "2023-01-01T06:06:06Z",
            "size": 200,
            "is_downloadable": True,
        },
    ],
    "cursor": None,
    "has_more": False,
}

EXPECTED_FILES_FOLDERS = [
    {
        "_id": "id:1",
        "type": "Folder",
        "name": "dummy folder",
        "file_path": "/test/dummy folder",
        "size": 0,
        "_timestamp": "2023-01-01T06:06:06+00:00",
    },
    {
        "_id": "id:2",
        "type": "File",
        "name": "index.py",
        "file_path": "/test/dummy folder/index.py",
        "size": 200,
        "_timestamp": "2023-01-01T06:06:06Z",
    },
]

MOCK_SHARED_FILES = {
    "entries": [
        {
            "access_type": {".tag": "viewer"},
            "name": "index1.py",
            "id": "id:1",
            "time_invited": "2023-01-01T06:06:06Z",
            "preview_url": "https://www.dropbox.com/scl/fi/a1xtoxyu0ux73pd7e77ul/index1.py?dl=0",
        },
    ],
    "cursor": "abcd#1234",
}

MOCK_SHARED_FILES_CONTINUE = {
    "entries": [
        {
            "access_type": {".tag": "viewer"},
            "name": "index2.py",
            "id": "id:2",
            "time_invited": "2023-01-01T06:06:06Z",
            "preview_url": "https://www.dropbox.com/scl/fi/a1xtoxyu0ux73pd7e77ul/index2.py?dl=0",
        },
    ],
    "cursor": None,
}

MOCK_RECEIVED_FILE_METADATA_1 = {
    "name": "index1.py",
    "id": "id:1",
    "client_modified": "2023-01-01T06:06:06Z",
    "server_modified": "2023-01-01T06:06:06Z",
    "size": 200,
    "preview_type": "text",
    "url": "https://www.dropbox.com/scl/fi/a1xtoxyu0ux73pd7e77ul/index1.py?dl=0",
}

MOCK_RECEIVED_FILE_METADATA_2 = {
    "name": "index2.py",
    "id": "id:2",
    "client_modified": "2023-01-01T06:06:06Z",
    "server_modified": "2023-01-01T06:06:06Z",
    "size": 200,
    "preview_type": "text",
    "url": "https://www.dropbox.com/scl/fi/a1xtoxyu0ux73pd7e77ul/index2.py?dl=0",
}

EXPECTED_SHARED_FILES = [
    {
        "_id": "id:1",
        "type": "File",
        "name": "index1.py",
        "url": "https://www.dropbox.com/scl/fi/a1xtoxyu0ux73pd7e77ul/index1.py?dl=0",
        "size": 200,
        "_timestamp": "2023-01-01T06:06:06Z",
    },
    {
        "_id": "id:2",
        "type": "File",
        "name": "index2.py",
        "url": "https://www.dropbox.com/scl/fi/a1xtoxyu0ux73pd7e77ul/index2.py?dl=0",
        "size": 200,
        "_timestamp": "2023-01-01T06:06:06Z",
    },
]

MOCK_ATTACHMENT = {
    "id": "id:1",
    "name": "dummy_file.txt",
    "server_modified": "2023-01-01T06:06:06Z",
    "size": 200,
    "url": "https://www.dropbox.com/scl/fi/a1xtoxyu0ux73pd7e77ul/dummy_file.txt?dl=0",
    "is_downloadable": True,
    "path_display": "/test/dummy_file.txt",
}

MOCK_PAPER_FILE = {
    "id": "id:1",
    "name": "dummy_file.paper",
    "server_modified": "2023-01-01T06:06:06Z",
    "size": 200,
    "url": "https://www.dropbox.com/scl/fi/a1xtoxyu0ux73pd7e77ul/dummy_file.paper?dl=0",
    "is_downloadable": False,
    "path_display": "/test/dummy_file.paper",
}

SKIPPED_ATTACHMENT = {
    "id": "id:1",
    "name": "dummy_file.txt",
    "server_modified": "2023-01-01T06:06:06Z",
    "size": 200,
    "url": "https://www.dropbox.com/scl/fi/a1xtoxyu0ux73pd7e77ul/dummy_file.txt?dl=0",
    "is_downloadable": False,
    "path_display": "/test/dummy_file.txt",
}

MOCK_ATTACHMENT_WITHOUT_EXTENSION = {
    "id": "id:1",
    "name": "dummy_file",
    "server_modified": "2023-01-01T06:06:06Z",
    "size": 200,
    "url": "https://www.dropbox.com/scl/fi/a1xtoxyu0ux73pd7e77ul/dummy_file?dl=0",
    "is_downloadable": False,
    "path_display": "/test/dummy_file",
}

MOCK_ATTACHMENT_WITH_LARGE_DATA = {
    "id": "id:1",
    "name": "dummy_file.txt",
    "server_modified": "2023-01-01T06:06:06Z",
    "size": 23000000,
    "url": "https://www.dropbox.com/scl/fi/a1xtoxyu0ux73pd7e77ul/dummy_file.txt?dl=0",
    "is_downloadable": True,
    "path_display": "/test/dummy_file.txt",
}

MOCK_ATTACHMENT_WITH_UNSUPPORTED_EXTENSION = {
    "id": "id:1",
    "name": "dummy_file.xyz",
    "server_modified": "2023-01-01T06:06:06Z",
    "size": 23000000,
    "url": "https://www.dropbox.com/scl/fi/a1xtoxyu0ux73pd7e77ul/dummy_file.xyz?dl=0",
    "is_downloadable": True,
    "path_display": "/test/dummy_file.xyz",
}

RESPONSE_CONTENT = "# This is the dummy file"
EXPECTED_CONTENT = {
    "_id": "id:1",
    "_timestamp": "2023-01-01T06:06:06Z",
    "_attachment": "IyBUaGlzIGlzIHRoZSBkdW1teSBmaWxl",
}

MOCK_SEARCH_FILE_1 = {
    "has_more": False,
    "matches": [
        {
            "match_type": {".tag": "filename_and_content"},
            "metadata": {
                ".tag": "metadata",
                "metadata": {
                    ".tag": "file",
                    "client_modified": "2023-01-01T06:06:06Z",
                    "content_hash": "abc123",
                    "id": "id:bJ86SIuuyXkAAAAAAAAAEQ",
                    "is_downloadable": True,
                    "name": "500_Copy.py",
                    "path_display": "/500_files/500_Copy.py",
                    "path_lower": "/500_files/500_Copy.py",
                    "rev": "015fbe2ba5a15440000000214a950e0",
                    "server_modified": "2023-01-01T06:06:06Z",
                    "size": 512000,
                },
            },
        }
    ],
}

MOCK_SEARCH_FILE_2 = {
    "has_more": False,
    "matches": [
        {
            "match_type": {".tag": "filename_and_content"},
            "metadata": {
                ".tag": "metadata",
                "metadata": {
                    ".tag": "file",
                    "client_modified": "2023-01-01T06:06:06Z",
                    "content_hash": "abc321",
                    "id": "id:bJ86SIuuyXkAAAAAAAAAEQ",
                    "is_downloadable": True,
                    "name": "dummy_file.txt",
                    "preview_url": "https://www.dropbox.com/scl/fi/xyz456/dummy_file.txt?dl=0",
                    "rev": "015fbe2ba5a15440000000214a950e0",
                    "server_modified": "2023-01-01T06:06:06Z",
                    "size": 200,
                },
            },
        }
    ],
}

MOCK_SEARCH_FILE_3 = {
    ".tag": "file",
    "client_modified": "2023-01-01T06:06:06Z",
    "content_hash": "pqr123",
    "id": "id:bJ86SIuuyXkAAAAAAAAAEQ",
    "is_downloadable": True,
    "name": "dummy_file.txt",
    "url": "https://www.dropbox.com/scl/fi/pqr123/dummy_file.txt?dl=0",
    "rev": "015fbe2ba5a15440000000214a950e0",
    "server_modified": "2023-01-01T06:06:06Z",
    "size": 200,
}


class JSONAsyncMock(AsyncMock):
    def __init__(self, json, status, *args, **kwargs):
        super().__init__(*args, **kwargs)
        self._json = json
        self.status = status

    async def json(self):
        return self._json


class StreamReaderAsyncMock(AsyncMock):
    def __init__(self, *args, **kwargs):
        super().__init__(*args, **kwargs)
        self.content = StreamReader


def get_json_mock(mock_response, status):
    async_mock = AsyncMock()
    async_mock.__aenter__ = AsyncMock(
        return_value=JSONAsyncMock(json=mock_response, status=status)
    )
    return async_mock


def get_stream_reader():
    async_mock = AsyncMock()
    async_mock.__aenter__ = AsyncMock(return_value=StreamReaderAsyncMock())
    return async_mock


def setup_dropbox():
    # Set up default config with default values
    source = create_source(DropboxDataSource)
    source.configuration.set_field(name="app_key", value="abc#123")
    source.configuration.set_field(name="app_secret", value="abc#123")
    source.configuration.set_field(name="refresh_token", value="abc#123")
    return source


@pytest.mark.asyncio
async def test_configuration():
    """Tests the get configurations method of the Dropbox source class."""
    config = DataSourceConfiguration(
        config=DropboxDataSource.get_default_configuration()
    )
    assert config["path"] == PATH


@pytest.mark.asyncio
@pytest.mark.parametrize(
    "field",
    ["path", "app_key", "app_secret", "refresh_token"],
)
async def test_validate_configuration_with_empty_fields_then_raise_exception(field):
<<<<<<< HEAD
    async with create_source(DropboxDataSource) as source:
        source.dropbox_client.configuration.set_field(name=field, value="")
=======
    source = setup_dropbox()
    source.dropbox_client.configuration.set_field(name=field, value="")
>>>>>>> 63b49a0d

        with pytest.raises(ConfigurableFieldValueError):
            await source.validate_config()


@pytest.mark.asyncio
async def test_validate_configuration_with_valid_path():
<<<<<<< HEAD
    async with create_source(DropboxDataSource) as source:
        source.dropbox_client.configuration.set_field(name="path", value="/shared")
=======
    source = setup_dropbox()
    source.dropbox_client.configuration.set_field(name="path", value="/shared")
>>>>>>> 63b49a0d

        with patch.object(
            aiohttp.ClientSession,
            "post",
            return_value=JSONAsyncMock(json=MOCK_CHECK_PATH, status=200),
        ):
            await source.validate_config()


@pytest.mark.asyncio
@mock.patch("connectors.utils.apply_retry_strategy")
async def test_validate_configuration_with_invalid_path_then_raise_exception(
    mock_apply_retry_strategy,
):
<<<<<<< HEAD
    async with create_source(DropboxDataSource) as source:
        mock_apply_retry_strategy.return_value = mock.Mock()
        source.dropbox_client.path = "/abc"

        with patch.object(
            aiohttp.ClientSession,
            "post",
            side_effect=ClientResponseError(
                status=409,
                request_info=aiohttp.RequestInfo(
                    real_url="", method=None, headers=None, url=""
                ),
                history=None,
=======
    source = setup_dropbox()
    mock_apply_retry_strategy.return_value = mock.Mock()
    source.dropbox_client.path = "/abc"

    with patch.object(
        aiohttp.ClientSession,
        "post",
        side_effect=ClientResponseError(
            status=409,
            request_info=aiohttp.RequestInfo(
                real_url="", method=None, headers=None, url=""
>>>>>>> 63b49a0d
            ),
        ):
            with pytest.raises(
                InvalidPathException, match="Configured Path: /abc is invalid"
            ):
                with pytest.raises(
                    ConfigurableFieldValueError,
                    match="Configured Path: /abc is invalid",
                ):
                    await source.validate_config()


@pytest.mark.asyncio
async def test_set_access_token():
<<<<<<< HEAD
    async with create_source(DropboxDataSource) as source:
        with patch.object(
            aiohttp.ClientSession,
            "post",
            return_value=get_json_mock(mock_response=MOCK_ACCESS_TOKEN, status=200),
        ):
            await source.dropbox_client._set_access_token()
            assert source.dropbox_client.access_token == "test2344"
=======
    source = setup_dropbox()

    with patch.object(
        aiohttp.ClientSession,
        "post",
        return_value=get_json_mock(mock_response=MOCK_ACCESS_TOKEN, status=200),
    ):
        await source.dropbox_client._set_access_token()
        assert source.dropbox_client.access_token == "test2344"
>>>>>>> 63b49a0d


@pytest.mark.asyncio
@mock.patch("connectors.utils.apply_retry_strategy")
async def test_set_access_token_with_incorrect_app_key_then_raise_exception(
    mock_apply_retry_strategy,
):
<<<<<<< HEAD
    async with create_source(DropboxDataSource) as source:
        mock_apply_retry_strategy.return_value = mock.Mock()

        with patch.object(
            aiohttp.ClientSession,
            "post",
            return_value=get_json_mock(
                mock_response=MOCK_ACCESS_TOKEN_FOR_INVALID_APP_KEY, status=400
            ),
=======
    source = setup_dropbox()
    mock_apply_retry_strategy.return_value = mock.Mock()

    with patch.object(
        aiohttp.ClientSession,
        "post",
        return_value=get_json_mock(
            mock_response=MOCK_ACCESS_TOKEN_FOR_INVALID_APP_KEY, status=400
        ),
    ):
        with pytest.raises(
            InvalidClientCredentialException,
            match="Configured App Key or App Secret is invalid.",
>>>>>>> 63b49a0d
        ):
            with pytest.raises(
                InvalidClientCredentialException,
                match="Configured App Key or App Secret is invalid.",
            ):
                await source.dropbox_client._set_access_token()


@pytest.mark.asyncio
@mock.patch("connectors.utils.apply_retry_strategy")
async def test_set_access_token_with_incorrect_refresh_token_then_raise_exception(
    mock_apply_retry_strategy,
):
<<<<<<< HEAD
    async with create_source(DropboxDataSource) as source:
        mock_apply_retry_strategy.return_value = mock.Mock()

        with patch.object(
            aiohttp.ClientSession,
            "post",
            return_value=get_json_mock(
                mock_response=MOCK_ACCESS_TOKEN_FOR_INVALID_REFRESH_TOKEN, status=400
            ),
=======
    source = setup_dropbox()
    mock_apply_retry_strategy.return_value = mock.Mock()

    with patch.object(
        aiohttp.ClientSession,
        "post",
        return_value=get_json_mock(
            mock_response=MOCK_ACCESS_TOKEN_FOR_INVALID_REFRESH_TOKEN, status=400
        ),
    ):
        with pytest.raises(
            InvalidRefreshTokenException, match="Configured Refresh Token is invalid."
>>>>>>> 63b49a0d
        ):
            with pytest.raises(
                InvalidRefreshTokenException,
                match="Configured Refresh Token is invalid.",
            ):
                await source.dropbox_client._set_access_token()

<<<<<<< HEAD
=======
def test_tweak_bulk_options():
    source = setup_dropbox()
>>>>>>> 63b49a0d

@pytest.mark.asyncio
async def test_tweak_bulk_options():
    async with create_source(DropboxDataSource) as source:
        source.concurrent_downloads = 10
        options = {"concurrent_downloads": 5}

        source.tweak_bulk_options(options)
        assert options["concurrent_downloads"] == 10


@pytest.mark.asyncio
async def test_close_with_client_session():
<<<<<<< HEAD
    async with create_source(DropboxDataSource) as source:
        _ = source.dropbox_client._get_session
=======
    source = setup_dropbox()
    _ = source.dropbox_client._get_session
>>>>>>> 63b49a0d

        await source.close()
        assert hasattr(source.dropbox_client.__dict__, "_get_session") is False


@pytest.mark.asyncio
async def test_ping():
<<<<<<< HEAD
    async with create_source(DropboxDataSource) as source:
        source.dropbox_client._set_access_token = AsyncMock()
        with patch.object(
            aiohttp.ClientSession,
            "post",
            return_value=get_json_mock(MOCK_CURRENT_USER, 200),
        ):
            await source.ping()
=======
    source = setup_dropbox()
    source.dropbox_client._set_access_token = AsyncMock()
    with patch.object(
        aiohttp.ClientSession,
        "post",
        return_value=get_json_mock(MOCK_CURRENT_USER, 200),
    ):
        await source.ping()
>>>>>>> 63b49a0d


@pytest.mark.asyncio
@patch("connectors.sources.dropbox.RETRY_INTERVAL", 0)
async def test_api_call_negative():
<<<<<<< HEAD
    async with create_source(DropboxDataSource) as source:
        source.dropbox_client.retry_count = 4
        source.dropbox_client._set_access_token = AsyncMock()

        with patch.object(
            aiohttp.ClientSession, "post", side_effect=Exception("Something went wrong")
        ):
            with pytest.raises(Exception):
                await anext(
                    source.dropbox_client.api_call(
                        base_url=HOST_URLS["FILES_FOLDERS_HOST_URL"],
                        url_name=PING,
                        data=json.dumps(None),
                    )
=======
    source = setup_dropbox()
    source.dropbox_client.retry_count = 4
    source.dropbox_client._set_access_token = AsyncMock()

    with patch.object(
        aiohttp.ClientSession, "post", side_effect=Exception("Something went wrong")
    ):
        with pytest.raises(Exception):
            await anext(
                source.dropbox_client.api_call(
                    base_url=HOST_URLS["FILES_FOLDERS_HOST_URL"],
                    url_name=PING,
                    data=json.dumps(None),
>>>>>>> 63b49a0d
                )

        with patch.object(
            aiohttp.ClientSession, "post", side_effect=ServerDisconnectedError()
        ):
            with pytest.raises(Exception):
                await anext(
                    source.dropbox_client.api_call(
                        base_url=HOST_URLS["FILES_FOLDERS_HOST_URL"],
                        url_name=PING,
                        data=json.dumps(None),
                    )
                )


@pytest.mark.asyncio
async def test_api_call():
<<<<<<< HEAD
    async with create_source(DropboxDataSource) as source:
        source.dropbox_client._set_access_token = AsyncMock()

        with patch.object(
            aiohttp.ClientSession,
            "post",
            return_value=get_json_mock(MOCK_CURRENT_USER, 200),
        ):
            EXPECTED_RESPONSE = {
                "account_id": "acc_id:1234",
                "name": {
                    "given_name": "John",
                    "surname": "Wilber",
                    "display_name": "John Wilber",
                    "abbreviated_name": "JW",
                },
                "email": "john.wilber@abcd.com",
                "country": "US",
            }
            response = await anext(
                source.dropbox_client.api_call(
                    base_url=HOST_URLS["FILES_FOLDERS_HOST_URL"],
                    url_name=PING,
                    data=json.dumps(None),
                )
=======
    source = setup_dropbox()
    source.dropbox_client._set_access_token = AsyncMock()

    with patch.object(
        aiohttp.ClientSession,
        "post",
        return_value=get_json_mock(MOCK_CURRENT_USER, 200),
    ):
        EXPECTED_RESPONSE = {
            "account_id": "acc_id:1234",
            "name": {
                "given_name": "John",
                "surname": "Wilber",
                "display_name": "John Wilber",
                "abbreviated_name": "JW",
            },
            "email": "john.wilber@abcd.com",
            "country": "US",
        }
        response = await anext(
            source.dropbox_client.api_call(
                base_url=HOST_URLS["FILES_FOLDERS_HOST_URL"],
                url_name=PING,
                data=json.dumps(None),
>>>>>>> 63b49a0d
            )
            actual_response = await response.json()
            assert actual_response == EXPECTED_RESPONSE


@pytest.mark.asyncio
async def test_paginated_api_call_when_skipping_api_call():
<<<<<<< HEAD
    async with create_source(DropboxDataSource) as source:
        source.dropbox_client.retry_count = 1
        source.dropbox_client._set_access_token = AsyncMock()

        with patch.object(
            source.dropbox_client,
            "api_call",
            side_effect=Exception("Something went wrong"),
=======
    source = setup_dropbox()
    source.dropbox_client.retry_count = 1
    source.dropbox_client._set_access_token = AsyncMock()

    with patch.object(
        source.dropbox_client, "api_call", side_effect=Exception("Something went wrong")
    ):
        async for response in source.dropbox_client._paginated_api_call(
            base_url=HOST_URLS["FILES_FOLDERS_HOST_URL"],
            breaking_field="xyz",
            continue_endpoint="shared_file",
            data={"data": "xyz"},
            url_name="url_name",
>>>>>>> 63b49a0d
        ):
            async for response in source.dropbox_client._paginated_api_call(
                base_url=HOST_URLS["FILES_FOLDERS_HOST_URL"],
                breaking_field="xyz",
                continue_endpoint="shared_file",
                data={"data": "xyz"},
                url_name="url_name",
            ):
                assert response is None


@pytest.mark.asyncio
async def test_set_access_token_when_token_expires_at_is_str():
<<<<<<< HEAD
    async with create_source(DropboxDataSource) as source:
        source.dropbox_client.token_expiration_time = "2023-02-10T09:02:23.629821"
        mock_token = {"access_token": "test2344", "expires_in": "1234555"}
        async_response_token = get_json_mock(mock_token, 200)
=======
    source = setup_dropbox()
    source.dropbox_client.token_expiration_time = "2023-02-10T09:02:23.629821"
    mock_token = {"access_token": "test2344", "expires_in": "1234555"}
    async_response_token = get_json_mock(mock_token, 200)
>>>>>>> 63b49a0d

        with patch.object(
            aiohttp.ClientSession, "post", return_value=async_response_token
        ):
            actual_response = await source.dropbox_client._set_access_token()
            assert actual_response is None


@pytest.fixture
def patch_default_wait_multiplier():
    with mock.patch("connectors.sources.dropbox.RETRY_INTERVAL", 0):
        yield


@pytest.mark.asyncio
@mock.patch("connectors.sources.dropbox.RETRY_INTERVAL", 0)
@mock.patch("connectors.utils.apply_retry_strategy")
async def test_api_call_when_token_is_expired(mock_apply_retry_strategy):
<<<<<<< HEAD
    async with create_source(DropboxDataSource) as source:
        mock_apply_retry_strategy.return_value = mock.Mock()

        with patch.object(
            aiohttp.ClientSession,
            "post",
            side_effect=[
                ClientResponseError(
                    status=401,
                    request_info=aiohttp.RequestInfo(
                        real_url="", method=None, headers=None, url=""
                    ),
                    history=None,
                    message="Unauthorized",
=======
    source = setup_dropbox()
    mock_apply_retry_strategy.return_value = mock.Mock()

    with patch.object(
        aiohttp.ClientSession,
        "post",
        side_effect=[
            ClientResponseError(
                status=401,
                request_info=aiohttp.RequestInfo(
                    real_url="", method=None, headers=None, url=""
>>>>>>> 63b49a0d
                ),
                get_json_mock(MOCK_ACCESS_TOKEN, 200),
                get_json_mock(MOCK_FILES_FOLDERS, 200),
            ],
        ):
            actual_response = await anext(
                source.dropbox_client.api_call(
                    base_url=HOST_URLS["FILES_FOLDERS_HOST_URL"],
                    url_name=PING,
                    data=json.dumps(None),
                )
            )
            actual_response = await actual_response.json()
            assert actual_response == MOCK_FILES_FOLDERS


@pytest.mark.asyncio
async def test_api_call_when_status_429_exception():
<<<<<<< HEAD
    async with create_source(DropboxDataSource) as source:
        source.dropbox_client._set_access_token = AsyncMock()

        with patch.object(
            aiohttp.ClientSession,
            "post",
            side_effect=[
                ClientResponseError(
                    status=429,
                    headers={"Retry-After": 0},
                    request_info=aiohttp.RequestInfo(
                        real_url="", method=None, headers=None, url=""
                    ),
                    history=(),
=======
    source = setup_dropbox()

    source.dropbox_client._set_access_token = AsyncMock()

    with patch.object(
        aiohttp.ClientSession,
        "post",
        side_effect=[
            ClientResponseError(
                status=429,
                headers={"Retry-After": 0},
                request_info=aiohttp.RequestInfo(
                    real_url="", method=None, headers=None, url=""
>>>>>>> 63b49a0d
                ),
                get_json_mock(MOCK_FILES_FOLDERS, 200),
            ],
        ):
            _ = source.dropbox_client._get_session
            response = await anext(
                source.dropbox_client.api_call(
                    base_url=HOST_URLS["FILES_FOLDERS_HOST_URL"],
                    url_name=PING,
                    data=json.dumps(None),
                )
            )
            actual_response = await response.json()
            assert actual_response == MOCK_FILES_FOLDERS


@pytest.mark.asyncio
@patch("connectors.sources.dropbox.DEFAULT_RETRY_AFTER", 0)
async def test_api_call_when_status_429_exception_without_retry_after_header():
<<<<<<< HEAD
    async with create_source(DropboxDataSource) as source:
        source.dropbox_client.retry_count = 1

        source.dropbox_client._set_access_token = AsyncMock()

        with patch.object(
            aiohttp.ClientSession,
            "post",
            side_effect=ClientResponseError(
                status=429,
                headers={},
                request_info=aiohttp.RequestInfo(
                    real_url="", method=None, headers=None, url=""
                ),
                history=(),
=======
    source = setup_dropbox()
    source.dropbox_client.retry_count = 1

    source.dropbox_client._set_access_token = AsyncMock()

    with patch.object(
        aiohttp.ClientSession,
        "post",
        side_effect=ClientResponseError(
            status=429,
            headers={},
            request_info=aiohttp.RequestInfo(
                real_url="", method=None, headers=None, url=""
>>>>>>> 63b49a0d
            ),
        ):
            _ = source.dropbox_client._get_session
            with pytest.raises(ClientResponseError):
                await anext(
                    source.dropbox_client.api_call(
                        base_url=HOST_URLS["FILES_FOLDERS_HOST_URL"],
                        url_name=PING,
                        data=json.dumps(None),
                    )
                )


@pytest.mark.asyncio
@pytest.mark.parametrize(
    "attachment, is_shared, expected_content",
    [
        (MOCK_ATTACHMENT, False, EXPECTED_CONTENT),
        (MOCK_PAPER_FILE, False, EXPECTED_CONTENT),
        (MOCK_ATTACHMENT, True, EXPECTED_CONTENT),
        (MOCK_ATTACHMENT_WITHOUT_EXTENSION, False, None),
        (MOCK_ATTACHMENT_WITH_LARGE_DATA, False, None),
        (MOCK_ATTACHMENT_WITH_UNSUPPORTED_EXTENSION, False, None),
        (SKIPPED_ATTACHMENT, False, None),
    ],
)
async def test_get_content_when_is_downloadable_is_true(
    attachment, is_shared, expected_content
):
<<<<<<< HEAD
    async with create_source(DropboxDataSource) as source:
        source.dropbox_client._set_access_token = AsyncMock()

        with mock.patch("aiohttp.ClientSession.post", return_value=get_stream_reader()):
            with mock.patch(
                "aiohttp.StreamReader.iter_chunked",
                return_value=AsyncIterator([bytes(RESPONSE_CONTENT, "utf-8")]),
            ):
                response = await source.get_content(
                    attachment=attachment,
                    is_shared=is_shared,
                    doit=True,
                )
                assert response == expected_content
=======
    source = setup_dropbox()
    source.dropbox_client._set_access_token = AsyncMock()

    with mock.patch("aiohttp.ClientSession.post", return_value=get_stream_reader()):
        with mock.patch(
            "aiohttp.StreamReader.iter_chunked",
            return_value=AsyncIterator([bytes(RESPONSE_CONTENT, "utf-8")]),
        ):
            response = await source.get_content(
                attachment=attachment,
                is_shared=is_shared,
                doit=True,
            )
            assert response == expected_content
>>>>>>> 63b49a0d


@pytest.mark.asyncio
@freeze_time("2023-01-01T06:06:06")
async def test_fetch_files_folders():
<<<<<<< HEAD
    async with create_source(DropboxDataSource) as source:
        source.dropbox_client.path = "/"

        actual_response = []
        with patch.object(
            source.dropbox_client,
            "api_call",
            side_effect=[
                AsyncIterator([JSONAsyncMock(MOCK_FILES_FOLDERS, status=200)]),
                AsyncIterator([JSONAsyncMock(MOCK_FILES_FOLDERS_CONTINUE, status=200)]),
            ],
        ):
            async for document, _ in source._fetch_files_folders("/"):
                actual_response.append(document)
=======
    source = setup_dropbox()
    source.dropbox_client.path = "/"

    actual_response = []
    with patch.object(
        source.dropbox_client,
        "api_call",
        side_effect=[
            AsyncIterator([JSONAsyncMock(MOCK_FILES_FOLDERS, status=200)]),
            AsyncIterator([JSONAsyncMock(MOCK_FILES_FOLDERS_CONTINUE, status=200)]),
        ],
    ):
        async for document, _ in source._fetch_files_folders("/"):
            actual_response.append(document)
>>>>>>> 63b49a0d

        assert actual_response == EXPECTED_FILES_FOLDERS


@pytest.mark.asyncio
@freeze_time("2023-01-01T06:06:06")
async def test_fetch_shared_files():
<<<<<<< HEAD
    async with create_source(DropboxDataSource) as source:
        source.dropbox_client.path = "/"

        actual_response = []
        with patch.object(
            source.dropbox_client,
            "api_call",
            side_effect=[
                AsyncIterator([JSONAsyncMock(MOCK_SHARED_FILES, status=200)]),
                AsyncIterator(
                    [JSONAsyncMock(MOCK_RECEIVED_FILE_METADATA_1, status=200)]
                ),
                AsyncIterator([JSONAsyncMock(MOCK_SHARED_FILES_CONTINUE, status=200)]),
                AsyncIterator(
                    [JSONAsyncMock(MOCK_RECEIVED_FILE_METADATA_2, status=200)]
                ),
            ],
        ):
            async for document, _ in source._fetch_shared_files():
                actual_response.append(document)
=======
    source = setup_dropbox()
    source.dropbox_client.path = "/"

    actual_response = []
    with patch.object(
        source.dropbox_client,
        "api_call",
        side_effect=[
            AsyncIterator([JSONAsyncMock(MOCK_SHARED_FILES, status=200)]),
            AsyncIterator([JSONAsyncMock(MOCK_RECEIVED_FILE_METADATA_1, status=200)]),
            AsyncIterator([JSONAsyncMock(MOCK_SHARED_FILES_CONTINUE, status=200)]),
            AsyncIterator([JSONAsyncMock(MOCK_RECEIVED_FILE_METADATA_2, status=200)]),
        ],
    ):
        async for document, _ in source._fetch_shared_files():
            actual_response.append(document)
>>>>>>> 63b49a0d

        assert actual_response == EXPECTED_SHARED_FILES


@pytest.mark.asyncio
@freeze_time("2023-01-01T06:06:06")
async def test_search_files():
<<<<<<< HEAD
    async with create_source(DropboxDataSource) as source:
        rule = {
            "query": "copy",
            "options": {
                "path": "/500_files",
                "file_status": "active",
            },
=======
    source = setup_dropbox()
    rule = {
        "query": "copy",
        "options": {
            "path": "/500_files",
            "file_status": "active",
        },
    }

    actual_response = []
    with patch.object(
        source.dropbox_client,
        "api_call",
        side_effect=[
            AsyncIterator([JSONAsyncMock(MOCK_SEARCH_FILE_1, status=200)]),
            AsyncIterator([JSONAsyncMock(MOCK_SEARCH_FILE_2, status=200)]),
        ],
    ):
        async for document, _ in source.advanced_sync(rule=rule):
            actual_response.append(document)

    assert actual_response == [
        {
            "_id": "id:bJ86SIuuyXkAAAAAAAAAEQ",
            "type": "File",
            "name": "500_Copy.py",
            "file_path": "/500_files/500_Copy.py",
            "size": 512000,
            "_timestamp": "2023-01-01T06:06:06Z",
>>>>>>> 63b49a0d
        }

        actual_response = []
        with patch.object(
            source.dropbox_client,
            "api_call",
            side_effect=[
                AsyncIterator([JSONAsyncMock(MOCK_SEARCH_FILE_1, status=200)]),
                AsyncIterator([JSONAsyncMock(MOCK_SEARCH_FILE_2, status=200)]),
            ],
        ):
            async for document, _ in source.advanced_sync(rule=rule):
                actual_response.append(document)

        assert actual_response == [
            {
                "_id": "id:bJ86SIuuyXkAAAAAAAAAEQ",
                "type": "File",
                "name": "500_Copy.py",
                "file_path": "/500_files/500_Copy.py",
                "size": 512000,
                "_timestamp": "2023-01-01T06:06:06Z",
            }
        ]


@pytest.mark.asyncio
@freeze_time("2023-01-01T06:06:06")
@patch.object(
    DropboxDataSource,
    "_fetch_files_folders",
    side_effect=AsyncIterator(
        [
            (EXPECTED_FILES_FOLDERS[0], "files-folders"),
            (EXPECTED_FILES_FOLDERS[1], "files-folders"),
        ],
    ),
)
@patch.object(
    DropboxDataSource,
    "_fetch_shared_files",
    return_value=AsyncIterator(
        [
            (EXPECTED_SHARED_FILES[0], "shared_files"),
            (EXPECTED_SHARED_FILES[1], "shared_files"),
        ],
    ),
)
async def test_get_docs(files_folders_patch, shared_files_patch):
<<<<<<< HEAD
    async with create_source(DropboxDataSource) as source:
        expected_responses = [*EXPECTED_FILES_FOLDERS, *EXPECTED_SHARED_FILES]
        source.get_content = Mock(return_value=EXPECTED_CONTENT)
=======
    source = setup_dropbox()
    expected_responses = [*EXPECTED_FILES_FOLDERS, *EXPECTED_SHARED_FILES]
    source.get_content = Mock(return_value=EXPECTED_CONTENT)
>>>>>>> 63b49a0d

        documents = []
        async for item, _ in source.get_docs():
            documents.append(item)

        assert documents == expected_responses


@pytest.mark.parametrize(
    "advanced_rules, expected_validation_result",
    [
        (
            [
                {
                    "query": "copy",
                    "options": {
                        "path": "/invalid_path",
                        "file_status": {".tag": "active"},
                    },
                }
            ],
            SyncRuleValidationResult(
                SyncRuleValidationResult.ADVANCED_RULES,
                is_valid=False,
                validation_message=ANY,
            ),
        )
    ],
)
@pytest.mark.asyncio
async def test_advanced_rules_validation_with_invalid_repos(
    advanced_rules, expected_validation_result
):
<<<<<<< HEAD
    async with create_source(DropboxDataSource) as source:
        source.dropbox_client.check_path = AsyncMock(side_effect=InvalidPathException())
=======
    source = setup_dropbox()
    source.dropbox_client.check_path = AsyncMock(side_effect=InvalidPathException())
>>>>>>> 63b49a0d

        validation_result = await DropBoxAdvancedRulesValidator(source).validate(
            advanced_rules
        )

        assert validation_result == expected_validation_result


@pytest.mark.parametrize(
    "filtering",
    [
        Filter(
            {
                ADVANCED_SNIPPET: {
                    "value": [
                        {
                            "query": "copy",
                            "options": {
                                "path": "/500_files",
                                "file_status": {
                                    ".tag": "active",
                                },
                            },
                        },
                        {
                            "query": "dummy",
                            "options": {
                                "file_extensions": ["txt"],
                            },
                        },
                        {
                            "query": "manager",
                            "options": {
                                "file_categories": [{".tag": "paper"}, {".tag": "pdf"}],
                            },
                        },
                    ]
                }
            }
        ),
    ],
)
@patch.object(
    DropboxClient,
    "search_files_folders",
    side_effect=AsyncIterator(
        [
            MOCK_SEARCH_FILE_1,
            MOCK_SEARCH_FILE_2,
        ],
    ),
)
@patch.object(
    DropboxClient,
    "api_call",
    side_effect=AsyncIterator(
        [JSONAsyncMock(MOCK_SEARCH_FILE_3, 200)],
    ),
)
@pytest.mark.asyncio
async def test_get_docs_with_advanced_rules(
    received_files_patch, files_folders_patch, filtering
):
<<<<<<< HEAD
    async with create_source(DropboxDataSource) as source:
        source.get_content = Mock(return_value=EXPECTED_CONTENT)
=======
    source = setup_dropbox()
    source.get_content = Mock(return_value=EXPECTED_CONTENT)
>>>>>>> 63b49a0d

        documents = []
        async for item, _ in source.get_docs(filtering):
            documents.append(item)

        assert documents == [
            {
                "_id": "id:bJ86SIuuyXkAAAAAAAAAEQ",
                "type": "File",
                "name": "500_Copy.py",
                "file_path": "/500_files/500_Copy.py",
                "size": 512000,
                "_timestamp": "2023-01-01T06:06:06Z",
            },
            {
                "_id": "id:bJ86SIuuyXkAAAAAAAAAEQ",
                "type": "File",
                "name": "dummy_file.txt",
                "url": "https://www.dropbox.com/scl/fi/pqr123/dummy_file.txt?dl=0",
                "size": 200,
                "_timestamp": "2023-01-01T06:06:06Z",
            },
        ]<|MERGE_RESOLUTION|>--- conflicted
+++ resolved
@@ -342,13 +342,14 @@
     return async_mock
 
 
-def setup_dropbox():
+@pytest.mark.asyncio
+async def setup_dropbox():
     # Set up default config with default values
-    source = create_source(DropboxDataSource)
-    source.configuration.set_field(name="app_key", value="abc#123")
-    source.configuration.set_field(name="app_secret", value="abc#123")
-    source.configuration.set_field(name="refresh_token", value="abc#123")
-    return source
+    async with create_source(DropboxDataSource) as source:
+        source.configuration.set_field(name="app_key", value="abc#123")
+        source.configuration.set_field(name="app_secret", value="abc#123")
+        source.configuration.set_field(name="refresh_token", value="abc#123")
+        return source
 
 
 @pytest.mark.asyncio
@@ -366,34 +367,24 @@
     ["path", "app_key", "app_secret", "refresh_token"],
 )
 async def test_validate_configuration_with_empty_fields_then_raise_exception(field):
-<<<<<<< HEAD
-    async with create_source(DropboxDataSource) as source:
-        source.dropbox_client.configuration.set_field(name=field, value="")
-=======
-    source = setup_dropbox()
+    source = await setup_dropbox()
     source.dropbox_client.configuration.set_field(name=field, value="")
->>>>>>> 63b49a0d
-
-        with pytest.raises(ConfigurableFieldValueError):
-            await source.validate_config()
+
+    with pytest.raises(ConfigurableFieldValueError):
+        await source.validate_config()
 
 
 @pytest.mark.asyncio
 async def test_validate_configuration_with_valid_path():
-<<<<<<< HEAD
-    async with create_source(DropboxDataSource) as source:
-        source.dropbox_client.configuration.set_field(name="path", value="/shared")
-=======
-    source = setup_dropbox()
+    source = await setup_dropbox()
     source.dropbox_client.configuration.set_field(name="path", value="/shared")
->>>>>>> 63b49a0d
-
-        with patch.object(
-            aiohttp.ClientSession,
-            "post",
-            return_value=JSONAsyncMock(json=MOCK_CHECK_PATH, status=200),
-        ):
-            await source.validate_config()
+
+    with patch.object(
+        aiohttp.ClientSession,
+        "post",
+        return_value=JSONAsyncMock(json=MOCK_CHECK_PATH, status=200),
+    ):
+        await source.validate_config()
 
 
 @pytest.mark.asyncio
@@ -401,22 +392,7 @@
 async def test_validate_configuration_with_invalid_path_then_raise_exception(
     mock_apply_retry_strategy,
 ):
-<<<<<<< HEAD
-    async with create_source(DropboxDataSource) as source:
-        mock_apply_retry_strategy.return_value = mock.Mock()
-        source.dropbox_client.path = "/abc"
-
-        with patch.object(
-            aiohttp.ClientSession,
-            "post",
-            side_effect=ClientResponseError(
-                status=409,
-                request_info=aiohttp.RequestInfo(
-                    real_url="", method=None, headers=None, url=""
-                ),
-                history=None,
-=======
-    source = setup_dropbox()
+    source = await setup_dropbox()
     mock_apply_retry_strategy.return_value = mock.Mock()
     source.dropbox_client.path = "/abc"
 
@@ -427,32 +403,19 @@
             status=409,
             request_info=aiohttp.RequestInfo(
                 real_url="", method=None, headers=None, url=""
->>>>>>> 63b49a0d
             ),
+            history=None,
+        ),
+    ):
+        with pytest.raises(
+            InvalidPathException, match="Configured Path: /abc is invalid"
         ):
-            with pytest.raises(
-                InvalidPathException, match="Configured Path: /abc is invalid"
-            ):
-                with pytest.raises(
-                    ConfigurableFieldValueError,
-                    match="Configured Path: /abc is invalid",
-                ):
-                    await source.validate_config()
+            await source.validate_config()
 
 
 @pytest.mark.asyncio
 async def test_set_access_token():
-<<<<<<< HEAD
-    async with create_source(DropboxDataSource) as source:
-        with patch.object(
-            aiohttp.ClientSession,
-            "post",
-            return_value=get_json_mock(mock_response=MOCK_ACCESS_TOKEN, status=200),
-        ):
-            await source.dropbox_client._set_access_token()
-            assert source.dropbox_client.access_token == "test2344"
-=======
-    source = setup_dropbox()
+    source = await setup_dropbox()
 
     with patch.object(
         aiohttp.ClientSession,
@@ -461,7 +424,6 @@
     ):
         await source.dropbox_client._set_access_token()
         assert source.dropbox_client.access_token == "test2344"
->>>>>>> 63b49a0d
 
 
 @pytest.mark.asyncio
@@ -469,18 +431,7 @@
 async def test_set_access_token_with_incorrect_app_key_then_raise_exception(
     mock_apply_retry_strategy,
 ):
-<<<<<<< HEAD
-    async with create_source(DropboxDataSource) as source:
-        mock_apply_retry_strategy.return_value = mock.Mock()
-
-        with patch.object(
-            aiohttp.ClientSession,
-            "post",
-            return_value=get_json_mock(
-                mock_response=MOCK_ACCESS_TOKEN_FOR_INVALID_APP_KEY, status=400
-            ),
-=======
-    source = setup_dropbox()
+    source = await setup_dropbox()
     mock_apply_retry_strategy.return_value = mock.Mock()
 
     with patch.object(
@@ -493,13 +444,8 @@
         with pytest.raises(
             InvalidClientCredentialException,
             match="Configured App Key or App Secret is invalid.",
->>>>>>> 63b49a0d
         ):
-            with pytest.raises(
-                InvalidClientCredentialException,
-                match="Configured App Key or App Secret is invalid.",
-            ):
-                await source.dropbox_client._set_access_token()
+            await source.dropbox_client._set_access_token()
 
 
 @pytest.mark.asyncio
@@ -507,18 +453,7 @@
 async def test_set_access_token_with_incorrect_refresh_token_then_raise_exception(
     mock_apply_retry_strategy,
 ):
-<<<<<<< HEAD
-    async with create_source(DropboxDataSource) as source:
-        mock_apply_retry_strategy.return_value = mock.Mock()
-
-        with patch.object(
-            aiohttp.ClientSession,
-            "post",
-            return_value=get_json_mock(
-                mock_response=MOCK_ACCESS_TOKEN_FOR_INVALID_REFRESH_TOKEN, status=400
-            ),
-=======
-    source = setup_dropbox()
+    source = await setup_dropbox()
     mock_apply_retry_strategy.return_value = mock.Mock()
 
     with patch.object(
@@ -530,57 +465,33 @@
     ):
         with pytest.raises(
             InvalidRefreshTokenException, match="Configured Refresh Token is invalid."
->>>>>>> 63b49a0d
         ):
-            with pytest.raises(
-                InvalidRefreshTokenException,
-                match="Configured Refresh Token is invalid.",
-            ):
-                await source.dropbox_client._set_access_token()
-
-<<<<<<< HEAD
-=======
-def test_tweak_bulk_options():
-    source = setup_dropbox()
->>>>>>> 63b49a0d
+            await source.dropbox_client._set_access_token()
+
 
 @pytest.mark.asyncio
 async def test_tweak_bulk_options():
-    async with create_source(DropboxDataSource) as source:
-        source.concurrent_downloads = 10
-        options = {"concurrent_downloads": 5}
-
-        source.tweak_bulk_options(options)
-        assert options["concurrent_downloads"] == 10
+    source = await setup_dropbox()
+
+    source.concurrent_downloads = 10
+    options = {"concurrent_downloads": 5}
+
+    source.tweak_bulk_options(options)
+    assert options["concurrent_downloads"] == 10
 
 
 @pytest.mark.asyncio
 async def test_close_with_client_session():
-<<<<<<< HEAD
-    async with create_source(DropboxDataSource) as source:
-        _ = source.dropbox_client._get_session
-=======
-    source = setup_dropbox()
+    source = await setup_dropbox()
     _ = source.dropbox_client._get_session
->>>>>>> 63b49a0d
-
-        await source.close()
-        assert hasattr(source.dropbox_client.__dict__, "_get_session") is False
+
+    await source.close()
+    assert hasattr(source.dropbox_client.__dict__, "_get_session") is False
 
 
 @pytest.mark.asyncio
 async def test_ping():
-<<<<<<< HEAD
-    async with create_source(DropboxDataSource) as source:
-        source.dropbox_client._set_access_token = AsyncMock()
-        with patch.object(
-            aiohttp.ClientSession,
-            "post",
-            return_value=get_json_mock(MOCK_CURRENT_USER, 200),
-        ):
-            await source.ping()
-=======
-    source = setup_dropbox()
+    source = await setup_dropbox()
     source.dropbox_client._set_access_token = AsyncMock()
     with patch.object(
         aiohttp.ClientSession,
@@ -588,29 +499,12 @@
         return_value=get_json_mock(MOCK_CURRENT_USER, 200),
     ):
         await source.ping()
->>>>>>> 63b49a0d
 
 
 @pytest.mark.asyncio
 @patch("connectors.sources.dropbox.RETRY_INTERVAL", 0)
 async def test_api_call_negative():
-<<<<<<< HEAD
-    async with create_source(DropboxDataSource) as source:
-        source.dropbox_client.retry_count = 4
-        source.dropbox_client._set_access_token = AsyncMock()
-
-        with patch.object(
-            aiohttp.ClientSession, "post", side_effect=Exception("Something went wrong")
-        ):
-            with pytest.raises(Exception):
-                await anext(
-                    source.dropbox_client.api_call(
-                        base_url=HOST_URLS["FILES_FOLDERS_HOST_URL"],
-                        url_name=PING,
-                        data=json.dumps(None),
-                    )
-=======
-    source = setup_dropbox()
+    source = await setup_dropbox()
     source.dropbox_client.retry_count = 4
     source.dropbox_client._set_access_token = AsyncMock()
 
@@ -623,52 +517,25 @@
                     base_url=HOST_URLS["FILES_FOLDERS_HOST_URL"],
                     url_name=PING,
                     data=json.dumps(None),
->>>>>>> 63b49a0d
                 )
-
-        with patch.object(
-            aiohttp.ClientSession, "post", side_effect=ServerDisconnectedError()
-        ):
-            with pytest.raises(Exception):
-                await anext(
-                    source.dropbox_client.api_call(
-                        base_url=HOST_URLS["FILES_FOLDERS_HOST_URL"],
-                        url_name=PING,
-                        data=json.dumps(None),
-                    )
-                )
-
-
-@pytest.mark.asyncio
-async def test_api_call():
-<<<<<<< HEAD
-    async with create_source(DropboxDataSource) as source:
-        source.dropbox_client._set_access_token = AsyncMock()
-
-        with patch.object(
-            aiohttp.ClientSession,
-            "post",
-            return_value=get_json_mock(MOCK_CURRENT_USER, 200),
-        ):
-            EXPECTED_RESPONSE = {
-                "account_id": "acc_id:1234",
-                "name": {
-                    "given_name": "John",
-                    "surname": "Wilber",
-                    "display_name": "John Wilber",
-                    "abbreviated_name": "JW",
-                },
-                "email": "john.wilber@abcd.com",
-                "country": "US",
-            }
-            response = await anext(
+            )
+
+    with patch.object(
+        aiohttp.ClientSession, "post", side_effect=ServerDisconnectedError()
+    ):
+        with pytest.raises(Exception):
+            await anext(
                 source.dropbox_client.api_call(
                     base_url=HOST_URLS["FILES_FOLDERS_HOST_URL"],
                     url_name=PING,
                     data=json.dumps(None),
                 )
-=======
-    source = setup_dropbox()
+            )
+
+
+@pytest.mark.asyncio
+async def test_api_call():
+    source = await setup_dropbox()
     source.dropbox_client._set_access_token = AsyncMock()
 
     with patch.object(
@@ -692,25 +559,15 @@
                 base_url=HOST_URLS["FILES_FOLDERS_HOST_URL"],
                 url_name=PING,
                 data=json.dumps(None),
->>>>>>> 63b49a0d
             )
-            actual_response = await response.json()
-            assert actual_response == EXPECTED_RESPONSE
+        )
+        actual_response = await response.json()
+        assert actual_response == EXPECTED_RESPONSE
 
 
 @pytest.mark.asyncio
 async def test_paginated_api_call_when_skipping_api_call():
-<<<<<<< HEAD
-    async with create_source(DropboxDataSource) as source:
-        source.dropbox_client.retry_count = 1
-        source.dropbox_client._set_access_token = AsyncMock()
-
-        with patch.object(
-            source.dropbox_client,
-            "api_call",
-            side_effect=Exception("Something went wrong"),
-=======
-    source = setup_dropbox()
+    source = await setup_dropbox()
     source.dropbox_client.retry_count = 1
     source.dropbox_client._set_access_token = AsyncMock()
 
@@ -723,37 +580,20 @@
             continue_endpoint="shared_file",
             data={"data": "xyz"},
             url_name="url_name",
->>>>>>> 63b49a0d
         ):
-            async for response in source.dropbox_client._paginated_api_call(
-                base_url=HOST_URLS["FILES_FOLDERS_HOST_URL"],
-                breaking_field="xyz",
-                continue_endpoint="shared_file",
-                data={"data": "xyz"},
-                url_name="url_name",
-            ):
-                assert response is None
+            assert response is None
 
 
 @pytest.mark.asyncio
 async def test_set_access_token_when_token_expires_at_is_str():
-<<<<<<< HEAD
-    async with create_source(DropboxDataSource) as source:
-        source.dropbox_client.token_expiration_time = "2023-02-10T09:02:23.629821"
-        mock_token = {"access_token": "test2344", "expires_in": "1234555"}
-        async_response_token = get_json_mock(mock_token, 200)
-=======
-    source = setup_dropbox()
+    source = await setup_dropbox()
     source.dropbox_client.token_expiration_time = "2023-02-10T09:02:23.629821"
     mock_token = {"access_token": "test2344", "expires_in": "1234555"}
     async_response_token = get_json_mock(mock_token, 200)
->>>>>>> 63b49a0d
-
-        with patch.object(
-            aiohttp.ClientSession, "post", return_value=async_response_token
-        ):
-            actual_response = await source.dropbox_client._set_access_token()
-            assert actual_response is None
+
+    with patch.object(aiohttp.ClientSession, "post", return_value=async_response_token):
+        actual_response = await source.dropbox_client._set_access_token()
+        assert actual_response is None
 
 
 @pytest.fixture
@@ -766,23 +606,7 @@
 @mock.patch("connectors.sources.dropbox.RETRY_INTERVAL", 0)
 @mock.patch("connectors.utils.apply_retry_strategy")
 async def test_api_call_when_token_is_expired(mock_apply_retry_strategy):
-<<<<<<< HEAD
-    async with create_source(DropboxDataSource) as source:
-        mock_apply_retry_strategy.return_value = mock.Mock()
-
-        with patch.object(
-            aiohttp.ClientSession,
-            "post",
-            side_effect=[
-                ClientResponseError(
-                    status=401,
-                    request_info=aiohttp.RequestInfo(
-                        real_url="", method=None, headers=None, url=""
-                    ),
-                    history=None,
-                    message="Unauthorized",
-=======
-    source = setup_dropbox()
+    source = await setup_dropbox()
     mock_apply_retry_strategy.return_value = mock.Mock()
 
     with patch.object(
@@ -793,42 +617,28 @@
                 status=401,
                 request_info=aiohttp.RequestInfo(
                     real_url="", method=None, headers=None, url=""
->>>>>>> 63b49a0d
                 ),
-                get_json_mock(MOCK_ACCESS_TOKEN, 200),
-                get_json_mock(MOCK_FILES_FOLDERS, 200),
-            ],
-        ):
-            actual_response = await anext(
-                source.dropbox_client.api_call(
-                    base_url=HOST_URLS["FILES_FOLDERS_HOST_URL"],
-                    url_name=PING,
-                    data=json.dumps(None),
-                )
+                history=None,
+                message="Unauthorized",
+            ),
+            get_json_mock(MOCK_ACCESS_TOKEN, 200),
+            get_json_mock(MOCK_FILES_FOLDERS, 200),
+        ],
+    ):
+        actual_response = await anext(
+            source.dropbox_client.api_call(
+                base_url=HOST_URLS["FILES_FOLDERS_HOST_URL"],
+                url_name=PING,
+                data=json.dumps(None),
             )
-            actual_response = await actual_response.json()
-            assert actual_response == MOCK_FILES_FOLDERS
+        )
+        actual_response = await actual_response.json()
+        assert actual_response == MOCK_FILES_FOLDERS
 
 
 @pytest.mark.asyncio
 async def test_api_call_when_status_429_exception():
-<<<<<<< HEAD
-    async with create_source(DropboxDataSource) as source:
-        source.dropbox_client._set_access_token = AsyncMock()
-
-        with patch.object(
-            aiohttp.ClientSession,
-            "post",
-            side_effect=[
-                ClientResponseError(
-                    status=429,
-                    headers={"Retry-After": 0},
-                    request_info=aiohttp.RequestInfo(
-                        real_url="", method=None, headers=None, url=""
-                    ),
-                    history=(),
-=======
-    source = setup_dropbox()
+    source = await setup_dropbox()
 
     source.dropbox_client._set_access_token = AsyncMock()
 
@@ -841,44 +651,28 @@
                 headers={"Retry-After": 0},
                 request_info=aiohttp.RequestInfo(
                     real_url="", method=None, headers=None, url=""
->>>>>>> 63b49a0d
                 ),
-                get_json_mock(MOCK_FILES_FOLDERS, 200),
-            ],
-        ):
-            _ = source.dropbox_client._get_session
-            response = await anext(
-                source.dropbox_client.api_call(
-                    base_url=HOST_URLS["FILES_FOLDERS_HOST_URL"],
-                    url_name=PING,
-                    data=json.dumps(None),
-                )
+                history=(),
+            ),
+            get_json_mock(MOCK_FILES_FOLDERS, 200),
+        ],
+    ):
+        _ = source.dropbox_client._get_session
+        response = await anext(
+            source.dropbox_client.api_call(
+                base_url=HOST_URLS["FILES_FOLDERS_HOST_URL"],
+                url_name=PING,
+                data=json.dumps(None),
             )
-            actual_response = await response.json()
-            assert actual_response == MOCK_FILES_FOLDERS
+        )
+        actual_response = await response.json()
+        assert actual_response == MOCK_FILES_FOLDERS
 
 
 @pytest.mark.asyncio
 @patch("connectors.sources.dropbox.DEFAULT_RETRY_AFTER", 0)
 async def test_api_call_when_status_429_exception_without_retry_after_header():
-<<<<<<< HEAD
-    async with create_source(DropboxDataSource) as source:
-        source.dropbox_client.retry_count = 1
-
-        source.dropbox_client._set_access_token = AsyncMock()
-
-        with patch.object(
-            aiohttp.ClientSession,
-            "post",
-            side_effect=ClientResponseError(
-                status=429,
-                headers={},
-                request_info=aiohttp.RequestInfo(
-                    real_url="", method=None, headers=None, url=""
-                ),
-                history=(),
-=======
-    source = setup_dropbox()
+    source = await setup_dropbox()
     source.dropbox_client.retry_count = 1
 
     source.dropbox_client._set_access_token = AsyncMock()
@@ -891,18 +685,20 @@
             headers={},
             request_info=aiohttp.RequestInfo(
                 real_url="", method=None, headers=None, url=""
->>>>>>> 63b49a0d
             ),
-        ):
-            _ = source.dropbox_client._get_session
-            with pytest.raises(ClientResponseError):
-                await anext(
-                    source.dropbox_client.api_call(
-                        base_url=HOST_URLS["FILES_FOLDERS_HOST_URL"],
-                        url_name=PING,
-                        data=json.dumps(None),
-                    )
+            history=(),
+        ),
+    ):
+        _ = source.dropbox_client._get_session
+        with pytest.raises(ClientResponseError):
+            await anext(
+                source.dropbox_client.api_call(
+                    base_url=HOST_URLS["FILES_FOLDERS_HOST_URL"],
+                    url_name=PING,
+                    data=json.dumps(None),
                 )
+            )
+        await source.close()
 
 
 @pytest.mark.asyncio
@@ -921,23 +717,7 @@
 async def test_get_content_when_is_downloadable_is_true(
     attachment, is_shared, expected_content
 ):
-<<<<<<< HEAD
-    async with create_source(DropboxDataSource) as source:
-        source.dropbox_client._set_access_token = AsyncMock()
-
-        with mock.patch("aiohttp.ClientSession.post", return_value=get_stream_reader()):
-            with mock.patch(
-                "aiohttp.StreamReader.iter_chunked",
-                return_value=AsyncIterator([bytes(RESPONSE_CONTENT, "utf-8")]),
-            ):
-                response = await source.get_content(
-                    attachment=attachment,
-                    is_shared=is_shared,
-                    doit=True,
-                )
-                assert response == expected_content
-=======
-    source = setup_dropbox()
+    source = await setup_dropbox()
     source.dropbox_client._set_access_token = AsyncMock()
 
     with mock.patch("aiohttp.ClientSession.post", return_value=get_stream_reader()):
@@ -951,29 +731,12 @@
                 doit=True,
             )
             assert response == expected_content
->>>>>>> 63b49a0d
 
 
 @pytest.mark.asyncio
 @freeze_time("2023-01-01T06:06:06")
 async def test_fetch_files_folders():
-<<<<<<< HEAD
-    async with create_source(DropboxDataSource) as source:
-        source.dropbox_client.path = "/"
-
-        actual_response = []
-        with patch.object(
-            source.dropbox_client,
-            "api_call",
-            side_effect=[
-                AsyncIterator([JSONAsyncMock(MOCK_FILES_FOLDERS, status=200)]),
-                AsyncIterator([JSONAsyncMock(MOCK_FILES_FOLDERS_CONTINUE, status=200)]),
-            ],
-        ):
-            async for document, _ in source._fetch_files_folders("/"):
-                actual_response.append(document)
-=======
-    source = setup_dropbox()
+    source = await setup_dropbox()
     source.dropbox_client.path = "/"
 
     actual_response = []
@@ -987,37 +750,14 @@
     ):
         async for document, _ in source._fetch_files_folders("/"):
             actual_response.append(document)
->>>>>>> 63b49a0d
-
-        assert actual_response == EXPECTED_FILES_FOLDERS
+
+    assert actual_response == EXPECTED_FILES_FOLDERS
 
 
 @pytest.mark.asyncio
 @freeze_time("2023-01-01T06:06:06")
 async def test_fetch_shared_files():
-<<<<<<< HEAD
-    async with create_source(DropboxDataSource) as source:
-        source.dropbox_client.path = "/"
-
-        actual_response = []
-        with patch.object(
-            source.dropbox_client,
-            "api_call",
-            side_effect=[
-                AsyncIterator([JSONAsyncMock(MOCK_SHARED_FILES, status=200)]),
-                AsyncIterator(
-                    [JSONAsyncMock(MOCK_RECEIVED_FILE_METADATA_1, status=200)]
-                ),
-                AsyncIterator([JSONAsyncMock(MOCK_SHARED_FILES_CONTINUE, status=200)]),
-                AsyncIterator(
-                    [JSONAsyncMock(MOCK_RECEIVED_FILE_METADATA_2, status=200)]
-                ),
-            ],
-        ):
-            async for document, _ in source._fetch_shared_files():
-                actual_response.append(document)
-=======
-    source = setup_dropbox()
+    source = await setup_dropbox()
     source.dropbox_client.path = "/"
 
     actual_response = []
@@ -1033,24 +773,14 @@
     ):
         async for document, _ in source._fetch_shared_files():
             actual_response.append(document)
->>>>>>> 63b49a0d
-
-        assert actual_response == EXPECTED_SHARED_FILES
+
+    assert actual_response == EXPECTED_SHARED_FILES
 
 
 @pytest.mark.asyncio
 @freeze_time("2023-01-01T06:06:06")
 async def test_search_files():
-<<<<<<< HEAD
-    async with create_source(DropboxDataSource) as source:
-        rule = {
-            "query": "copy",
-            "options": {
-                "path": "/500_files",
-                "file_status": "active",
-            },
-=======
-    source = setup_dropbox()
+    source = await setup_dropbox()
     rule = {
         "query": "copy",
         "options": {
@@ -1079,31 +809,8 @@
             "file_path": "/500_files/500_Copy.py",
             "size": 512000,
             "_timestamp": "2023-01-01T06:06:06Z",
->>>>>>> 63b49a0d
         }
-
-        actual_response = []
-        with patch.object(
-            source.dropbox_client,
-            "api_call",
-            side_effect=[
-                AsyncIterator([JSONAsyncMock(MOCK_SEARCH_FILE_1, status=200)]),
-                AsyncIterator([JSONAsyncMock(MOCK_SEARCH_FILE_2, status=200)]),
-            ],
-        ):
-            async for document, _ in source.advanced_sync(rule=rule):
-                actual_response.append(document)
-
-        assert actual_response == [
-            {
-                "_id": "id:bJ86SIuuyXkAAAAAAAAAEQ",
-                "type": "File",
-                "name": "500_Copy.py",
-                "file_path": "/500_files/500_Copy.py",
-                "size": 512000,
-                "_timestamp": "2023-01-01T06:06:06Z",
-            }
-        ]
+    ]
 
 
 @pytest.mark.asyncio
@@ -1129,21 +836,15 @@
     ),
 )
 async def test_get_docs(files_folders_patch, shared_files_patch):
-<<<<<<< HEAD
-    async with create_source(DropboxDataSource) as source:
-        expected_responses = [*EXPECTED_FILES_FOLDERS, *EXPECTED_SHARED_FILES]
-        source.get_content = Mock(return_value=EXPECTED_CONTENT)
-=======
-    source = setup_dropbox()
+    source = await setup_dropbox()
     expected_responses = [*EXPECTED_FILES_FOLDERS, *EXPECTED_SHARED_FILES]
     source.get_content = Mock(return_value=EXPECTED_CONTENT)
->>>>>>> 63b49a0d
-
-        documents = []
-        async for item, _ in source.get_docs():
-            documents.append(item)
-
-        assert documents == expected_responses
+
+    documents = []
+    async for item, _ in source.get_docs():
+        documents.append(item)
+
+    assert documents == expected_responses
 
 
 @pytest.mark.parametrize(
@@ -1171,19 +872,14 @@
 async def test_advanced_rules_validation_with_invalid_repos(
     advanced_rules, expected_validation_result
 ):
-<<<<<<< HEAD
-    async with create_source(DropboxDataSource) as source:
-        source.dropbox_client.check_path = AsyncMock(side_effect=InvalidPathException())
-=======
-    source = setup_dropbox()
+    source = await setup_dropbox()
     source.dropbox_client.check_path = AsyncMock(side_effect=InvalidPathException())
->>>>>>> 63b49a0d
-
-        validation_result = await DropBoxAdvancedRulesValidator(source).validate(
-            advanced_rules
-        )
-
-        assert validation_result == expected_validation_result
+
+    validation_result = await DropBoxAdvancedRulesValidator(source).validate(
+        advanced_rules
+    )
+
+    assert validation_result == expected_validation_result
 
 
 @pytest.mark.parametrize(
@@ -1241,33 +937,28 @@
 async def test_get_docs_with_advanced_rules(
     received_files_patch, files_folders_patch, filtering
 ):
-<<<<<<< HEAD
-    async with create_source(DropboxDataSource) as source:
-        source.get_content = Mock(return_value=EXPECTED_CONTENT)
-=======
-    source = setup_dropbox()
+    source = await setup_dropbox()
     source.get_content = Mock(return_value=EXPECTED_CONTENT)
->>>>>>> 63b49a0d
-
-        documents = []
-        async for item, _ in source.get_docs(filtering):
-            documents.append(item)
-
-        assert documents == [
-            {
-                "_id": "id:bJ86SIuuyXkAAAAAAAAAEQ",
-                "type": "File",
-                "name": "500_Copy.py",
-                "file_path": "/500_files/500_Copy.py",
-                "size": 512000,
-                "_timestamp": "2023-01-01T06:06:06Z",
-            },
-            {
-                "_id": "id:bJ86SIuuyXkAAAAAAAAAEQ",
-                "type": "File",
-                "name": "dummy_file.txt",
-                "url": "https://www.dropbox.com/scl/fi/pqr123/dummy_file.txt?dl=0",
-                "size": 200,
-                "_timestamp": "2023-01-01T06:06:06Z",
-            },
-        ]+
+    documents = []
+    async for item, _ in source.get_docs(filtering):
+        documents.append(item)
+
+    assert documents == [
+        {
+            "_id": "id:bJ86SIuuyXkAAAAAAAAAEQ",
+            "type": "File",
+            "name": "500_Copy.py",
+            "file_path": "/500_files/500_Copy.py",
+            "size": 512000,
+            "_timestamp": "2023-01-01T06:06:06Z",
+        },
+        {
+            "_id": "id:bJ86SIuuyXkAAAAAAAAAEQ",
+            "type": "File",
+            "name": "dummy_file.txt",
+            "url": "https://www.dropbox.com/scl/fi/pqr123/dummy_file.txt?dl=0",
+            "size": 200,
+            "_timestamp": "2023-01-01T06:06:06Z",
+        },
+    ]