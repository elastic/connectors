#
# Copyright Elasticsearch B.V. and/or licensed to Elasticsearch B.V. under one
# or more contributor license agreements. Licensed under the Elastic License 2.0;
# you may not use this file except in compliance with the Elastic License 2.0.
#
"""Tests the OneDrive source class methods"""
from unittest.mock import AsyncMock, patch

import pytest
from aiohttp import StreamReader
from aiohttp.client_exceptions import ClientResponseError

from connectors.source import ConfigurableFieldValueError, DataSourceConfiguration
from connectors.sources.onedrive import (
    AccessToken,
    InternalServerError,
    NotFound,
    OneDriveClient,
    OneDriveDataSource,
    TokenRetrievalError,
)
from tests.commons import AsyncIterator
from tests.sources.support import create_source

EXPECTED_USERS = [
    {
        "displayName": "Adele Vance",
        "givenName": "Adele",
        "jobTitle": "Retail Manager",
        "mail": "AdeleV@w076v.onmicrosoft.com",
        "officeLocation": "18/2111",
        "preferredLanguage": "en-US",
        "id": "3fada5d6-125c-4aaa-bc23-09b5d301b2a7",
    },
    {
        "displayName": "Alex Wilber",
        "givenName": "Alex",
        "jobTitle": "Marketing Assistant",
        "mail": "AlexW@w076v.onmicrosoft.com",
        "officeLocation": "131/1104",
        "preferredLanguage": "en-US",
        "id": "8e083933-1720-4d2f-80d0-3976669b40ee",
    },
]
RESPONSE_USERS = {
    "value": [
        {
            "displayName": "Adele Vance",
            "givenName": "Adele",
            "jobTitle": "Retail Manager",
            "mail": "AdeleV@w076v.onmicrosoft.com",
            "officeLocation": "18/2111",
            "preferredLanguage": "en-US",
            "id": "3fada5d6-125c-4aaa-bc23-09b5d301b2a7",
        },
        {
            "displayName": "Alex Wilber",
            "givenName": "Alex",
            "jobTitle": "Marketing Assistant",
            "mail": "AlexW@w076v.onmicrosoft.com",
            "officeLocation": "131/1104",
            "preferredLanguage": "en-US",
            "id": "8e083933-1720-4d2f-80d0-3976669b40ee",
        },
    ]
}

RESPONSE_FILES = {
    "value": [
        {
            "createdDateTime": "2023-04-23T05:09:39Z",
            "id": "01DABHRNV6Y2GOVW7725BZO354PWSELRRZ",
            "lastModifiedDateTime": "2023-08-04T02:55:19Z",
            "name": "root",
            "webUrl": "https://w076v-my.sharepoint.com/personal/adel_w076v_onmicrosoft_com/Documents",
            "size": 206100,
        },
        {
            "createdDateTime": "2023-05-01T09:09:19Z",
            "eTag": '"{FF3F899A-2CBB-4D06-AE16-BBBBF5C35C4E},1"',
            "id": "01DABHRNU2RE777OZMAZG24FV3XP24GXCO",
            "lastModifiedDateTime": "2023-05-01T09:09:19Z",
            "name": "folder1",
            "webUrl": "https://w076v-my.sharepoint.com/personal/adel_w076v_onmicrosoft_com/Documents/folder1",
            "cTag": '"c:{FF3F899A-2CBB-4D06-AE16-BBBBF5C35C4E},0"',
            "size": 10484,
        },
        {
            "createdDateTime": "2023-05-01T09:09:31Z",
            "eTag": '"{2E301580-9B39-4D32-A6D4-E34680133F84},3"',
            "id": "01DABHRNUACUYC4OM3GJG2NVHDI2ABGP4E",
            "lastModifiedDateTime": "2023-05-01T09:10:21Z",
            "name": "Document.docx",
            "webUrl": "https://w076v-my.sharepoint.com/personal/adel_w076v_onmicrosoft_com/_layouts/15/Doc.aspx?sourcedoc=34680133F84%7&file=Document.docx&action=default&mobileredirect=true",
            "cTag": '"c:{2E301580-9B39-4D32-A6D4-E34680133F84},3"',
            "size": 10484,
            "file": {
                "mimeType": "application/vnd.openxmlformats-officedocument.wordprocessingml.document"
            },
        },
    ]
}

EXPECTED_FILES = [
    {
        "createdDateTime": "2023-05-01T09:09:19Z",
        "eTag": '"{FF3F899A-2CBB-4D06-AE16-BBBBF5C35C4E},1"',
        "id": "01DABHRNU2RE777OZMAZG24FV3XP24GXCO",
        "lastModifiedDateTime": "2023-05-01T09:09:19Z",
        "name": "folder1",
        "webUrl": "https://w076v-my.sharepoint.com/personal/adel_w076v_onmicrosoft_com/Documents/folder1",
        "cTag": '"c:{FF3F899A-2CBB-4D06-AE16-BBBBF5C35C4E},0"',
        "size": 10484,
    },
    {
        "createdDateTime": "2023-05-01T09:09:31Z",
        "eTag": '"{2E301580-9B39-4D32-A6D4-E34680133F84},3"',
        "id": "01DABHRNUACUYC4OM3GJG2NVHDI2ABGP4E",
        "lastModifiedDateTime": "2023-05-01T09:10:21Z",
        "name": "Document.docx",
        "webUrl": "https://w076v-my.sharepoint.com/personal/adel_w076v_onmicrosoft_com/_layouts/15/Doc.aspx?sourcedoc=34680133F84%7&file=Document.docx&action=default&mobileredirect=true",
        "cTag": '"c:{2E301580-9B39-4D32-A6D4-E34680133F84},3"',
        "size": 10484,
        "file": {
            "mimeType": "application/vnd.openxmlformats-officedocument.wordprocessingml.document"
        },
    },
]

RESPONSE_USER1_FILES = [
    {
        "createdDateTime": "2023-05-01T09:09:19Z",
        "id": "01DABHRNU2RE777OZMAZG24FV3XP24GXCO",
        "lastModifiedDateTime": "2023-05-01T09:09:19Z",
        "name": "folder3",
        "eTag": '"{2E301580-9B39-4D32-A6D4-E34680133F84},3"',
        "cTag": '"c:{2E301580-9B39-4D32-A6D4-E34680133F84},3"',
        "webUrl": "https://w076v-my.sharepoint.com/personal/adel_w076v_onmicrosoft_com/Documents/folder1",
        "size": 10484,
    },
    {
        "createdDateTime": "2023-05-01T09:09:31Z",
        "id": "01DABHRNUACUYC4OM3GJG2NVHDI2ABGP4E",
        "lastModifiedDateTime": "2023-05-01T09:10:21Z",
        "name": "doit.py",
        "eTag": '"{2E301580-9Y39-4D32-A6D4-E34680133WE8},3"',
        "cTag": '"c:{2E301580-9Y39-4D32-A6D4-E34680133WE8},3"',
        "webUrl": "https://w076v-my.sharepoint.com/personal/adel_w076v_onmicrosoft_com/_layouts/15/Doc.aspx?sourcedoc=34680133F84%7&file=doit.py&action=default&mobileredirect=true",
        "size": 10484,
        "file": {"mimeType": "application/python"},
    },
]

EXPECTED_USER1_FILES = [
    {
        "created_at": "2023-05-01T09:09:19Z",
        "_id": "01DABHRNU2RE777OZMAZG24FV3XP24GXCO",
        "_timestamp": "2023-05-01T09:09:19Z",
        "title": "folder3",
        "type": "folder",
        "url": "https://w076v-my.sharepoint.com/personal/adel_w076v_onmicrosoft_com/Documents/folder1",
        "size": 10484,
    },
    {
        "created_at": "2023-05-01T09:09:31Z",
        "_id": "01DABHRNUACUYC4OM3GJG2NVHDI2ABGP4E",
        "_timestamp": "2023-05-01T09:10:21Z",
        "title": "doit.py",
        "type": "file",
        "url": "https://w076v-my.sharepoint.com/personal/adel_w076v_onmicrosoft_com/_layouts/15/Doc.aspx?sourcedoc=34680133F84%7&file=doit.py&action=default&mobileredirect=true",
        "size": 10484,
    },
]

RESPONSE_USER2_FILES = [
    {
        "createdDateTime": "2023-05-01T09:09:19Z",
        "id": "01DABHRNU2RE777OZMAZG24FV3XP24GXCO",
        "lastModifiedDateTime": "2023-05-01T09:09:19Z",
        "name": "folder4",
        "eTag": '"{2E301580-9B39-4D32-A6D4-E34680133F84},3"',
        "cTag": '"c:{2E301580-9B39-4D32-A6D4-E34680133F84},3"',
        "webUrl": "https://w076v-my.sharepoint.com/personal/adel_w076v_onmicrosoft_com/Documents/folder4",
        "size": 10484,
    },
    {
        "createdDateTime": "2023-05-01T09:09:31Z",
        "id": "01DABHRNUACUYC4OM3GJG2NVHDI2ABGP4E",
        "lastModifiedDateTime": "2023-05-01T09:10:21Z",
        "name": "mac.txt",
        "eTag": '"{2E301580-9Y39-4D32-A6D4-E34680133WE8},3"',
        "cTag": '"c:{2E301580-9Y39-4D32-A6D4-E34680133WE8},3"',
        "webUrl": "https://w076v-my.sharepoint.com/personal/adel_w076v_onmicrosoft_com/_layouts/15/mac.txt?sourcedoc=34680133F84%7&file=mac.txt&action=default&mobileredirect=true",
        "size": 10484,
        "file": {"mimeType": "plain/text"},
    },
]

EXPECTED_USER2_FILES = [
    {
        "created_at": "2023-05-01T09:09:19Z",
        "_id": "01DABHRNU2RE777OZMAZG24FV3XP24GXCO",
        "_timestamp": "2023-05-01T09:09:19Z",
        "title": "folder4",
        "type": "folder",
        "url": "https://w076v-my.sharepoint.com/personal/adel_w076v_onmicrosoft_com/Documents/folder4",
        "size": 10484,
    },
    {
        "created_at": "2023-05-01T09:09:31Z",
        "_id": "01DABHRNUACUYC4OM3GJG2NVHDI2ABGP4E",
        "_timestamp": "2023-05-01T09:10:21Z",
        "title": "mac.txt",
        "type": "file",
        "url": "https://w076v-my.sharepoint.com/personal/adel_w076v_onmicrosoft_com/_layouts/15/mac.txt?sourcedoc=34680133F84%7&file=mac.txt&action=default&mobileredirect=true",
        "size": 10484,
    },
]

MOCK_ATTACHMENT = {
    "created_at": "2023-05-01T09:09:31Z",
    "_id": "01DABHRNUACUYC4OM3GJG2NVHDI2ABGP4E",
    "_timestamp": "2023-05-01T09:10:21Z",
    "title": "Document.docx",
    "type": "file",
    "url": "https://w076v-my.sharepoint.com/personal/adel_w076v_onmicrosoft_com/_layouts/15/Doc.aspx?sourcedoc=34680133F84%7&file=Document.docx&action=default&mobileredirect=true",
    "size": 10484,
}

MOCK_ATTACHMENT_WITHOUT_EXTENSION = {
    "created_at": "2023-05-01T09:09:31Z",
    "_id": "01DABHRNUACUYC4OM3GJG2NVHDI2ABGP4E",
    "_timestamp": "2023-05-01T09:10:21Z",
    "title": "Document",
    "type": "file",
    "url": "https://w076v-my.sharepoint.com/personal/adel_w076v_onmicrosoft_com/_layouts/15/Doc.aspx?sourcedoc=34680133F84%7&file=Document&action=default&mobileredirect=true",
    "size": 10484,
}

MOCK_ATTACHMENT_WITH_LARGE_DATA = {
    "created_at": "2023-05-01T09:09:31Z",
    "_id": "01DABHRNUACUYC4OM3GJG2NVHDI2ABGP4E",
    "_timestamp": "2023-05-01T09:10:21Z",
    "title": "Document.docx",
    "type": "file",
    "url": "https://w076v-my.sharepoint.com/personal/adel_w076v_onmicrosoft_com/_layouts/15/Doc.aspx?sourcedoc=34680133F84%7&file=Document.docx&action=default&mobileredirect=true",
    "size": 23000000,
}

MOCK_ATTACHMENT_WITH_UNSUPPORTED_EXTENSION = {
    "created_at": "2023-05-01T09:09:31Z",
    "_id": "01DABHRNUACUYC4OM3GJG2NVHDI2ABGP4E",
    "_timestamp": "2023-05-01T09:10:21Z",
    "title": "Document.xyz",
    "type": "file",
    "url": "https://w076v-my.sharepoint.com/personal/adel_w076v_onmicrosoft_com/_layouts/15/Doc.aspx?sourcedoc=34680133F84%7&file=Document.xyz&action=default&mobileredirect=true",
    "size": 10484,
}

RESPONSE_CONTENT = "# This is the dummy file"
EXPECTED_CONTENT = {
    "_id": "01DABHRNUACUYC4OM3GJG2NVHDI2ABGP4E",
    "_timestamp": "2023-05-01T09:10:21Z",
    "_attachment": "IyBUaGlzIGlzIHRoZSBkdW1teSBmaWxl",
}

EXPECTED_FILES_FOLDERS = {}


def token_retrieval_errors(message, error_code):
    error = ClientResponseError(None, None)
    error.status = error_code
    error.message = message
    return error


def get_stream_reader():
    async_mock = AsyncMock()
    async_mock.__aenter__ = AsyncMock(return_value=StreamReaderAsyncMock())
    return async_mock


class JSONAsyncMock(AsyncMock):
    def __init__(self, json, *args, **kwargs):
        super().__init__(*args, **kwargs)
        self._json = json

    async def json(self):
        return self._json


class StreamReaderAsyncMock(AsyncMock):
    def __init__(self, *args, **kwargs):
        super().__init__(*args, **kwargs)
        self.content = StreamReader


def test_get_configuration():
    config = DataSourceConfiguration(
        config=OneDriveDataSource.get_default_configuration()
    )

    assert config["client_id"] == ""


@pytest.mark.asyncio
@pytest.mark.parametrize(
    "extras",
    [
        (
            {
                "client_id": "",
                "client_secret": "",
                "tenant_id": "",
            }
        ),
    ],
)
async def test_validate_configuration_with_invalid_dependency_fields_raises_error(
    extras,
):
    async with create_source(OneDriveDataSource, **extras) as source:
        with pytest.raises(ConfigurableFieldValueError):
            await source.validate_config()


@pytest.mark.asyncio
async def test_close_with_client_session():
    async with create_source(OneDriveDataSource) as source:
<<<<<<< HEAD
        source.get_client.access_token = "dummy"

        await source.close()

        assert not hasattr(source.get_client.__dict__, "_get_session")
=======
        source.client.access_token = "dummy"

        await source.close()

        assert not hasattr(source.client.__dict__, "session")
>>>>>>> ee78c1ee


@pytest.mark.asyncio
async def test_set_access_token():
    async with create_source(OneDriveDataSource) as source:
        mock_token = {"access_token": "msgraphtoken", "expires_in": "1234555"}
        async_response = AsyncMock()
        async_response.__aenter__ = AsyncMock(
            return_value=JSONAsyncMock(mock_token, 200)
        )

        with patch("aiohttp.request", return_value=async_response):
<<<<<<< HEAD
            await source.get_client.token._set_access_token()

            assert source.get_client.token.access_token == "msgraphtoken"
=======
            await source.client.token._set_access_token()

            assert source.client.token.access_token == "msgraphtoken"
>>>>>>> ee78c1ee


@pytest.mark.asyncio
async def test_ping_for_successful_connection():
    async with create_source(OneDriveDataSource) as source:
        DUMMY_RESPONSE = {}
<<<<<<< HEAD
        source.get_client.get = AsyncIterator([[DUMMY_RESPONSE]])
=======
        source.client.get = AsyncIterator([[DUMMY_RESPONSE]])
>>>>>>> ee78c1ee

        await source.ping()


@pytest.mark.asyncio
@patch("aiohttp.ClientSession.get")
async def test_ping_for_failed_connection_exception(mock_get):
    async with create_source(OneDriveDataSource) as source:
        with patch.object(
            OneDriveClient, "get", side_effect=Exception("Something went wrong")
        ):
            with pytest.raises(Exception):
                await source.ping()


@pytest.mark.asyncio
async def test_get_token_raises_correct_exception_when_400():
    klass = OneDriveDataSource

    config = DataSourceConfiguration(config=klass.get_default_configuration())
    message = "Bad Request"
    token = AccessToken(configuration=config)

    with patch.object(
        AccessToken,
        "_set_access_token",
        side_effect=token_retrieval_errors(message, 400),
    ):
        with pytest.raises(TokenRetrievalError) as e:
            await token.get()

        assert e.match("Tenant ID")
        assert e.match("Client ID")


@pytest.mark.asyncio
async def test_get_token_raises_correct_exception_when_401():
    klass = OneDriveDataSource

    config = DataSourceConfiguration(config=klass.get_default_configuration())
    message = "Unauthorized"
    token = AccessToken(configuration=config)

    with patch.object(
        AccessToken,
        "_set_access_token",
        side_effect=token_retrieval_errors(message, 401),
    ):
        with pytest.raises(TokenRetrievalError) as e:
            await token.get()

        assert e.match("Client Secret")


@pytest.mark.asyncio
async def test_get_token_raises_correct_exception_when_any_other_status():
    klass = OneDriveDataSource

    config = DataSourceConfiguration(config=klass.get_default_configuration())
    message = "Internal server error"
    token = AccessToken(configuration=config)

    with patch.object(
        AccessToken,
        "_set_access_token",
        side_effect=token_retrieval_errors(message, 500),
    ):
        with pytest.raises(TokenRetrievalError) as e:
            await token.get()

        assert e.match(message)


@pytest.mark.asyncio
@patch("connectors.utils.apply_retry_strategy", AsyncMock())
async def test_get_with_429_status():
    initial_response = ClientResponseError(None, None)
    initial_response.status = 429
    initial_response.message = "rate-limited"
    initial_response.headers = {"Retry-After": 0.1}

    retried_response = AsyncMock()
    payload = {"value": "Test rate limit"}

    retried_response.__aenter__ = AsyncMock(return_value=JSONAsyncMock(payload))
    async with create_source(OneDriveDataSource) as source:
        with patch.object(AccessToken, "get", return_value="abc"):
            with patch(
                "aiohttp.ClientSession.get",
                side_effect=[initial_response, retried_response],
            ):
                async for response in source.client.get(
                    url="http://localhost:1000/sample"
                ):
                    result = await response.json()

    assert result == payload


@pytest.mark.asyncio
@patch("connectors.utils.apply_retry_strategy", AsyncMock())
async def test_get_with_429_status_without_retry_after_header():
    initial_response = ClientResponseError(None, None)
    initial_response.status = 429
    initial_response.message = "rate-limited"

    retried_response = AsyncMock()
    payload = {"value": "Test rate limit"}

    retried_response.__aenter__ = AsyncMock(return_value=JSONAsyncMock(payload))
    with patch("connectors.sources.onedrive.DEFAULT_RETRY_SECONDS", 0.3):
        async with create_source(OneDriveDataSource) as source:
            with patch.object(AccessToken, "get", return_value="abc"):
                with patch(
                    "aiohttp.ClientSession.get",
                    side_effect=[initial_response, retried_response],
                ):
                    async for response in source.client.get(
                        url="http://localhost:1000/sample"
                    ):
                        result = await response.json()

        assert result == payload


@pytest.mark.asyncio
async def test_get_with_404_status():
    error = ClientResponseError(None, None)
    error.status = 404

    async with create_source(OneDriveDataSource) as source:
        with patch.object(AccessToken, "get", return_value="abc"):
            with patch(
                "aiohttp.ClientSession.get",
                side_effect=error,
            ):
                with pytest.raises(NotFound):
                    async for response in source.client.get(
                        url="http://localhost:1000/err"
                    ):
                        await response.json()


@pytest.mark.asyncio
@patch("connectors.utils.apply_retry_strategy", AsyncMock())
async def test_get_with_500_status():
    error = ClientResponseError(None, None)
    error.status = 500

    async with create_source(OneDriveDataSource) as source:
        with patch.object(AccessToken, "get", return_value="abc"):
            with patch(
                "aiohttp.ClientSession.get",
                side_effect=error,
            ):
                with pytest.raises(InternalServerError):
                    async for response in source.client.get(
                        url="http://localhost:1000/err"
                    ):
                        await response.json()


@pytest.mark.asyncio
async def test_get_owned_files():
    async with create_source(OneDriveDataSource) as source:
        async_response = AsyncMock()
        async_response.__aenter__ = AsyncMock(
            return_value=JSONAsyncMock(RESPONSE_FILES)
        )
        response = []
        with patch.object(AccessToken, "get", return_value="abc"):
            with patch("aiohttp.ClientSession.get", return_value=async_response):
                with patch.object(
                    OneDriveClient,
                    "list_users",
                    return_value=AsyncIterator([EXPECTED_USERS]),
                ) as user:
                    async for file in source.client.get_owned_files(user["id"]):
                        response.append(file)

        assert response == EXPECTED_FILES


@pytest.mark.asyncio
async def test_list_users():
    async with create_source(OneDriveDataSource) as source:
        response = []
        async_response = AsyncMock()
        async_response.__aenter__ = AsyncMock(
            return_value=JSONAsyncMock(RESPONSE_USERS)
        )
        with patch.object(AccessToken, "get", return_value="abc"):
            with patch("aiohttp.ClientSession.get", return_value=async_response):
                async for user in source.client.list_users():
                    response.append(user)

            assert response == EXPECTED_USERS


@pytest.mark.asyncio
@pytest.mark.parametrize(
    "file, user_id, expected_content",
    [
        (MOCK_ATTACHMENT, "123", EXPECTED_CONTENT),
        (MOCK_ATTACHMENT_WITHOUT_EXTENSION, "123", None),
        (MOCK_ATTACHMENT_WITH_LARGE_DATA, "235", None),
        (MOCK_ATTACHMENT_WITH_UNSUPPORTED_EXTENSION, "444", None),
    ],
)
async def test_get_content_when_is_downloadable_is_true(
    file, user_id, expected_content
):
    async with create_source(OneDriveDataSource) as source:
        with patch.object(AccessToken, "get", return_value="abc"):
            with patch("aiohttp.ClientSession.get", return_value=get_stream_reader()):
                with patch(
                    "aiohttp.StreamReader.iter_chunked",
                    return_value=AsyncIterator([bytes(RESPONSE_CONTENT, "utf-8")]),
                ):
                    response = await source.get_content(
                        file=file,
                        user_id=user_id,
                        doit=True,
                    )
                    assert response == expected_content


@patch.object(OneDriveClient, "list_users", return_value=AsyncIterator(EXPECTED_USERS))
@patch.object(
    OneDriveClient,
    "get_owned_files",
    side_effect=[
        (AsyncIterator(RESPONSE_USER1_FILES)),
        (AsyncIterator(RESPONSE_USER2_FILES)),
    ],
)
@pytest.mark.asyncio
async def test_get_docs(users_patch, files_patch):
    async with create_source(OneDriveDataSource) as source:
        expected_responses = [*EXPECTED_USER1_FILES, *EXPECTED_USER2_FILES]
        source.get_content = AsyncMock(return_value=EXPECTED_CONTENT)

        documents, downloads = [], []
        async for item, content in source.get_docs():
            documents.append(item)

            if content:
                downloads.append(content)

        assert documents == expected_responses

        assert len(downloads) == 2<|MERGE_RESOLUTION|>--- conflicted
+++ resolved
@@ -327,19 +327,11 @@
 @pytest.mark.asyncio
 async def test_close_with_client_session():
     async with create_source(OneDriveDataSource) as source:
-<<<<<<< HEAD
-        source.get_client.access_token = "dummy"
+        source.client.access_token = "dummy"
 
         await source.close()
 
-        assert not hasattr(source.get_client.__dict__, "_get_session")
-=======
-        source.client.access_token = "dummy"
-
-        await source.close()
-
         assert not hasattr(source.client.__dict__, "session")
->>>>>>> ee78c1ee
 
 
 @pytest.mark.asyncio
@@ -352,26 +344,16 @@
         )
 
         with patch("aiohttp.request", return_value=async_response):
-<<<<<<< HEAD
-            await source.get_client.token._set_access_token()
-
-            assert source.get_client.token.access_token == "msgraphtoken"
-=======
             await source.client.token._set_access_token()
 
             assert source.client.token.access_token == "msgraphtoken"
->>>>>>> ee78c1ee
 
 
 @pytest.mark.asyncio
 async def test_ping_for_successful_connection():
     async with create_source(OneDriveDataSource) as source:
         DUMMY_RESPONSE = {}
-<<<<<<< HEAD
-        source.get_client.get = AsyncIterator([[DUMMY_RESPONSE]])
-=======
         source.client.get = AsyncIterator([[DUMMY_RESPONSE]])
->>>>>>> ee78c1ee
 
         await source.ping()
 
