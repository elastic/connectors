#
# Copyright Elasticsearch B.V. and/or licensed to Elasticsearch B.V. under one
# or more contributor license agreements. Licensed under the Elastic License 2.0;
# you may not use this file except in compliance with the Elastic License 2.0.
#
"""Tests the microsoft sql database source class methods"""
from unittest.mock import patch

import pytest
from sqlalchemy.engine import Engine

from connectors.sources.mssql import MSSQLDataSource, MSSQLQueries
from tests.sources.support import create_source
from tests.sources.test_generic_database import ConnectionSync


class MockEngine:
    """This Class create mock engine for mssql dialect"""

    def connect(self):
        """Make a connection

        Returns:
            connection: Instance of ConnectionSync
        """
        return ConnectionSync(MSSQLQueries())


@pytest.mark.asyncio
async def test_ping():
    async with create_source(MSSQLDataSource) as source:
        source.engine = MockEngine()
        with patch.object(
            Engine, "connect", return_value=ConnectionSync(MSSQLQueries())
        ):
            await source.ping()


@pytest.mark.asyncio
async def test_get_docs():
    # Setup
<<<<<<< HEAD
    source = create_source(
        MSSQLDataSource,
        schema="dbo",
        database="xe",
        tables="*",
        username="admin",
        password="password",
    )
    source.engine = MockEngine()
    actual_response = []
    expected_response = [
        {
            "dbo_emp_table_ids": 1,
            "dbo_emp_table_names": "abcd",
            "_id": "xe_dbo_emp_table_1_",
            "_timestamp": "2023-02-21T08:37:15+00:00",
            "Database": "xe",
            "Table": "emp_table",
            "schema": "dbo",
        },
        {
            "dbo_emp_table_ids": 2,
            "dbo_emp_table_names": "xyz",
            "_id": "xe_dbo_emp_table_2_",
            "_timestamp": "2023-02-21T08:37:15+00:00",
            "Database": "xe",
            "Table": "emp_table",
            "schema": "dbo",
        },
    ]

    # Execute
    async for doc in source.get_docs():
        actual_response.append(doc[0])

    # Assert
    assert actual_response == expected_response


@pytest.mark.asyncio
async def test_close():
    source = create_source(MSSQLDataSource)
    source.create_pem_file()
    await source.close()
=======
    async with create_source(MSSQLDataSource) as source:
        with patch.object(
            Engine, "connect", return_value=ConnectionSync(MSSQLQueries())
        ):
            actual_response = []
            expected_response = [
                {
                    "dbo_emp_table_ids": 1,
                    "dbo_emp_table_names": "abcd",
                    "_id": "xe_dbo_emp_table_1_",
                    "_timestamp": "2023-02-21T08:37:15+00:00",
                    "Database": "xe",
                    "Table": "emp_table",
                    "schema": "dbo",
                },
                {
                    "dbo_emp_table_ids": 2,
                    "dbo_emp_table_names": "xyz",
                    "_id": "xe_dbo_emp_table_2_",
                    "_timestamp": "2023-02-21T08:37:15+00:00",
                    "Database": "xe",
                    "Table": "emp_table",
                    "schema": "dbo",
                },
            ]

            # Execute
            async for doc in source.get_docs():
                actual_response.append(doc[0])

            # Assert
            assert actual_response == expected_response
>>>>>>> b6dcb466
<|MERGE_RESOLUTION|>--- conflicted
+++ resolved
@@ -39,52 +39,6 @@
 @pytest.mark.asyncio
 async def test_get_docs():
     # Setup
-<<<<<<< HEAD
-    source = create_source(
-        MSSQLDataSource,
-        schema="dbo",
-        database="xe",
-        tables="*",
-        username="admin",
-        password="password",
-    )
-    source.engine = MockEngine()
-    actual_response = []
-    expected_response = [
-        {
-            "dbo_emp_table_ids": 1,
-            "dbo_emp_table_names": "abcd",
-            "_id": "xe_dbo_emp_table_1_",
-            "_timestamp": "2023-02-21T08:37:15+00:00",
-            "Database": "xe",
-            "Table": "emp_table",
-            "schema": "dbo",
-        },
-        {
-            "dbo_emp_table_ids": 2,
-            "dbo_emp_table_names": "xyz",
-            "_id": "xe_dbo_emp_table_2_",
-            "_timestamp": "2023-02-21T08:37:15+00:00",
-            "Database": "xe",
-            "Table": "emp_table",
-            "schema": "dbo",
-        },
-    ]
-
-    # Execute
-    async for doc in source.get_docs():
-        actual_response.append(doc[0])
-
-    # Assert
-    assert actual_response == expected_response
-
-
-@pytest.mark.asyncio
-async def test_close():
-    source = create_source(MSSQLDataSource)
-    source.create_pem_file()
-    await source.close()
-=======
     async with create_source(MSSQLDataSource) as source:
         with patch.object(
             Engine, "connect", return_value=ConnectionSync(MSSQLQueries())
@@ -116,5 +70,4 @@
                 actual_response.append(doc[0])
 
             # Assert
-            assert actual_response == expected_response
->>>>>>> b6dcb466
+            assert actual_response == expected_response