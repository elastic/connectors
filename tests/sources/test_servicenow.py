--- conflicted
+++ resolved
@@ -65,114 +65,72 @@
     assert config["services"] == ["*"]
 
 
-def setup_servicenow():
+@pytest.mark.asyncio
+async def setup_servicenow():
     # Set up default config with default values
-    source = create_source(ServiceNowDataSource)
-    source.configuration.set_field(name="username", value="admin")
-    source.configuration.set_field(name="password", value="changeme")
-    return source
-
-
-@pytest.mark.parametrize("field", ["username", "password", "services"])
+    async with create_source(ServiceNowDataSource) as source:
+        source.configuration.set_field(name="username", value="admin")
+        source.configuration.set_field(name="password", value="changeme")
+        return source
+
+
+@pytest.mark.parametrize("field", ["url", "username", "password", "services"])
 @pytest.mark.asyncio
 async def test_validate_config_missing_fields_then_raise(field):
-<<<<<<< HEAD
-    async with create_source(ServiceNowDataSource) as source:
-        source.configuration.set_field(name=field, value="")
-=======
-    source = setup_servicenow()
+    source = await setup_servicenow()
     source.configuration.set_field(name=field, value="")
->>>>>>> 63b49a0d
-
-        with pytest.raises(ConfigurableFieldValueError):
+
+    with pytest.raises(ConfigurableFieldValueError):
+        await source.validate_config()
+
+
+@pytest.mark.asyncio
+async def test_validate_configuration_with_invalid_service_then_raise():
+    source = await setup_servicenow()
+    source.servicenow_client.services = ["label_1", "label_3"]
+
+    source.servicenow_client.get_table_length = mock.AsyncMock(return_value=2)
+
+    with pytest.raises(
+        ConfigurableFieldValueError,
+        match="Services 'label_3' are not available. Available services are: 'label_1'",
+    ):
+        with mock.patch.object(
+            ServiceNowClient,
+            "get_data",
+            return_value=AsyncIterator(
+                [
+                    [
+                        {"name": "name_1", "label": "label_1"},
+                        {"name": "name_2", "label": "label_2"},
+                    ]
+                ]
+            ),
+        ):
             await source.validate_config()
 
 
 @pytest.mark.asyncio
-async def test_validate_configuration_with_invalid_service_then_raise():
-<<<<<<< HEAD
-    async with create_source(ServiceNowDataSource) as source:
-        source.servicenow_client.services = ["label_1", "label_3"]
-=======
-    source = setup_servicenow()
-    source.servicenow_client.services = ["label_1", "label_3"]
->>>>>>> 63b49a0d
-
-        source.servicenow_client.get_table_length = mock.AsyncMock(return_value=2)
-
-        with pytest.raises(
-            ConfigurableFieldValueError,
-            match="Services 'label_3' are not available. Available services are: 'label_1'",
-        ):
-            with mock.patch.object(
-                ServiceNowClient,
-                "get_data",
-                return_value=AsyncIterator(
-                    [
-                        [
-                            {"name": "name_1", "label": "label_1"},
-                            {"name": "name_2", "label": "label_2"},
-                        ]
-                    ]
-                ),
-            ):
-                await source.validate_config()
-
-
-@pytest.mark.asyncio
 async def test_close_with_client_session():
-<<<<<<< HEAD
-    async with create_source(ServiceNowDataSource) as source:
-        await source.close()
-        assert hasattr(source.servicenow_client.__dict__, "_get_session") is False
-=======
-    source = setup_servicenow()
+    source = await setup_servicenow()
     await source.close()
     assert hasattr(source.servicenow_client.__dict__, "_get_session") is False
->>>>>>> 63b49a0d
 
 
 @pytest.mark.asyncio
 async def test_ping_for_successful_connection():
-<<<<<<< HEAD
-    async with create_source(ServiceNowDataSource) as source:
-        with mock.patch.object(
-            ServiceNowClient,
-            "get_table_length",
-            return_value=mock.AsyncMock(return_value=2),
-        ):
-            await source.ping()
-=======
-    source = setup_servicenow()
+    source = await setup_servicenow()
     with mock.patch.object(
         ServiceNowClient,
         "get_table_length",
         return_value=mock.AsyncMock(return_value=2),
     ):
         await source.ping()
->>>>>>> 63b49a0d
 
 
 @pytest.mark.asyncio
 async def test_ping_for_unsuccessful_connection_then_raise():
-<<<<<<< HEAD
-    async with create_source(ServiceNowDataSource) as source:
-        with mock.patch.object(
-            ServiceNowClient,
-            "get_table_length",
-            side_effect=Exception("Something went wrong"),
-        ):
-            with pytest.raises(Exception):
-                await source.ping()
-
-
-@pytest.mark.asyncio
-async def test_tweak_bulk_options():
-    async with create_source(ServiceNowDataSource) as source:
-        source.concurrent_downloads = 10
-        options = {"concurrent_downloads": 5}
-=======
-    source = setup_servicenow()
+    source = await setup_servicenow()
     with mock.patch.object(
         ServiceNowClient,
         "get_table_length",
@@ -182,360 +140,275 @@
             await source.ping()
 
 
-def test_tweak_bulk_options():
-    source = setup_servicenow()
+@pytest.mark.asyncio
+async def test_tweak_bulk_options():
+    source = await setup_servicenow()
     source.concurrent_downloads = 10
     options = {"concurrent_downloads": 5}
->>>>>>> 63b49a0d
-
-        source.tweak_bulk_options(options)
-        assert options["concurrent_downloads"] == 10
+
+    source.tweak_bulk_options(options)
+    assert options["concurrent_downloads"] == 10
 
 
 @pytest.mark.asyncio
 async def test_get_data():
-<<<<<<< HEAD
-    async with create_source(ServiceNowDataSource) as source:
-        source.servicenow_client._api_call = mock.AsyncMock(
-            return_value=MockResponse(
-                res=SAMPLE_RESPONSE, headers={"Content-Type": "application/json"}
-            )
-=======
-    source = setup_servicenow()
+    source = await setup_servicenow()
     source.servicenow_client._api_call = mock.AsyncMock(
         return_value=MockResponse(
             res=SAMPLE_RESPONSE, headers={"Content-Type": "application/json"}
->>>>>>> 63b49a0d
-        )
-
-        response_list = []
-        async for response in source.servicenow_client.get_data(batched_apis={"API1"}):
-            response_list.append(response)
-
-        assert [
-            {"name": "sn_sm_journal0002", "label": "Secrets Management Journal"}
-        ] in response_list
+        )
+    )
+
+    response_list = []
+    async for response in source.servicenow_client.get_data(batched_apis={"API1"}):
+        response_list.append(response)
+
+    assert [
+        {"name": "sn_sm_journal0002", "label": "Secrets Management Journal"}
+    ] in response_list
 
 
 @pytest.mark.asyncio
 @mock.patch("connectors.utils.apply_retry_strategy")
 async def test_get_data_with_retry(mock_apply_retry_strategy):
-<<<<<<< HEAD
-    async with create_source(ServiceNowDataSource) as source:
-        mock_apply_retry_strategy.return_value = mock.Mock()
-        source.servicenow_client._api_call = mock.AsyncMock(
-            side_effect=ServerDisconnectedError
-        )
-=======
-    source = setup_servicenow()
+    source = await setup_servicenow()
     mock_apply_retry_strategy.return_value = mock.Mock()
     source.servicenow_client._api_call = mock.AsyncMock(
         side_effect=ServerDisconnectedError
     )
->>>>>>> 63b49a0d
-
-        with pytest.raises(Exception):
-            async for _ in source.servicenow_client.get_data(batched_apis={"API1"}):
-                pass
+
+    with pytest.raises(Exception):
+        async for _ in source.servicenow_client.get_data(batched_apis={"API1"}):
+            pass
 
 
 @pytest.mark.asyncio
 async def test_get_table_length():
-<<<<<<< HEAD
-    async with create_source(ServiceNowDataSource) as source:
-        source.servicenow_client._api_call = mock.AsyncMock(
-            return_value=MockResponse(
-                res=SAMPLE_RESPONSE,
-                headers={"Content-Type": "application/json", "x-total-count": 2},
-            )
-=======
-    source = setup_servicenow()
+    source = await setup_servicenow()
     source.servicenow_client._api_call = mock.AsyncMock(
         return_value=MockResponse(
             res=SAMPLE_RESPONSE,
             headers={"Content-Type": "application/json", "x-total-count": 2},
->>>>>>> 63b49a0d
-        )
-        response = await source.servicenow_client.get_table_length("Service1")
-
-        assert response == 2
+        )
+    )
+    response = await source.servicenow_client.get_table_length("Service1")
+
+    assert response == 2
 
 
 @pytest.mark.asyncio
 @mock.patch("connectors.utils.apply_retry_strategy")
 async def test_get_table_length_with_retry(mock_apply_retry_strategy):
-<<<<<<< HEAD
-    async with create_source(ServiceNowDataSource) as source:
-        mock_apply_retry_strategy.return_value = mock.Mock()
-        source.servicenow_client._api_call = mock.AsyncMock(
-            side_effect=ServerDisconnectedError
-        )
-=======
-    source = setup_servicenow()
+    source = await setup_servicenow()
     mock_apply_retry_strategy.return_value = mock.Mock()
     source.servicenow_client._api_call = mock.AsyncMock(
         side_effect=ServerDisconnectedError
     )
->>>>>>> 63b49a0d
-
-        with pytest.raises(Exception):
-            await source.servicenow_client.get_table_length("Service1")
+
+    with pytest.raises(Exception):
+        await source.servicenow_client.get_table_length("Service1")
 
 
 @pytest.mark.asyncio
 @mock.patch("connectors.utils.apply_retry_strategy")
 async def test_get_data_with_empty_response(mock_apply_retry_strategy):
-<<<<<<< HEAD
-    async with create_source(ServiceNowDataSource) as source:
-        mock_apply_retry_strategy.return_value = mock.Mock()
-        source.servicenow_client._api_call = mock.AsyncMock(
-            return_value=MockResponse(
-                res=b"",
-                headers={"Content-Type": "application/json"},
-            )
-=======
-    source = setup_servicenow()
+    source = await setup_servicenow()
     mock_apply_retry_strategy.return_value = mock.Mock()
     source.servicenow_client._api_call = mock.AsyncMock(
         return_value=MockResponse(
             res=b"",
             headers={"Content-Type": "application/json"},
->>>>>>> 63b49a0d
-        )
-
-        with pytest.raises(InvalidResponse):
-            async for _ in source.servicenow_client.get_data(batched_apis={"API1"}):
-                pass
+        )
+    )
+
+    with pytest.raises(InvalidResponse):
+        async for _ in source.servicenow_client.get_data(batched_apis={"API1"}):
+            pass
 
 
 @pytest.mark.asyncio
 @mock.patch("connectors.utils.apply_retry_strategy")
 async def test_get_data_with_text_response(mock_apply_retry_strategy):
-<<<<<<< HEAD
-    async with create_source(ServiceNowDataSource) as source:
-        mock_apply_retry_strategy.return_value = mock.Mock()
-        source.servicenow_client._api_call = mock.AsyncMock(
-            return_value=MockResponse(
-                res=b"Text",
-                headers={"Content-Type": "text/html"},
-            )
-=======
-    source = setup_servicenow()
+    source = await setup_servicenow()
     mock_apply_retry_strategy.return_value = mock.Mock()
     source.servicenow_client._api_call = mock.AsyncMock(
         return_value=MockResponse(
             res=b"Text",
             headers={"Content-Type": "text/html"},
->>>>>>> 63b49a0d
-        )
-
-        with pytest.raises(InvalidResponse):
-            async for _ in source.servicenow_client.get_data(batched_apis={"API1"}):
-                pass
+        )
+    )
+
+    with pytest.raises(InvalidResponse):
+        async for _ in source.servicenow_client.get_data(batched_apis={"API1"}):
+            pass
 
 
 @pytest.mark.asyncio
 async def test_filter_services_with_exception():
-<<<<<<< HEAD
-    async with create_source(ServiceNowDataSource) as source:
-        source.servicenow_client.services = ["label_1", "label_3"]
-=======
-    source = setup_servicenow()
+    source = await setup_servicenow()
     source.servicenow_client.services = ["label_1", "label_3"]
->>>>>>> 63b49a0d
-
-        source.servicenow_client.get_table_length = mock.AsyncMock(return_value=2)
-        with mock.patch.object(
-            ServiceNowClient, "get_data", side_effect=Exception("Something went wrong")
-        ):
-            with pytest.raises(Exception):
-                await source.servicenow_client.filter_services()
+
+    source.servicenow_client.get_table_length = mock.AsyncMock(return_value=2)
+    with mock.patch.object(
+        ServiceNowClient, "get_data", side_effect=Exception("Something went wrong")
+    ):
+        with pytest.raises(Exception):
+            await source.servicenow_client.filter_services()
 
 
 @pytest.mark.asyncio
 async def test_get_docs_with_skipping_table_data():
-<<<<<<< HEAD
-    async with create_source(ServiceNowDataSource) as source:
-        source.servicenow_client._api_call = mock.AsyncMock(
-            return_value=MockResponse(
-                res=SAMPLE_RESPONSE,
-                headers={"Content-Type": "application/json", "x-total-count": 2},
-            )
-=======
-    source = setup_servicenow()
+    source = await setup_servicenow()
     source.servicenow_client._api_call = mock.AsyncMock(
         return_value=MockResponse(
             res=SAMPLE_RESPONSE,
             headers={"Content-Type": "application/json", "x-total-count": 2},
->>>>>>> 63b49a0d
-        )
-        response_list = []
-        with mock.patch(
-            "connectors.sources.servicenow.DEFAULT_SERVICE_NAMES", ("incident",)
+        )
+    )
+    response_list = []
+    with mock.patch(
+        "connectors.sources.servicenow.DEFAULT_SERVICE_NAMES", ("incident",)
+    ):
+        with mock.patch.object(
+            ServiceNowClient,
+            "get_data",
+            side_effect=[
+                Exception("Something went wrong"),
+            ],
         ):
-            with mock.patch.object(
-                ServiceNowClient,
-                "get_data",
-                side_effect=[
-                    Exception("Something went wrong"),
-                ],
-            ):
-                async for response in source.get_docs():
-                    response_list.append(response)
-
-        assert response_list == []
+            async for response in source.get_docs():
+                response_list.append(response)
+
+    assert response_list == []
 
 
 @pytest.mark.asyncio
 async def test_get_docs_with_skipping_attachment_data():
-<<<<<<< HEAD
-    async with create_source(ServiceNowDataSource) as source:
-        source.servicenow_client._api_call = mock.AsyncMock(
-            return_value=MockResponse(
-                res=SAMPLE_RESPONSE,
-                headers={"Content-Type": "application/json", "x-total-count": 2},
-            )
-=======
-    source = setup_servicenow()
+    source = await setup_servicenow()
     source.servicenow_client._api_call = mock.AsyncMock(
         return_value=MockResponse(
             res=SAMPLE_RESPONSE,
             headers={"Content-Type": "application/json", "x-total-count": 2},
->>>>>>> 63b49a0d
-        )
-
-        response_list = []
-        with mock.patch(
-            "connectors.sources.servicenow.DEFAULT_SERVICE_NAMES", ("incident",)
+        )
+    )
+
+    response_list = []
+    with mock.patch(
+        "connectors.sources.servicenow.DEFAULT_SERVICE_NAMES", ("incident",)
+    ):
+        with mock.patch.object(
+            ServiceNowClient,
+            "get_data",
+            side_effect=[
+                AsyncIterator(
+                    [
+                        [
+                            {
+                                "sys_id": "id_1",
+                                "sys_updated_on": "1212-12-12 12:12:12",
+                                "sys_class_name": "incident",
+                                "sys_user": "admin",
+                                "type": "table_record",
+                            }
+                        ]
+                    ]
+                ),
+                Exception("Something went wrong"),
+            ],
         ):
-            with mock.patch.object(
-                ServiceNowClient,
-                "get_data",
-                side_effect=[
-                    AsyncIterator(
-                        [
-                            [
-                                {
-                                    "sys_id": "id_1",
-                                    "sys_updated_on": "1212-12-12 12:12:12",
-                                    "sys_class_name": "incident",
-                                    "sys_user": "admin",
-                                    "type": "table_record",
-                                }
-                            ]
-                        ]
-                    ),
-                    Exception("Something went wrong"),
-                ],
-            ):
-                async for response in source.get_docs():
-                    response_list.append(response)
-
-        assert (
-            {
-                "_id": "id_1",
-                "_timestamp": "1212-12-12T12:12:12",
-                "sys_id": "id_1",
-                "sys_updated_on": "1212-12-12 12:12:12",
-                "sys_class_name": "incident",
-                "sys_user": "admin",
-                "type": "table_record",
-            },
-            None,
-        ) in response_list
+            async for response in source.get_docs():
+                response_list.append(response)
+
+    assert (
+        {
+            "_id": "id_1",
+            "_timestamp": "1212-12-12T12:12:12",
+            "sys_id": "id_1",
+            "sys_updated_on": "1212-12-12 12:12:12",
+            "sys_class_name": "incident",
+            "sys_user": "admin",
+            "type": "table_record",
+        },
+        None,
+    ) in response_list
 
 
 @pytest.mark.asyncio
 async def test_get_docs_with_configured_services():
-<<<<<<< HEAD
-    async with create_source(ServiceNowDataSource) as source:
-        source.servicenow_client.services = ["custom"]
-        source.servicenow_client._api_call = mock.AsyncMock(
-            return_value=MockResponse(
-                res=SAMPLE_RESPONSE,
-                headers={"Content-Type": "application/json", "x-total-count": 2},
-            )
-=======
-    source = setup_servicenow()
+    source = await setup_servicenow()
     source.servicenow_client.services = ["custom"]
     source.servicenow_client._api_call = mock.AsyncMock(
         return_value=MockResponse(
             res=SAMPLE_RESPONSE,
             headers={"Content-Type": "application/json", "x-total-count": 2},
->>>>>>> 63b49a0d
-        )
-
-        response_list = []
+        )
+    )
+
+    response_list = []
+    with mock.patch.object(
+        ServiceNowClient, "filter_services", return_value=({"custom": "custom"}, [])
+    ):
         with mock.patch.object(
-            ServiceNowClient, "filter_services", return_value=({"custom": "custom"}, [])
+            ServiceNowClient,
+            "get_data",
+            side_effect=[
+                AsyncIterator(
+                    [
+                        [
+                            {
+                                "sys_id": "id_1",
+                                "sys_updated_on": "1212-12-12 12:12:12",
+                                "sys_class_name": "custom",
+                                "sys_user": "user1",
+                                "type": "table_record",
+                            },
+                        ]
+                    ]
+                ),
+                AsyncIterator(
+                    [
+                        [
+                            {
+                                "sys_id": "id_2",
+                                "table_sys_id": "id_1",
+                                "sys_updated_on": "1212-12-12 12:12:12",
+                                "sys_class_name": "custom",
+                                "sys_user": "user1",
+                                "type": "attachment_metadata",
+                            },
+                        ]
+                    ]
+                ),
+            ],
         ):
-            with mock.patch.object(
-                ServiceNowClient,
-                "get_data",
-                side_effect=[
-                    AsyncIterator(
-                        [
-                            [
-                                {
-                                    "sys_id": "id_1",
-                                    "sys_updated_on": "1212-12-12 12:12:12",
-                                    "sys_class_name": "custom",
-                                    "sys_user": "user1",
-                                    "type": "table_record",
-                                },
-                            ]
-                        ]
-                    ),
-                    AsyncIterator(
-                        [
-                            [
-                                {
-                                    "sys_id": "id_2",
-                                    "table_sys_id": "id_1",
-                                    "sys_updated_on": "1212-12-12 12:12:12",
-                                    "sys_class_name": "custom",
-                                    "sys_user": "user1",
-                                    "type": "attachment_metadata",
-                                },
-                            ]
-                        ]
-                    ),
-                ],
-            ):
-                async for response in source.get_docs():
-                    response_list.append(response[0])
-        assert [
-            {
-                "sys_id": "id_1",
-                "sys_updated_on": "1212-12-12 12:12:12",
-                "sys_class_name": "custom",
-                "sys_user": "user1",
-                "type": "table_record",
-                "_id": "id_1",
-                "_timestamp": "1212-12-12T12:12:12",
-            },
-            {
-                "sys_id": "id_2",
-                "table_sys_id": "id_1",
-                "sys_updated_on": "1212-12-12 12:12:12",
-                "sys_class_name": "custom",
-                "sys_user": "user1",
-                "type": "attachment_metadata",
-                "_id": "id_2",
-                "_timestamp": "1212-12-12T12:12:12",
-            },
-        ] == response_list
+            async for response in source.get_docs():
+                response_list.append(response[0])
+    assert [
+        {
+            "sys_id": "id_1",
+            "sys_updated_on": "1212-12-12 12:12:12",
+            "sys_class_name": "custom",
+            "sys_user": "user1",
+            "type": "table_record",
+            "_id": "id_1",
+            "_timestamp": "1212-12-12T12:12:12",
+        },
+        {
+            "sys_id": "id_2",
+            "table_sys_id": "id_1",
+            "sys_updated_on": "1212-12-12 12:12:12",
+            "sys_class_name": "custom",
+            "sys_user": "user1",
+            "type": "attachment_metadata",
+            "_id": "id_2",
+            "_timestamp": "1212-12-12T12:12:12",
+        },
+    ] == response_list
 
 
 @pytest.mark.asyncio
 async def test_fetch_attachment_content_with_doit():
-<<<<<<< HEAD
-    async with create_source(ServiceNowDataSource) as source:
-        source.servicenow_client._api_call = mock.AsyncMock(
-            return_value=MockResponse(res=b"Attachment Content", headers={})
-        )
-=======
-    source = setup_servicenow()
+    source = await setup_servicenow()
     source.servicenow_client._api_call = mock.AsyncMock(
         return_value=MockResponse(res=b"Attachment Content", headers={})
     )
@@ -549,34 +422,17 @@
         },
         doit=True,
     )
->>>>>>> 63b49a0d
-
-        response = await source.servicenow_client.fetch_attachment_content(
-            metadata={
-                "id": "id_1",
-                "_timestamp": "1212-12-12 12:12:12",
-                "file_name": "file_1.txt",
-                "size_bytes": "2048",
-            },
-            doit=True,
-        )
-
-        assert response == {
-            "_id": "id_1",
-            "_timestamp": "1212-12-12 12:12:12",
-            "_attachment": "QXR0YWNobWVudCBDb250ZW50",
-        }
+
+    assert response == {
+        "_id": "id_1",
+        "_timestamp": "1212-12-12 12:12:12",
+        "_attachment": "QXR0YWNobWVudCBDb250ZW50",
+    }
 
 
 @pytest.mark.asyncio
 async def test_fetch_attachment_content_with_upper_extension():
-<<<<<<< HEAD
-    async with create_source(ServiceNowDataSource) as source:
-        source.servicenow_client._api_call = mock.AsyncMock(
-            return_value=MockResponse(res=b"Attachment Content", headers={})
-        )
-=======
-    source = setup_servicenow()
+    source = await setup_servicenow()
     source.servicenow_client._api_call = mock.AsyncMock(
         return_value=MockResponse(res=b"Attachment Content", headers={})
     )
@@ -590,43 +446,17 @@
         },
         doit=True,
     )
->>>>>>> 63b49a0d
-
-        response = await source.servicenow_client.fetch_attachment_content(
-            metadata={
-                "id": "id_1",
-                "_timestamp": "1212-12-12 12:12:12",
-                "file_name": "file_1.TXT",
-                "size_bytes": "2048",
-            },
-            doit=True,
-        )
-
-        assert response == {
-            "_id": "id_1",
-            "_timestamp": "1212-12-12 12:12:12",
-            "_attachment": "QXR0YWNobWVudCBDb250ZW50",
-        }
+
+    assert response == {
+        "_id": "id_1",
+        "_timestamp": "1212-12-12 12:12:12",
+        "_attachment": "QXR0YWNobWVudCBDb250ZW50",
+    }
 
 
 @pytest.mark.asyncio
 async def test_fetch_attachment_content_without_doit():
-<<<<<<< HEAD
-    async with create_source(ServiceNowDataSource) as source:
-        source.servicenow_client._api_call = mock.AsyncMock(
-            return_value=MockResponse(res=b"Attachment Content", headers={})
-        )
-
-        response = await source.servicenow_client.fetch_attachment_content(
-            metadata={
-                "id": "id_1",
-                "_timestamp": "1212-12-12 12:12:12",
-                "file_name": "file_1.txt",
-                "size_bytes": "2048",
-            }
-        )
-=======
-    source = setup_servicenow()
+    source = await setup_servicenow()
     source.servicenow_client._api_call = mock.AsyncMock(
         return_value=MockResponse(res=b"Attachment Content", headers={})
     )
@@ -639,30 +469,13 @@
             "size_bytes": "2048",
         }
     )
->>>>>>> 63b49a0d
-
-        assert response is None
+
+    assert response is None
 
 
 @pytest.mark.asyncio
 async def test_fetch_attachment_content_with_exception():
-<<<<<<< HEAD
-    async with create_source(ServiceNowDataSource) as source:
-        source.servicenow_client._api_call = mock.AsyncMock(
-            side_effect=Exception("Something went wrong")
-        )
-
-        response = await source.servicenow_client.fetch_attachment_content(
-            metadata={
-                "id": "id_1",
-                "_timestamp": "1212-12-12 12:12:12",
-                "file_name": "file_1.txt",
-                "size_bytes": "2048",
-            },
-            doit=True,
-        )
-=======
-    source = setup_servicenow()
+    source = await setup_servicenow()
     source.servicenow_client._api_call = mock.AsyncMock(
         side_effect=Exception("Something went wrong")
     )
@@ -676,30 +489,13 @@
         },
         doit=True,
     )
->>>>>>> 63b49a0d
-
-        assert response is None
+
+    assert response is None
 
 
 @pytest.mark.asyncio
 async def test_fetch_attachment_content_with_unsupported_extension_then_skip():
-<<<<<<< HEAD
-    async with create_source(ServiceNowDataSource) as source:
-        source.servicenow_client._api_call = mock.AsyncMock(
-            return_value=MockResponse(res=b"Attachment Content", headers={})
-        )
-
-        response = await source.servicenow_client.fetch_attachment_content(
-            metadata={
-                "id": "id_1",
-                "_timestamp": "1212-12-12 12:12:12",
-                "file_name": "file_1.png",
-                "size_bytes": "2048",
-            },
-            doit=True,
-        )
-=======
-    source = setup_servicenow()
+    source = await setup_servicenow()
     source.servicenow_client._api_call = mock.AsyncMock(
         return_value=MockResponse(res=b"Attachment Content", headers={})
     )
@@ -713,30 +509,13 @@
         },
         doit=True,
     )
->>>>>>> 63b49a0d
-
-        assert response is None
+
+    assert response is None
 
 
 @pytest.mark.asyncio
 async def test_fetch_attachment_content_without_extension_then_skip():
-<<<<<<< HEAD
-    async with create_source(ServiceNowDataSource) as source:
-        source.servicenow_client._api_call = mock.AsyncMock(
-            return_value=MockResponse(res=b"Attachment Content", headers={})
-        )
-
-        response = await source.servicenow_client.fetch_attachment_content(
-            metadata={
-                "id": "id_1",
-                "_timestamp": "1212-12-12 12:12:12",
-                "file_name": "file_1",
-                "size_bytes": "2048",
-            },
-            doit=True,
-        )
-=======
-    source = setup_servicenow()
+    source = await setup_servicenow()
     source.servicenow_client._api_call = mock.AsyncMock(
         return_value=MockResponse(res=b"Attachment Content", headers={})
     )
@@ -750,30 +529,13 @@
         },
         doit=True,
     )
->>>>>>> 63b49a0d
-
-        assert response is None
+
+    assert response is None
 
 
 @pytest.mark.asyncio
 async def test_fetch_attachment_content_with_unsupported_file_size_then_skip():
-<<<<<<< HEAD
-    async with create_source(ServiceNowDataSource) as source:
-        source.servicenow_client._api_call = mock.AsyncMock(
-            return_value=MockResponse(res=b"Attachment Content", headers={})
-        )
-
-        response = await source.servicenow_client.fetch_attachment_content(
-            metadata={
-                "id": "id_1",
-                "_timestamp": "1212-12-12 12:12:12",
-                "file_name": "file_1.txt",
-                "size_bytes": "10485761",
-            },
-            doit=True,
-        )
-=======
-    source = setup_servicenow()
+    source = await setup_servicenow()
     source.servicenow_client._api_call = mock.AsyncMock(
         return_value=MockResponse(res=b"Attachment Content", headers={})
     )
@@ -787,9 +549,8 @@
         },
         doit=True,
     )
->>>>>>> 63b49a0d
-
-        assert response is None
+
+    assert response is None
 
 
 @pytest.mark.parametrize(
@@ -875,31 +636,26 @@
 )
 @pytest.mark.asyncio
 async def test_advanced_rules_validation(advanced_rules, expected_validation_result):
-<<<<<<< HEAD
-    async with create_source(ServiceNowDataSource) as source:
-        source.servicenow_client.get_table_length = mock.AsyncMock(return_value=2)
-=======
-    source = setup_servicenow()
+    source = await setup_servicenow()
     source.servicenow_client.get_table_length = mock.AsyncMock(return_value=2)
->>>>>>> 63b49a0d
-
-        with mock.patch.object(
-            ServiceNowClient,
-            "get_data",
-            return_value=AsyncIterator(
+
+    with mock.patch.object(
+        ServiceNowClient,
+        "get_data",
+        return_value=AsyncIterator(
+            [
                 [
-                    [
-                        {"name": "user", "label": "User"},
-                        {"name": "incident", "label": "User"},
-                    ]
+                    {"name": "user", "label": "User"},
+                    {"name": "incident", "label": "User"},
                 ]
-            ),
-        ):
-            validation_result = await ServiceNowAdvancedRulesValidator(source).validate(
-                advanced_rules
-            )
-
-        assert validation_result == expected_validation_result
+            ]
+        ),
+    ):
+        validation_result = await ServiceNowAdvancedRulesValidator(source).validate(
+            advanced_rules
+        )
+
+    assert validation_result == expected_validation_result
 
 
 @pytest.mark.parametrize(
@@ -919,83 +675,72 @@
 )
 @pytest.mark.asyncio
 async def test_get_docs_with_advanced_rules(filtering):
-<<<<<<< HEAD
-    async with create_source(ServiceNowDataSource) as source:
-        source.servicenow_client.services = ["custom"]
-        source.servicenow_client._api_call = mock.AsyncMock(
-            return_value=MockResponse(
-                res=SAMPLE_RESPONSE,
-                headers={"Content-Type": "application/json", "x-total-count": 2},
-            )
-=======
-    source = setup_servicenow()
+    source = await setup_servicenow()
     source.servicenow_client.services = ["custom"]
     source.servicenow_client._api_call = mock.AsyncMock(
         return_value=MockResponse(
             res=SAMPLE_RESPONSE,
             headers={"Content-Type": "application/json", "x-total-count": 2},
->>>>>>> 63b49a0d
-        )
-
-        response_list = []
+        )
+    )
+
+    response_list = []
+    with mock.patch.object(
+        ServiceNowClient, "filter_services", return_value=({"Incident": "incident"}, [])
+    ):
         with mock.patch.object(
             ServiceNowClient,
-            "filter_services",
-            return_value=({"Incident": "incident"}, []),
+            "get_data",
+            side_effect=[
+                AsyncIterator(
+                    [
+                        [
+                            {
+                                "sys_id": "id_1",
+                                "sys_updated_on": "1212-12-12 12:12:12",
+                                "sys_class_name": "incident",
+                                "sys_user": "abc",
+                                "type": "table_record",
+                            },
+                        ]
+                    ]
+                ),
+                AsyncIterator(
+                    [
+                        [
+                            {
+                                "sys_id": "id_2",
+                                "table_sys_id": "id_1",
+                                "sys_updated_on": "1212-12-12 12:12:12",
+                                "sys_class_name": "incident",
+                                "sys_user": "abc",
+                                "type": "attachment_metadata",
+                            },
+                        ]
+                    ]
+                ),
+            ],
         ):
-            with mock.patch.object(
-                ServiceNowClient,
-                "get_data",
-                side_effect=[
-                    AsyncIterator(
-                        [
-                            [
-                                {
-                                    "sys_id": "id_1",
-                                    "sys_updated_on": "1212-12-12 12:12:12",
-                                    "sys_class_name": "incident",
-                                    "sys_user": "abc",
-                                    "type": "table_record",
-                                },
-                            ]
-                        ]
-                    ),
-                    AsyncIterator(
-                        [
-                            [
-                                {
-                                    "sys_id": "id_2",
-                                    "table_sys_id": "id_1",
-                                    "sys_updated_on": "1212-12-12 12:12:12",
-                                    "sys_class_name": "incident",
-                                    "sys_user": "abc",
-                                    "type": "attachment_metadata",
-                                },
-                            ]
-                        ]
-                    ),
-                ],
-            ):
-                async for response in source.get_docs(filtering):
-                    response_list.append(response[0])
-        assert [
-            {
-                "sys_id": "id_1",
-                "sys_updated_on": "1212-12-12 12:12:12",
-                "sys_class_name": "incident",
-                "sys_user": "abc",
-                "type": "table_record",
-                "_id": "id_1",
-                "_timestamp": "1212-12-12T12:12:12",
-            },
-            {
-                "sys_id": "id_2",
-                "table_sys_id": "id_1",
-                "sys_updated_on": "1212-12-12 12:12:12",
-                "sys_class_name": "incident",
-                "sys_user": "abc",
-                "type": "attachment_metadata",
-                "_id": "id_2",
-                "_timestamp": "1212-12-12T12:12:12",
-            },
-        ] == response_list+            async for response in source.get_docs(filtering):
+                response_list.append(response[0])
+    assert [
+        {
+            "sys_id": "id_1",
+            "sys_updated_on": "1212-12-12 12:12:12",
+            "sys_class_name": "incident",
+            "sys_user": "abc",
+            "type": "table_record",
+            "_id": "id_1",
+            "_timestamp": "1212-12-12T12:12:12",
+        },
+        {
+            "sys_id": "id_2",
+            "table_sys_id": "id_1",
+            "sys_updated_on": "1212-12-12 12:12:12",
+            "sys_class_name": "incident",
+            "sys_user": "abc",
+            "type": "attachment_metadata",
+            "_id": "id_2",
+            "_timestamp": "1212-12-12T12:12:12",
+        },
+    ] == response_list