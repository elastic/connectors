--- conflicted
+++ resolved
@@ -106,11 +106,7 @@
         "order": 7,
         "ui_restrictions": []
       },
-<<<<<<< HEAD
-      "fetch_unique_page_permissions": {
-=======
       "fetch_drive_item_permissions": {
->>>>>>> 8e61e760
         "depends_on": [
           {
             "field": "use_document_level_security",
@@ -118,26 +114,36 @@
           }
         ],
         "display": "toggle",
-<<<<<<< HEAD
+        "tooltip": "Enable this option to fetch drive item specific permissions. This setting can increase sync time.",
+        "default_value": true,
+        "label": "Fetch drive item permissions",
+        "sensitive": false,
+        "type": "bool",
+        "required": true,
+        "options": [],
+        "validations": [],
+        "value": true,
+        "order": 8,
+        "ui_restrictions": []
+      },
+      "fetch_unique_page_permissions": {
+        "depends_on": [
+          {
+            "field": "use_document_level_security",
+            "value": true
+          }
+        ],
+        "display": "toggle",
         "tooltip": "Enable this option to fetch unique page permissions. This setting can increase sync time. If this setting is disabled a page will inherit permissions from its parent site.",
         "default_value": true,
         "label": "Fetch unique page permissions",
-=======
-        "tooltip": "Enable this option to fetch drive item specific permissions. This setting can increase sync time.",
-        "default_value": true,
-        "label": "Fetch drive item permissions",
->>>>>>> 8e61e760
         "sensitive": false,
         "type": "bool",
         "required": true,
         "options": [],
         "validations": [],
         "value": true,
-<<<<<<< HEAD
         "order": 9,
-=======
-        "order": 8,
->>>>>>> 8e61e760
         "ui_restrictions": []
       }
     },
