#
# Copyright Elasticsearch B.V. and/or licensed to Elasticsearch B.V. under one
# or more contributor license agreements. Licensed under the Elastic License 2.0;
# you may not use this file except in compliance with the Elastic License 2.0.
#
"""Tests the PostgreSQL database source class methods"""
import ssl
from unittest.mock import patch

import pytest
from sqlalchemy.ext.asyncio import create_async_engine
from sqlalchemy.ext.asyncio.engine import AsyncEngine

from connectors.sources.postgresql import (
    PostgreSQLClient,
    PostgreSQLDataSource,
    PostgreSQLQueries,
)
from tests.sources.support import create_source

POSTGRESQL_CONNECTION_STRING = (
    "postgresql+asyncpg://admin:changme@127.0.0.1:5432/testdb"
)
SCHEMA = "public"
TABLE = "emp_table"


class MockSsl:
    """This class contains methods which returns dummy ssl context"""

    def load_verify_locations(self, cadata):
        """This method verify locations"""
        pass


class ConnectionAsync:
    """This class creates dummy connection with database and return dummy cursor"""

    async def __aenter__(self):
        """Make a dummy database connection and return it"""
        return self

    async def __aexit__(self, exception_type, exception_value, exception_traceback):
        """Make sure the dummy database connection gets closed"""
        pass

    async def execute(self, query):
        """This method returns dummy cursor"""
        return CursorAsync(query=query)


class CursorAsync:
    """This class contains methods which returns dummy response"""

    async def __aenter__(self):
        """Make a dummy database connection and return it"""
        return self

    def __init__(self, *args, **kw):
        """Setup dummy cursor"""
        self.query = kw["query"]
        self.first_call = True

    def keys(self):
        """Return Columns of table

        Returns:
            list: List of columns
        """
        return ["ids", "names"]

    def fetchmany(self, size):
        """This method returns response of fetchmany

        Args:
            size (int): Number of rows

        Returns:
            list: List of rows
        """
        if self.first_call:
            self.first_call = False

            self.query = str(self.query)
            query_object = PostgreSQLQueries()
            if self.query == query_object.all_schemas():
                return [(SCHEMA,)]
            elif self.query == query_object.all_tables(database="xe", schema=SCHEMA):
                return [(TABLE,)]
            elif self.query == query_object.table_data_count(
                schema=SCHEMA, table=TABLE
            ):
                return [(10,)]
            elif self.query == query_object.table_primary_key(
                schema=SCHEMA, table=TABLE
            ):
                return [("ids",)]
            elif self.query == query_object.table_last_update_time(
                schema=SCHEMA, table=TABLE
            ):
                return [("2023-02-21T08:37:15+00:00",)]
            elif self.query == query_object.ping():
                return [(2,)]
            else:
                return [
                    (
                        1,
                        "abcd",
                    ),
                    (
                        1,
                        "xyz",
                    ),
                ]
        return []

    async def __aexit__(self, exception_type, exception_value, exception_traceback):
        """Make sure the dummy database connection gets closed"""
        pass


def test_get_connect_args():
    """This function test _get_connect_args with dummy certificate"""
    # Setup
<<<<<<< HEAD
    source = create_source(
        PostgreSQLDataSource,
        username="admin",
        password="password",
        host="127.0.0.1",
        port="8080",
        database="xe",
    )
    source.ssl_ca = "-----BEGIN CERTIFICATE----- Certificate -----END CERTIFICATE-----"
=======
    client = PostgreSQLClient(
        host="",
        port="",
        user="",
        password="",
        database="",
        tables="*",
        ssl_enabled=True,
        ssl_ca="-----BEGIN CERTIFICATE----- Certificate -----END CERTIFICATE-----",
        logger_=None,
    )
>>>>>>> b6dcb466

    # Execute
    with patch.object(ssl, "create_default_context", return_value=MockSsl()):
        client._get_connect_args()


@pytest.mark.asyncio
async def test_postgresql_ping():
    # Setup
<<<<<<< HEAD
    source = create_source(
        PostgreSQLDataSource,
        username="admin",
        password="password",
        host="127.0.0.1",
        port="8080",
        database="xe",
        tables="*",
    )
    with patch.object(AsyncEngine, "connect", return_value=ConnectionAsync()):
        source.engine = create_async_engine(POSTGRESQL_CONNECTION_STRING)
        actual_response = []
        expected_response = [
            {
                "public_emp_table_ids": 1,
                "public_emp_table_names": "abcd",
                "_id": "xe_public_emp_table_1_",
                "_timestamp": "2023-02-21T08:37:15+00:00",
                "Database": "xe",
                "Table": "emp_table",
                "schema": "public",
            },
            {
                "public_emp_table_ids": 1,
                "public_emp_table_names": "xyz",
                "_id": "xe_public_emp_table_1_",
                "_timestamp": "2023-02-21T08:37:15+00:00",
                "Database": "xe",
                "Table": "emp_table",
                "schema": "public",
            },
        ]

        # Execute
        async for doc in source.get_docs():
            actual_response.append(doc[0])

        # Assert
        assert actual_response == expected_response
=======
    async with create_source(PostgreSQLDataSource) as source:
        with patch.object(AsyncEngine, "connect", return_value=ConnectionAsync()):
            await source.ping()

        await source.close()


@pytest.mark.asyncio
async def test_ping():
    async with create_source(PostgreSQLDataSource) as source:
        with patch.object(AsyncEngine, "connect", return_value=ConnectionAsync()):
            await source.ping()


@pytest.mark.asyncio
async def test_get_docs():
    # Setup
    async with create_source(PostgreSQLDataSource) as source:
        with patch.object(AsyncEngine, "connect", return_value=ConnectionAsync()):
            source.engine = create_async_engine(POSTGRESQL_CONNECTION_STRING)
            actual_response = []
            expected_response = [
                {
                    "public_emp_table_ids": 1,
                    "public_emp_table_names": "abcd",
                    "_id": "xe_public_emp_table_1_",
                    "_timestamp": "2023-02-21T08:37:15+00:00",
                    "Database": "xe",
                    "Table": "emp_table",
                    "schema": "public",
                },
                {
                    "public_emp_table_ids": 1,
                    "public_emp_table_names": "xyz",
                    "_id": "xe_public_emp_table_1_",
                    "_timestamp": "2023-02-21T08:37:15+00:00",
                    "Database": "xe",
                    "Table": "emp_table",
                    "schema": "public",
                },
            ]

            # Execute
            async for doc in source.get_docs():
                actual_response.append(doc[0])

            # Assert
            assert actual_response == expected_response
>>>>>>> b6dcb466
<|MERGE_RESOLUTION|>--- conflicted
+++ resolved
@@ -122,17 +122,6 @@
 def test_get_connect_args():
     """This function test _get_connect_args with dummy certificate"""
     # Setup
-<<<<<<< HEAD
-    source = create_source(
-        PostgreSQLDataSource,
-        username="admin",
-        password="password",
-        host="127.0.0.1",
-        port="8080",
-        database="xe",
-    )
-    source.ssl_ca = "-----BEGIN CERTIFICATE----- Certificate -----END CERTIFICATE-----"
-=======
     client = PostgreSQLClient(
         host="",
         port="",
@@ -144,7 +133,6 @@
         ssl_ca="-----BEGIN CERTIFICATE----- Certificate -----END CERTIFICATE-----",
         logger_=None,
     )
->>>>>>> b6dcb466
 
     # Execute
     with patch.object(ssl, "create_default_context", return_value=MockSsl()):
@@ -154,47 +142,6 @@
 @pytest.mark.asyncio
 async def test_postgresql_ping():
     # Setup
-<<<<<<< HEAD
-    source = create_source(
-        PostgreSQLDataSource,
-        username="admin",
-        password="password",
-        host="127.0.0.1",
-        port="8080",
-        database="xe",
-        tables="*",
-    )
-    with patch.object(AsyncEngine, "connect", return_value=ConnectionAsync()):
-        source.engine = create_async_engine(POSTGRESQL_CONNECTION_STRING)
-        actual_response = []
-        expected_response = [
-            {
-                "public_emp_table_ids": 1,
-                "public_emp_table_names": "abcd",
-                "_id": "xe_public_emp_table_1_",
-                "_timestamp": "2023-02-21T08:37:15+00:00",
-                "Database": "xe",
-                "Table": "emp_table",
-                "schema": "public",
-            },
-            {
-                "public_emp_table_ids": 1,
-                "public_emp_table_names": "xyz",
-                "_id": "xe_public_emp_table_1_",
-                "_timestamp": "2023-02-21T08:37:15+00:00",
-                "Database": "xe",
-                "Table": "emp_table",
-                "schema": "public",
-            },
-        ]
-
-        # Execute
-        async for doc in source.get_docs():
-            actual_response.append(doc[0])
-
-        # Assert
-        assert actual_response == expected_response
-=======
     async with create_source(PostgreSQLDataSource) as source:
         with patch.object(AsyncEngine, "connect", return_value=ConnectionAsync()):
             await source.ping()
@@ -242,5 +189,4 @@
                 actual_response.append(doc[0])
 
             # Assert
-            assert actual_response == expected_response
->>>>>>> b6dcb466
+            assert actual_response == expected_response