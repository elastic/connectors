--- conflicted
+++ resolved
@@ -307,11 +307,7 @@
 
 @asynccontextmanager
 async def create_jira_source(
-<<<<<<< HEAD
-    use_text_extraction_service=False, jira_url="http://127.0.0.1:8080"
-=======
-    use_text_extraction_service=False, data_source="jira_cloud"
->>>>>>> 34ff685d
+    use_text_extraction_service=False, data_source="jira_cloud", jira_url="http://127.0.0.1:8080"
 ):
     async with create_source(
         JiraDataSource,
