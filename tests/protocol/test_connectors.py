#
# Copyright Elasticsearch B.V. and/or licensed to Elasticsearch B.V. under one
# or more contributor license agreements. Licensed under the Elastic License 2.0;
# you may not use this file except in compliance with the Elastic License 2.0.
#
import json
import os
from copy import deepcopy
from datetime import datetime, timedelta, timezone
from unittest.mock import ANY, AsyncMock, Mock, patch

import pytest
from elasticsearch import ConflictError

from connectors.config import load_config
from connectors.filtering.validation import (
    FilteringValidationResult,
    FilteringValidationState,
    FilterValidationError,
    InvalidFilteringError,
)
from connectors.protocol import (
    IDLE_JOBS_THRESHOLD,
    JOB_NOT_FOUND_ERROR,
    Connector,
    ConnectorIndex,
    DataSourceError,
    Features,
    Filter,
    Filtering,
    JobStatus,
    JobTriggerMethod,
    Pipeline,
    ServiceTypeNotConfiguredError,
    ServiceTypeNotSupportedError,
    Sort,
    Status,
    SyncJob,
    SyncJobIndex,
)
from connectors.protocol.connectors import JobType
from connectors.source import BaseDataSource
from connectors.utils import iso_utc
from tests.commons import AsyncIterator

HERE = os.path.dirname(__file__)
FIXTURES_DIR = os.path.abspath(os.path.join(HERE, "..", "fixtures"))

CONFIG = os.path.join(FIXTURES_DIR, "config.yml")

DEFAULT_DOMAIN = "DEFAULT"

DRAFT_ADVANCED_SNIPPET = {"value": {"query": {"options": {}}}}

DRAFT_RULE_ONE_ID = 1
DRAFT_RULE_TWO_ID = 2

ACTIVE_ADVANCED_SNIPPET = {"value": {"find": {"settings": {}}}}

ACTIVE_RULE_ONE_ID = 3
ACTIVE_RULE_TWO_ID = 4

ACTIVE_FILTER_STATE = "active"
DRAFT_FILTER_STATE = "draft"

FILTERING_VALIDATION_VALID = {"state": "valid", "errors": []}
FILTERING_VALIDATION_INVALID = {"state": "invalid", "errors": []}
FILTERING_VALIDATION_EDITED = {"state": "edited", "errors": []}

FILTER_VALIDATION_STATE_VALID = {
    "advanced_snippet": ACTIVE_ADVANCED_SNIPPET,
    "rules": [{"id": DRAFT_RULE_ONE_ID}],
    "validation": FILTERING_VALIDATION_VALID,
}

FILTER_VALIDATION_STATE_INVALID = FILTER_VALIDATION_STATE_VALID | {
    "validation": FILTERING_VALIDATION_INVALID
}
FILTER_VALIDATION_STATE_EDITED = FILTER_VALIDATION_STATE_VALID | {
    "validation": FILTERING_VALIDATION_EDITED
}

DRAFT_FILTERING_DEFAULT_DOMAIN = {
    "advanced_snippet": DRAFT_ADVANCED_SNIPPET,
    "rules": [{"id": DRAFT_RULE_ONE_ID}, {"id": DRAFT_RULE_TWO_ID}],
    "validation": FILTERING_VALIDATION_VALID,
}

DRAFT_FILTERING_DEFAULT_DOMAIN_EDITED = DRAFT_FILTERING_DEFAULT_DOMAIN | {
    "validation": FILTERING_VALIDATION_EDITED
}

ACTIVE_FILTERING_DEFAULT_DOMAIN = {
    "advanced_snippet": ACTIVE_ADVANCED_SNIPPET,
    "rules": [{"id": ACTIVE_RULE_ONE_ID}, {"id": ACTIVE_RULE_TWO_ID}],
    "validation": FILTERING_VALIDATION_VALID,
}

FILTERING_DEFAULT_DOMAIN = {
    "domain": DEFAULT_DOMAIN,
    "draft": DRAFT_FILTERING_DEFAULT_DOMAIN,
    "active": ACTIVE_FILTERING_DEFAULT_DOMAIN,
}

FILTERING_DEFAULT_DOMAIN_EDITED = FILTERING_DEFAULT_DOMAIN | {
    "draft": DRAFT_FILTERING_DEFAULT_DOMAIN_EDITED
}

FILTERING_OTHER_DOMAIN = {
    "domain": "other",
    "draft": {},
    "active": {},
    "validation": {
        "state": "invalid",
        "errors": [{"ids": ["1"], "messages": ["some messages"]}],
    },
}

CONNECTOR_ID = "1"

DOC_SOURCE_FILTERING = [FILTERING_DEFAULT_DOMAIN, FILTERING_OTHER_DOMAIN]
DOC_SOURCE_FILTERING_EDITED = [FILTERING_DEFAULT_DOMAIN_EDITED, FILTERING_OTHER_DOMAIN]

DOC_SOURCE = {
    "_id": CONNECTOR_ID,
    "_seq_no": 1,
    "_primary_term": 2,
    "_source": {
        "configuration": {"key": "value"},
        "description": "description",
        "error": "none",
        "features": {},
        "filtering": DOC_SOURCE_FILTERING,
        "index_name": "search-index",
        "name": "MySQL",
        "pipeline": {},
        "scheduling": {},
        "service_type": "SERVICE",
        "status": "connected",
        "language": "en",
        "sync_now": False,
    },
}

DOC_SOURCE_WITH_EDITED_FILTERING = DOC_SOURCE | {
    "_source": {"filtering": DOC_SOURCE_FILTERING_EDITED}
}

OTHER_DOMAIN_ONE = "other-domain-1"
OTHER_DOMAIN_TWO = "other-domain-2"
NON_EXISTING_DOMAIN = "non-existing-domain"

EMPTY_FILTER = Filter()

FILTERING = [
    {
        "domain": Filtering.DEFAULT_DOMAIN,
        "draft": DRAFT_FILTERING_DEFAULT_DOMAIN,
        "active": ACTIVE_FILTERING_DEFAULT_DOMAIN,
        "validation": FILTERING_VALIDATION_VALID,
    },
    {
        "domain": OTHER_DOMAIN_ONE,
        "draft": {},
        "active": {},
        "validation": FILTERING_VALIDATION_VALID,
    },
    {
        "domain": OTHER_DOMAIN_TWO,
        "draft": {},
        "active": {},
        "validation": FILTERING_VALIDATION_VALID,
    },
]

ADVANCED_RULES = {"db": {"table": "SELECT * FROM db.table"}}

ADVANCED_RULES_NON_EMPTY = {"advanced_snippet": ADVANCED_RULES}

RULES = [
    {
        "id": 1,
    }
]
BASIC_RULES_NON_EMPTY = {"rules": RULES}
ADVANCED_AND_BASIC_RULES_NON_EMPTY = {
    "advanced_snippet": {"db": {"table": "SELECT * FROM db.table"}},
    "rules": RULES,
}

SYNC_CURSOR = {"foo": "bar"}


def test_utc():
    # All dates are in ISO 8601 UTC so we can serialize them
    now = datetime.utcnow()
    then = json.loads(json.dumps({"date": iso_utc(when=now)}))["date"]
    assert now.isoformat() == then


mongo = {
    "api_key_id": "",
    "configuration": {
        "host": {"value": "mongodb://127.0.0.1:27021", "label": "MongoDB Host"},
        "database": {"value": "sample_airbnb", "label": "MongoDB Database"},
        "collection": {
            "value": "listingsAndReviews",
            "label": "MongoDB Collection",
        },
    },
    "index_name": "search-airbnb",
    "service_type": "mongodb",
    "status": "configured",
    "language": "en",
    "last_sync_status": None,
    "last_sync_error": "",
    "last_synced": "",
    "last_seen": "",
    "created_at": "",
    "updated_at": "",
    "scheduling": {"enabled": True, "interval": "0 * * * *"},
    "sync_now": True,
}


@pytest.mark.asyncio
@pytest.mark.parametrize(
    "native_service_types, connector_ids, expected_connector_count",
    [
        ([], [], 0),
        (["mongodb"], [], 1),
        ([], ["1"], 1),
        (["mongodb"], ["1"], 1),
    ],
)
async def test_supported_connectors(
    native_service_types, connector_ids, expected_connector_count, mock_responses
):
    config = {"host": "http://nowhere.com:9200", "user": "tarek", "password": "blah"}
    native_connectors_query = {
        "bool": {
            "filter": [
                {"term": {"is_native": True}},
                {"terms": {"service_type": native_service_types}},
            ]
        }
    }

    custom_connectors_query = {
        "bool": {
            "filter": [
                {"term": {"is_native": False}},
                {"terms": {"_id": connector_ids}},
            ]
        }
    }

    if len(native_service_types) > 0 and len(connector_ids) > 0:
        query = {"bool": {"should": [native_connectors_query, custom_connectors_query]}}
    elif len(native_service_types) > 0:
        query = native_connectors_query
    elif len(connector_ids) > 0:
        query = custom_connectors_query
    else:
        query = {}

    headers = {"X-Elastic-Product": "Elasticsearch"}
    mock_responses.post(
        "http://nowhere.com:9200/.elastic-connectors/_refresh", headers=headers
    )
    mock_responses.post(
        "http://nowhere.com:9200/.elastic-connectors/_search?expand_wildcards=hidden",
        body={"query": query},
        payload={
            "hits": {"hits": [{"_id": "1", "_source": mongo}], "total": {"value": 1}}
        },
        headers=headers,
    )

    connector_index = ConnectorIndex(config)
    connectors = [
        connector
        async for connector in connector_index.supported_connectors(
            native_service_types=native_service_types, connector_ids=connector_ids
        )
    ]
    await connector_index.close()

    assert len(connectors) == expected_connector_count
    if expected_connector_count > 0:
        assert connectors[0].service_type == mongo["service_type"]


@pytest.mark.asyncio
async def test_all_connectors(mock_responses):
    config = {"host": "http://nowhere.com:9200", "user": "tarek", "password": "blah"}
    headers = {"X-Elastic-Product": "Elasticsearch"}
    mock_responses.post(
        "http://nowhere.com:9200/.elastic-connectors/_refresh", headers=headers
    )

    mock_responses.post(
        "http://nowhere.com:9200/.elastic-connectors/_search?expand_wildcards=hidden",
        payload={
            "hits": {"hits": [{"_id": "1", "_source": mongo}], "total": {"value": 1}}
        },
        headers=headers,
    )

    connectors = ConnectorIndex(config)
    conns = []
    async for connector in connectors.all_connectors():
        conns.append(connector)
    await connectors.close()

    assert len(conns) == 1


@pytest.mark.asyncio
async def test_connector_properties():
    connector_src = {
        "_id": "test",
        "_source": {
            "service_type": "test",
            "index_name": "search-some-index",
            "configuration": {},
            "language": "en",
            "scheduling": {
                "access_control": {
<<<<<<< HEAD
=======
                    "enabled": True,
                    "interval": "* * * * *"
                },
                "full": {
                    "enabled": True,
                    "interval": "* * * * *"
                },
                "incremental": {
>>>>>>> 7a12cb14
                    "enabled": True,
                    "interval": "* * * * *"
                }
            },
            "status": "created",
            "last_seen": iso_utc(),
            "last_sync_status": "completed",
            "last_access_control_sync_status": "pending",
            "pipeline": {},
            "last_sync_scheduled_at": iso_utc(),
            "last_access_control_sync_scheduled_at": iso_utc(),
            "sync_cursor": SYNC_CURSOR,
        },
    }

    index = Mock()
    connector = Connector(elastic_index=index, doc_source=connector_src)

    assert connector.id == "test"
    assert connector.status == Status.CREATED
    assert connector.service_type == "test"
    assert connector.configuration.is_empty()
    assert connector.native is False
    assert connector.sync_now is False
    assert connector.index_name == "search-some-index"
    assert connector.language == "en"
    assert connector.last_sync_status == JobStatus.COMPLETED
    assert connector.last_access_control_sync_status == JobStatus.PENDING
    assert connector.access_control_scheduling["enabled"]
    assert connector.access_control_scheduling["interval"] == "* * * * *"
<<<<<<< HEAD
=======
    assert connector.full_sync_scheduling["enabled"]
    assert connector.full_sync_scheduling["interval"] == "* * * * *"
    assert connector.incremental_sync_scheduling["enabled"]
    assert connector.incremental_sync_scheduling["interval"] == "* * * * *"
>>>>>>> 7a12cb14
    assert connector.sync_cursor == SYNC_CURSOR
    assert isinstance(connector.last_seen, datetime)
    assert isinstance(connector.filtering, Filtering)
    assert isinstance(connector.pipeline, Pipeline)
    assert isinstance(connector.features, Features)
    assert isinstance(connector.last_sync_scheduled_at, datetime)
    assert isinstance(connector.last_access_control_sync_scheduled_at, datetime)


@pytest.mark.asyncio
@pytest.mark.parametrize(
    "interval, last_seen, should_send_heartbeat",
    [
        (60, None, True),
        (
            60,
            iso_utc(),
            False,
        ),
        (60, iso_utc(datetime.now(timezone.utc) - timedelta(seconds=70)), True),
    ],
)
async def test_heartbeat(interval, last_seen, should_send_heartbeat):
    source = {
        "_id": "1",
        "_source": {
            "last_seen": last_seen,
        },
    }
    index = Mock()
    index.heartbeat = AsyncMock(return_value=1)

    connector = Connector(elastic_index=index, doc_source=source)
    await connector.heartbeat(interval=interval)

    if should_send_heartbeat:
        index.heartbeat.assert_awaited()
    else:
        index.heartbeat.assert_not_awaited()


@pytest.mark.asyncio
async def test_sync_starts():
    doc_id = "1"
    seq_no = 1
    primary_term = 2
    connector_doc = {"_id": doc_id, "_seq_no": seq_no, "_primary_term": primary_term}
    index = Mock()
    index.update = AsyncMock()
    expected_doc_source_update = {
        "last_sync_status": JobStatus.IN_PROGRESS.value,
        "last_sync_error": None,
        "status": Status.CONNECTED.value,
        "error": None,
    }

    connector = Connector(elastic_index=index, doc_source=connector_doc)
    await connector.sync_starts()
    index.update.assert_called_with(
        doc_id=connector.id,
        doc=expected_doc_source_update,
        if_seq_no=seq_no,
        if_primary_term=primary_term,
    )


@pytest.mark.asyncio
async def test_connector_error():
    connector_doc = {"_id": "1"}
    error = "something wrong"
    index = Mock()
    index.update = AsyncMock(return_value=1)
    expected_doc_source_update = {
        "status": Status.ERROR.value,
        "error": error,
    }

    connector = Connector(elastic_index=index, doc_source=connector_doc)
    await connector.error(error)
    index.update.assert_called_with(doc_id=connector.id, doc=expected_doc_source_update)


def mock_job(
    status=JobStatus.COMPLETED,
    error=None,
    terminated=True,
):
    job = Mock()
    job.status = status
    job.error = error
    job.terminated = terminated
    job.indexed_document_count = 0
    job.deleted_document_count = 0
    return job


@pytest.mark.asyncio
@pytest.mark.parametrize(
    "job, expected_doc_source_update",
    [
        (
            None,
            {
                "last_sync_status": JobStatus.ERROR.value,
                "last_synced": ANY,
                "last_sync_error": JOB_NOT_FOUND_ERROR,
                "status": Status.ERROR.value,
                "error": JOB_NOT_FOUND_ERROR,
            },
        ),
        (
            mock_job(status=JobStatus.ERROR, error="something wrong"),
            {
                "last_sync_status": JobStatus.ERROR.value,
                "last_synced": ANY,
                "last_sync_error": "something wrong",
                "status": Status.ERROR.value,
                "error": "something wrong",
                "last_indexed_document_count": 0,
                "last_deleted_document_count": 0,
            },
        ),
        (
            mock_job(status=JobStatus.CANCELED),
            {
                "last_sync_status": JobStatus.CANCELED.value,
                "last_synced": ANY,
                "last_sync_error": None,
                "status": Status.CONNECTED.value,
                "error": None,
                "last_indexed_document_count": 0,
                "last_deleted_document_count": 0,
            },
        ),
        (
            mock_job(status=JobStatus.SUSPENDED, terminated=False),
            {
                "last_sync_status": JobStatus.SUSPENDED.value,
                "last_synced": ANY,
                "last_sync_error": None,
                "status": Status.CONNECTED.value,
                "error": None,
            },
        ),
        (
            mock_job(),
            {
                "last_sync_status": JobStatus.COMPLETED.value,
                "last_synced": ANY,
                "last_sync_error": None,
                "status": Status.CONNECTED.value,
                "error": None,
                "sync_cursor": SYNC_CURSOR,
                "last_indexed_document_count": 0,
                "last_deleted_document_count": 0,
            },
        ),
    ],
)
async def test_sync_done(job, expected_doc_source_update):
    connector_doc = {"_id": "1"}
    index = Mock()
    index.update = AsyncMock(return_value=1)

    connector = Connector(elastic_index=index, doc_source=connector_doc)
    await connector.sync_done(job=job, cursor=SYNC_CURSOR)
    index.update.assert_called_with(doc_id=connector.id, doc=expected_doc_source_update)


mock_next_run = iso_utc()


@pytest.mark.asyncio
@pytest.mark.parametrize(
    "scheduling_enabled, expected_next_sync",
    [
        (False, None),
        (True, mock_next_run),
    ],
)
@patch("connectors.protocol.connectors.next_run")
async def test_connector_next_sync(next_run, scheduling_enabled, expected_next_sync):
    connector_doc = {
        "_id": "1",
        "_source": {
            "scheduling": {"full": {"enabled": scheduling_enabled, "interval": "1 * * * * *"}},
        },
    }
    index = Mock()
    next_run.return_value = mock_next_run
    connector = Connector(elastic_index=index, doc_source=connector_doc)
    assert connector.next_sync() == expected_next_sync


@pytest.mark.asyncio
async def test_sync_job_properties():
    sync_job_src = {
        "_id": "test",
        "_source": {
            "status": "error",
            "job_type": "access_control",
            "error": "something wrong",
            "indexed_document_count": 10,
            "indexed_document_volume": 20,
            "deleted_document_count": 30,
            "total_document_count": 100,
            "connector": {
                "id": "connector_id",
                "service_type": "test",
                "index_name": "search-some-index",
                "configuration": {},
                "language": "en",
                "filtering": {},
                "pipeline": {},
                "sync_cursor": SYNC_CURSOR,
            },
        },
    }

    index = Mock()
    sync_job = SyncJob(elastic_index=index, doc_source=sync_job_src)

    assert sync_job.id == "test"
    assert sync_job.status == JobStatus.ERROR
    assert sync_job.error == "something wrong"
    assert sync_job.connector_id == "connector_id"
    assert sync_job.service_type == "test"
    assert sync_job.configuration.is_empty()
    assert sync_job.index_name == "search-some-index"
    assert sync_job.language == "en"
    assert sync_job.sync_cursor == SYNC_CURSOR
    assert sync_job.indexed_document_count == 10
    assert sync_job.indexed_document_volume == 20
    assert sync_job.deleted_document_count == 30
    assert sync_job.total_document_count == 100

    assert isinstance(sync_job.filtering, Filter)
    assert isinstance(sync_job.pipeline, Pipeline)

    assert sync_job.job_type == JobType.ACCESS_CONTROL
    assert isinstance(sync_job.job_type, JobType)


@pytest.mark.asyncio
@pytest.mark.parametrize(
    "validation_result_state, validation_result_errors, should_raise_exception",
    [
        (
            FilteringValidationState.VALID,
            [],
            False,
        ),
        (
            FilteringValidationState.INVALID,
            ["something wrong"],
            True,
        ),
    ],
)
async def test_sync_job_validate_filtering(
    validation_result_state, validation_result_errors, should_raise_exception
):
    source = {"_id": "1"}
    index = Mock()
    validator = Mock()
    validation_result = FilteringValidationResult(
        state=validation_result_state, errors=validation_result_errors
    )
    validator.validate_filtering = AsyncMock(return_value=validation_result)

    sync_job = SyncJob(elastic_index=index, doc_source=source)

    try:
        await sync_job.validate_filtering(validator=validator)
    except InvalidFilteringError:
        assert should_raise_exception


@pytest.mark.asyncio
async def test_sync_job_claim():
    source = {"_id": "1"}
    index = Mock()
    index.update = AsyncMock(return_value=1)
    expected_doc_source_update = {
        "status": JobStatus.IN_PROGRESS.value,
        "started_at": ANY,
        "last_seen": ANY,
        "worker_hostname": ANY,
        "connector.sync_cursor": SYNC_CURSOR,
    }

    sync_job = SyncJob(elastic_index=index, doc_source=source)
    await sync_job.claim(sync_cursor=SYNC_CURSOR)

    index.update.assert_called_with(doc_id=sync_job.id, doc=expected_doc_source_update)


@pytest.mark.asyncio
async def test_sync_job_update_metadata():
    source = {"_id": "1"}
    index = Mock()
    index.update = AsyncMock(return_value=1)
    ingestion_stats = {
        "indexed_document_count": 1,
        "indexed_document_volume": 13,
        "deleted_document_count": 0,
    }
    connector_metadata = {"foo": "bar"}
    expected_doc_source_update = (
        {
            "last_seen": ANY,
        }
        | ingestion_stats
        | {"metadata": connector_metadata}
    )

    sync_job = SyncJob(elastic_index=index, doc_source=source)
    await sync_job.update_metadata(
        ingestion_stats=ingestion_stats | {"blah": 0},
        connector_metadata=connector_metadata,
    )

    index.update.assert_called_with(doc_id=sync_job.id, doc=expected_doc_source_update)


@pytest.mark.asyncio
async def test_sync_job_done():
    source = {"_id": "1"}
    index = Mock()
    index.update = AsyncMock(return_value=1)
    expected_doc_source_update = {
        "last_seen": ANY,
        "completed_at": ANY,
        "status": JobStatus.COMPLETED.value,
        "error": None,
    }

    sync_job = SyncJob(elastic_index=index, doc_source=source)
    await sync_job.done()

    index.update.assert_called_with(doc_id=sync_job.id, doc=expected_doc_source_update)


@pytest.mark.asyncio
async def test_sync_job_fail():
    source = {"_id": "1"}
    message = "something wrong"
    index = Mock()
    index.update = AsyncMock(return_value=1)
    expected_doc_source_update = {
        "last_seen": ANY,
        "completed_at": ANY,
        "status": JobStatus.ERROR.value,
        "error": message,
    }

    sync_job = SyncJob(elastic_index=index, doc_source=source)
    await sync_job.fail(message)

    index.update.assert_called_with(doc_id=sync_job.id, doc=expected_doc_source_update)


@pytest.mark.asyncio
async def test_sync_job_cancel():
    source = {"_id": "1"}
    index = Mock()
    index.update = AsyncMock(return_value=1)
    expected_doc_source_update = {
        "last_seen": ANY,
        "completed_at": ANY,
        "status": JobStatus.CANCELED.value,
        "error": None,
        "canceled_at": ANY,
    }

    sync_job = SyncJob(elastic_index=index, doc_source=source)
    await sync_job.cancel()

    index.update.assert_called_with(doc_id=sync_job.id, doc=expected_doc_source_update)


@pytest.mark.asyncio
async def test_sync_job_suspend():
    source = {"_id": "1"}
    index = Mock()
    index.update = AsyncMock(return_value=1)
    expected_doc_source_update = {
        "last_seen": ANY,
        "status": JobStatus.SUSPENDED.value,
        "error": None,
    }

    sync_job = SyncJob(elastic_index=index, doc_source=source)
    await sync_job.suspend()

    index.update.assert_called_with(doc_id=sync_job.id, doc=expected_doc_source_update)


class Banana(BaseDataSource):
    """Banana"""

    @classmethod
    def get_default_configuration(cls):
        return {"one": {"value": None}, "two": {"value": None}}


@pytest.mark.asyncio
async def test_connector_prepare_different_id():
    doc_id = "1"
    seq_no = 1
    primary_term = 2
    connector_doc = {
        "_id": doc_id,
        "_seq_no": seq_no,
        "_primary_term": primary_term,
        "_source": {},
    }
    config = {
        "connector_id": "2",
        "service_type": "banana",
        "sources": {},
    }
    index = Mock()
    index.fetch_response_by_id = AsyncMock(return_value=connector_doc)
    index.update = AsyncMock()
    connector = Connector(elastic_index=index, doc_source=connector_doc)
    await connector.prepare(config)
    index.update.assert_not_awaited()


@pytest.mark.asyncio
async def test_connector_prepare_with_prepared_connector():
    doc_id = "1"
    seq_no = 1
    primary_term = 2
    connector_doc = {
        "_id": doc_id,
        "_seq_no": seq_no,
        "_primary_term": primary_term,
        "_source": {
            "service_type": "banana",
            "configuration": {
                "one": {
                    "default_value": None,
                    "depends_on": [],
                    "display": "text",
                    "label": "",
                    "options": [],
                    "order": 1,
                    "required": True,
                    "sensitive": False,
                    "tooltip": None,
                    "type": "str",
                    "ui_restrictions": [],
                    "validations": [],
                    "value": "foobar",
                },
                "two": {
                    "default_value": None,
                    "depends_on": [],
                    "display": "text",
                    "label": "",
                    "options": [],
                    "order": 1,
                    "required": True,
                    "sensitive": False,
                    "tooltip": None,
                    "type": "str",
                    "ui_restrictions": [],
                    "validations": [],
                    "value": "foobar",
                },
            },
        },
    }
    config = {
        "connector_id": doc_id,
        "service_type": "banana",
        "sources": {"banana": "tests.protocol.test_connectors:Banana"},
    }
    index = Mock()
    index.fetch_response_by_id = AsyncMock(return_value=connector_doc)
    index.update = AsyncMock()
    connector = Connector(elastic_index=index, doc_source=connector_doc)
    await connector.prepare(config)
    index.update.assert_not_awaited()


@pytest.mark.asyncio
async def test_connector_prepare_with_connector_missing_field_properties_creates_them():
    doc_id = "1"
    seq_no = 1
    primary_term = 2
    connector_doc = {
        "_id": doc_id,
        "_seq_no": seq_no,
        "_primary_term": primary_term,
        "_source": {
            "service_type": "banana",
            "configuration": {
                "one": {"value": "hoho", "extra_property": "hehe"},
                "two": {
                    "default_value": None,
                    "depends_on": [],
                    "display": "text",
                    "label": "",
                    "options": [],
                    "order": 1,
                    "required": True,
                    "sensitive": False,
                    "tooltip": None,
                    "type": "str",
                    "ui_restrictions": [],
                    "validations": [],
                    "value": "foobar",
                },
            },
        },
    }
    config = {
        "connector_id": doc_id,
        "service_type": "banana",
        "sources": {"banana": "tests.protocol.test_connectors:Banana"},
    }
    index = Mock()
    index.fetch_response_by_id = AsyncMock(return_value=connector_doc)
    index.update = AsyncMock()
    connector = Connector(elastic_index=index, doc_source=connector_doc)

    expected = Banana.get_simple_configuration()

    # only updates fields with missing properties
    expected["one"]["value"] = "hoho"
    expected["one"]["extra_property"] = "hehe"
    del expected["two"]

    await connector.prepare(config)
    index.update.assert_called_once_with(
        doc_id=doc_id,
        doc={"configuration": expected},
        if_seq_no=seq_no,
        if_primary_term=primary_term,
    )


@pytest.mark.asyncio
async def test_connector_prepare_with_service_type_not_configured():
    doc_id = "1"
    seq_no = 1
    primary_term = 2
    connector_doc = {
        "_id": doc_id,
        "_seq_no": seq_no,
        "_primary_term": primary_term,
        "_source": {},
    }
    config = {
        "connector_id": doc_id,
        "sources": {"banana": "tests.protocol.test_connectors:Banana"},
    }
    index = Mock()
    index.fetch_response_by_id = AsyncMock(return_value=connector_doc)
    index.update = AsyncMock()
    connector = Connector(elastic_index=index, doc_source=connector_doc)
    with pytest.raises(ServiceTypeNotConfiguredError):
        await connector.prepare(config)
        index.update.assert_not_awaited()


@pytest.mark.asyncio
async def test_connector_prepare_with_service_type_not_supported():
    doc_id = "1"
    seq_no = 1
    primary_term = 2
    connector_doc = {
        "_id": doc_id,
        "_seq_no": seq_no,
        "_primary_term": primary_term,
        "_source": {},
    }
    config = {
        "connector_id": doc_id,
        "service_type": "banana",
        "sources": {},
    }
    index = Mock()
    index.fetch_response_by_id = AsyncMock(return_value=connector_doc)
    index.update = AsyncMock()
    connector = Connector(elastic_index=index, doc_source=connector_doc)
    with pytest.raises(ServiceTypeNotSupportedError):
        await connector.prepare(config)
        index.update.assert_not_awaited()


@pytest.mark.asyncio
async def test_connector_prepare_with_data_source_error():
    doc_id = "1"
    seq_no = 1
    primary_term = 2
    connector_doc = {
        "_id": doc_id,
        "_seq_no": seq_no,
        "_primary_term": primary_term,
        "_source": {},
    }
    config = {
        "connector_id": doc_id,
        "service_type": "banana",
        "sources": {"banana": "foobar"},
    }
    index = Mock()
    index.fetch_response_by_id = AsyncMock(return_value=connector_doc)
    index.update = AsyncMock()
    connector = Connector(elastic_index=index, doc_source=connector_doc)
    with pytest.raises(DataSourceError):
        await connector.prepare(config)
        index.update.assert_not_awaited()


@pytest.mark.asyncio
async def test_connector_prepare():
    doc_id = "1"
    seq_no = 1
    primary_term = 2
    connector_doc = {
        "_id": doc_id,
        "_seq_no": seq_no,
        "_primary_term": primary_term,
        "_source": {},
    }
    config = {
        "connector_id": doc_id,
        "service_type": "banana",
        "sources": {"banana": "tests.protocol.test_connectors:Banana"},
    }
    index = Mock()
    index.fetch_response_by_id = AsyncMock(return_value=connector_doc)
    index.update = AsyncMock()
    connector = Connector(elastic_index=index, doc_source=connector_doc)
    await connector.prepare(config)
    index.update.assert_called_once_with(
        doc_id=doc_id,
        doc={
            "service_type": "banana",
            "configuration": Banana.get_simple_configuration(),
            "status": Status.NEEDS_CONFIGURATION.value,
        },
        if_seq_no=seq_no,
        if_primary_term=primary_term,
    )


@pytest.mark.asyncio
async def test_connector_prepare_with_race_condition():
    doc_id = "1"
    seq_no = 1
    primary_term = 2
    connector_doc = {
        "_id": doc_id,
        "_seq_no": seq_no,
        "_primary_term": primary_term,
        "_source": {},
    }
    config = {
        "connector_id": doc_id,
        "service_type": "banana",
        "sources": {"banana": "tests.protocol.test_connectors:Banana"},
    }
    connector_doc_after_update = connector_doc | {
        "_source": {
            "service_type": "banana",
            "configuration": Banana.get_simple_configuration(),
        }
    }
    index = Mock()
    index.fetch_response_by_id = AsyncMock(
        side_effect=[connector_doc, connector_doc_after_update]
    )
    index.update = AsyncMock(
        side_effect=ConflictError(
            message="This is an error message from test_connector_prepare_with_race_condition",
            meta=None,
            body={},
        )
    )
    connector = Connector(elastic_index=index, doc_source=connector_doc)
    await connector.prepare(config)
    index.update.assert_called_once_with(
        doc_id=doc_id,
        doc={
            "service_type": "banana",
            "configuration": Banana.get_simple_configuration(),
            "status": Status.NEEDS_CONFIGURATION.value,
        },
        if_seq_no=seq_no,
        if_primary_term=primary_term,
    )


@pytest.mark.asyncio
async def test_connector_reset_sync_now_flag():
    doc_id = "1"
    seq_no = 1
    primary_term = 2
    connector_doc = {
        "_id": doc_id,
        "_seq_no": seq_no,
        "_primary_term": primary_term,
        "_source": {},
    }
    index = Mock()
    index.update = AsyncMock()
    connector = Connector(elastic_index=index, doc_source=connector_doc)
    await connector.reset_sync_now_flag()

    index.update.assert_awaited_once_with(
        doc_id=doc_id,
        doc={"sync_now": False},
        if_seq_no=seq_no,
        if_primary_term=primary_term,
    )


@pytest.mark.asyncio
async def test_connector_update_last_sync_scheduled_at():
    doc_id = "1"
    seq_no = 1
    primary_term = 2
    new_ts = datetime.utcnow() + timedelta(seconds=20)
    connector_doc = {
        "_id": doc_id,
        "_seq_no": seq_no,
        "_primary_term": primary_term,
        "_source": {},
    }
    index = Mock()
    index.update = AsyncMock()
    connector = Connector(elastic_index=index, doc_source=connector_doc)
    await connector.update_last_sync_scheduled_at(new_ts)

    index.update.assert_awaited_once_with(
        doc_id=doc_id,
        doc={"last_sync_scheduled_at": new_ts.isoformat()},
        if_seq_no=seq_no,
        if_primary_term=primary_term,
    )


@pytest.mark.asyncio
async def test_connector_update_last_incremental_sync_scheduled_at():
    doc_id = "1"
    seq_no = 1
    primary_term = 2
    new_ts = datetime.utcnow() + timedelta(seconds=20)
    connector_doc = {
        "_id": doc_id,
        "_seq_no": seq_no,
        "_primary_term": primary_term,
        "_source": {},
    }
    index = Mock()
    index.update = AsyncMock()
    connector = Connector(elastic_index=index, doc_source=connector_doc)
    await connector.update_last_incremental_sync_scheduled_at(new_ts)

    index.update.assert_awaited_once_with(
        doc_id=doc_id,
        doc={"last_incremental_sync_scheduled_at": new_ts.isoformat()},
        if_seq_no=seq_no,
        if_primary_term=primary_term,
    )


@pytest.mark.asyncio
async def test_connector_update_last_access_control_sync_scheduled_at():
    doc_id = "2"
    seq_no = 2
    primary_term = 1
    new_ts = datetime.utcnow() + timedelta(seconds=30)
    connector_doc = {
        "_id": doc_id,
        "_seq_no": seq_no,
        "_primary_term": primary_term,
        "_source": {},
    }
    index = Mock()
    index.update = AsyncMock()
    connector = Connector(elastic_index=index, doc_source=connector_doc)
    await connector.update_last_access_control_sync_scheduled_at(new_ts)

    index.update.assert_awaited_once_with(
        doc_id=doc_id,
        doc={"last_access_control_sync_scheduled_at": new_ts.isoformat()},
        if_seq_no=seq_no,
        if_primary_term=primary_term,
    )


@pytest.mark.asyncio
async def test_connector_validate_filtering_not_edited():
    index = Mock()
    index.update = AsyncMock()
    index.fetch_response_by_id = AsyncMock(return_value=DOC_SOURCE)
    validator = Mock()
    validator.validate_filtering = AsyncMock()

    connector = Connector(elastic_index=index, doc_source=DOC_SOURCE)
    await connector.validate_filtering(validator=validator)

    validator.validate_filtering.assert_not_awaited()
    index.update.assert_not_awaited()


@pytest.mark.asyncio
async def test_connector_validate_filtering_invalid():
    doc_source = deepcopy(DOC_SOURCE_WITH_EDITED_FILTERING)
    index = Mock()
    index.update = AsyncMock()
    index.fetch_response_by_id = AsyncMock(return_value=doc_source)
    validation_result = FilteringValidationResult(
        state=FilteringValidationState.INVALID,
        errors=[FilterValidationError(ids=[1], messages="something wrong")],
    )
    validator = Mock()
    validator.validate_filtering = AsyncMock(return_value=validation_result)
    expected_validation_update_doc = {
        "filtering": [
            {
                "domain": DEFAULT_DOMAIN,
                "draft": DRAFT_FILTERING_DEFAULT_DOMAIN
                | {"validation": validation_result.to_dict()},
                "active": ACTIVE_FILTERING_DEFAULT_DOMAIN,
            },
            FILTERING_OTHER_DOMAIN,
        ]
    }

    connector = Connector(elastic_index=index, doc_source=doc_source)
    await connector.validate_filtering(validator=validator)

    validator.validate_filtering.assert_awaited()
    index.update.assert_awaited_once_with(
        doc_id=CONNECTOR_ID,
        doc=expected_validation_update_doc,
        if_seq_no=doc_source["_seq_no"],
        if_primary_term=doc_source["_primary_term"],
    )


@pytest.mark.asyncio
async def test_connector_validate_filtering_valid():
    doc_source = deepcopy(DOC_SOURCE_WITH_EDITED_FILTERING)
    index = Mock()
    index.update = AsyncMock()
    index.fetch_response_by_id = AsyncMock(return_value=doc_source)
    validation_result = FilteringValidationResult()
    validator = Mock()
    validator.validate_filtering = AsyncMock(return_value=validation_result)
    expected_validation_update_doc = {
        "filtering": [
            {
                "domain": DEFAULT_DOMAIN,
                "draft": DRAFT_FILTERING_DEFAULT_DOMAIN
                | {"validation": validation_result.to_dict()},
                "active": DRAFT_FILTERING_DEFAULT_DOMAIN
                | {"validation": validation_result.to_dict()},
            },
            FILTERING_OTHER_DOMAIN,
        ]
    }

    connector = Connector(elastic_index=index, doc_source=doc_source)
    await connector.validate_filtering(validator=validator)

    validator.validate_filtering.assert_awaited()
    index.update.assert_awaited_once_with(
        doc_id=CONNECTOR_ID,
        doc=expected_validation_update_doc,
        if_seq_no=doc_source["_seq_no"],
        if_primary_term=doc_source["_primary_term"],
    )


@pytest.mark.asyncio
async def test_connector_validate_filtering_with_race_condition():
    doc_source = deepcopy(DOC_SOURCE_WITH_EDITED_FILTERING)
    index = Mock()
    index.update = AsyncMock()
    validation_result = FilteringValidationResult()
    validator = Mock()
    validator.validate_filtering = AsyncMock(return_value=validation_result)
    expected_validation_update_doc = {
        "filtering": [
            {
                "domain": DEFAULT_DOMAIN,
                "draft": DRAFT_FILTERING_DEFAULT_DOMAIN
                | {"validation": validation_result.to_dict()},
                "active": DRAFT_FILTERING_DEFAULT_DOMAIN
                | {"validation": validation_result.to_dict()},
            },
            FILTERING_OTHER_DOMAIN,
        ]
    }
    # make reload method return `edited` filtering in the first call, and `valid` filtering in the second call
    index.fetch_response_by_id = AsyncMock(
        side_effect=[doc_source, deepcopy(DOC_SOURCE)]
    )

    connector = Connector(elastic_index=index, doc_source=doc_source)
    await connector.validate_filtering(validator=validator)

    validator.validate_filtering.assert_awaited()
    index.update.assert_awaited_once_with(
        doc_id=CONNECTOR_ID,
        doc=expected_validation_update_doc,
        if_seq_no=doc_source["_seq_no"],
        if_primary_term=doc_source["_primary_term"],
    )


@pytest.mark.parametrize(
    "filtering_json, filter_state, domain, expected_filter",
    [
        (
            FILTERING,
            ACTIVE_FILTER_STATE,
            Filtering.DEFAULT_DOMAIN,
            ACTIVE_FILTERING_DEFAULT_DOMAIN,
        ),
        (
            FILTERING,
            DRAFT_FILTER_STATE,
            Filtering.DEFAULT_DOMAIN,
            DRAFT_FILTERING_DEFAULT_DOMAIN,
        ),
        (FILTERING, ACTIVE_FILTER_STATE, OTHER_DOMAIN_ONE, EMPTY_FILTER),
        (FILTERING, ACTIVE_FILTER_STATE, OTHER_DOMAIN_TWO, EMPTY_FILTER),
        # domains which do not exist should return an empty filter per default
        (FILTERING, ACTIVE_FILTER_STATE, NON_EXISTING_DOMAIN, EMPTY_FILTER),
        # if filtering is not present always return an empty filter
        ([], ACTIVE_FILTER_STATE, Filtering.DEFAULT_DOMAIN, EMPTY_FILTER),
        ([], ACTIVE_FILTER_STATE, NON_EXISTING_DOMAIN, EMPTY_FILTER),
        (None, ACTIVE_FILTER_STATE, Filtering.DEFAULT_DOMAIN, EMPTY_FILTER),
        (None, ACTIVE_FILTER_STATE, NON_EXISTING_DOMAIN, EMPTY_FILTER),
    ],
)
def test_get_filter(filtering_json, filter_state, domain, expected_filter):
    filtering = Filtering(filtering_json)

    assert filtering.get_filter(filter_state, domain) == expected_filter


@pytest.mark.parametrize(
    "domain, expected_filter",
    [
        (DEFAULT_DOMAIN, ACTIVE_FILTERING_DEFAULT_DOMAIN),
        (None, ACTIVE_FILTERING_DEFAULT_DOMAIN),
    ],
)
def test_get_active_filter(domain, expected_filter):
    filtering = Filtering(FILTERING)

    if domain is not None:
        assert filtering.get_active_filter(domain) == expected_filter
    else:
        assert filtering.get_active_filter() == expected_filter


@pytest.mark.parametrize(
    "domain, expected_filter",
    [
        (DEFAULT_DOMAIN, DRAFT_FILTERING_DEFAULT_DOMAIN),
        (None, DRAFT_FILTERING_DEFAULT_DOMAIN),
    ],
)
def test_get_draft_filter(domain, expected_filter):
    filtering = Filtering(FILTERING)

    if domain is not None:
        assert filtering.get_draft_filter(domain) == expected_filter
    else:
        assert filtering.get_draft_filter() == expected_filter


@pytest.mark.parametrize(
    "filtering, expected_transformed_filtering",
    [
        (
            {"advanced_snippet": {"value": {"query": {}}}, "rules": []},
            {"advanced_snippet": {"value": {"query": {}}}, "rules": []},
        ),
        (
            {"advanced_snippet": {"value": {}}, "rules": []},
            {"advanced_snippet": {"value": {}}, "rules": []},
        ),
        ({"advanced_snippet": {}, "rules": []}, {"advanced_snippet": {}, "rules": []}),
        ({}, {"advanced_snippet": {}, "rules": []}),
        (None, {"advanced_snippet": {}, "rules": []}),
    ],
)
def test_transform_filtering(filtering, expected_transformed_filtering):
    assert (
        Filter(filter_=filtering).transform_filtering()
        == expected_transformed_filtering
    )


@pytest.mark.parametrize(
    "features_json, feature_enabled",
    [
        (
            {
                "sync_rules": {
                    "basic": {"enabled": True},
                    "advanced": {"enabled": True},
                }
            },
            {
                Features.BASIC_RULES_NEW: True,
                Features.ADVANCED_RULES_NEW: True,
                Features.BASIC_RULES_OLD: False,
                Features.ADVANCED_RULES_OLD: False,
            },
        ),
        (
            {
                "sync_rules": {
                    "basic": {"enabled": True},
                    "advanced": {"enabled": False},
                }
            },
            {
                Features.BASIC_RULES_NEW: True,
                Features.ADVANCED_RULES_NEW: False,
                Features.BASIC_RULES_OLD: False,
                Features.ADVANCED_RULES_OLD: False,
            },
        ),
        (
            {
                "sync_rules": {
                    "basic": {"enabled": False},
                    "advanced": {"enabled": False},
                }
            },
            {
                Features.BASIC_RULES_NEW: False,
                Features.ADVANCED_RULES_NEW: False,
                Features.BASIC_RULES_OLD: False,
                Features.ADVANCED_RULES_OLD: False,
            },
        ),
        (
            {"filtering_advanced_config": True, "filtering_rules": True},
            {
                Features.BASIC_RULES_NEW: False,
                Features.ADVANCED_RULES_NEW: False,
                Features.BASIC_RULES_OLD: True,
                Features.ADVANCED_RULES_OLD: True,
            },
        ),
        (
            {"filtering_advanced_config": False, "filtering_rules": False},
            {
                Features.BASIC_RULES_NEW: False,
                Features.ADVANCED_RULES_NEW: False,
                Features.BASIC_RULES_OLD: False,
                Features.ADVANCED_RULES_OLD: False,
            },
        ),
        (
            {"filtering_advanced_config": True, "filtering_rules": False},
            {
                Features.BASIC_RULES_NEW: False,
                Features.ADVANCED_RULES_NEW: False,
                Features.BASIC_RULES_OLD: False,
                Features.ADVANCED_RULES_OLD: True,
            },
        ),
        (
            {
                "sync_rules": {
                    "basic": {"enabled": True},
                    "advanced": {"enabled": True},
                },
                "filtering_advanced_config": True,
                "filtering_rules": True,
            },
            {
                Features.BASIC_RULES_NEW: True,
                Features.ADVANCED_RULES_NEW: True,
                Features.BASIC_RULES_OLD: True,
                Features.ADVANCED_RULES_OLD: True,
            },
        ),
        (
            None,
            {
                Features.BASIC_RULES_NEW: False,
                Features.ADVANCED_RULES_NEW: False,
                Features.BASIC_RULES_OLD: False,
                Features.ADVANCED_RULES_OLD: False,
                Features.DOCUMENT_LEVEL_SECURITY: False
            },
        ),
        (
            {},
            {
                Features.BASIC_RULES_NEW: False,
                Features.ADVANCED_RULES_NEW: False,
                Features.BASIC_RULES_OLD: False,
                Features.ADVANCED_RULES_OLD: False,
                Features.DOCUMENT_LEVEL_SECURITY: False
            },
        ),
        (
            {
                "document_level_security": {
                    "enabled": True
                }
            },
            {
                Features.DOCUMENT_LEVEL_SECURITY: True
            }
        ),
        (
            {
                "document_level_security": {
                    "enabled": False
                }
            },
            {
                Features.DOCUMENT_LEVEL_SECURITY: False
            }
        )
    ],
)
def test_feature_enabled(features_json, feature_enabled):
    features = Features(features_json)

    assert all(
        features.feature_enabled(feature)
        if enabled
        else not features.feature_enabled(feature)
        for feature, enabled in feature_enabled.items()
    )


@pytest.mark.parametrize(
    "features_json, sync_rules_enabled",
    [
        (
            {
                "sync_rules": {
                    "basic": {"enabled": True},
                    "advanced": {"enabled": False},
                },
                "filtering_advanced_config": False,
                "filtering_rules": False,
            },
            True,
        ),
        (
            {
                "sync_rules": {
                    "basic": {"enabled": False},
                    "advanced": {"enabled": True},
                },
                "filtering_advanced_config": False,
                "filtering_rules": False,
            },
            True,
        ),
        (
            {
                "sync_rules": {
                    "basic": {"enabled": False},
                    "advanced": {"enabled": False},
                },
                "filtering_advanced_config": True,
                "filtering_rules": False,
            },
            True,
        ),
        (
            {
                "sync_rules": {
                    "basic": {"enabled": False},
                    "advanced": {"enabled": False},
                },
                "filtering_advanced_config": False,
                "filtering_rules": True,
            },
            True,
        ),
        (
            {
                "sync_rules": {
                    "basic": {"enabled": False},
                    "advanced": {"enabled": False},
                },
                "filtering_advanced_config": False,
                "filtering_rules": False,
            },
            False,
        ),
        ({"other_feature": True}, False),
        (None, False),
        ({}, False),
    ],
)
def test_sync_rules_enabled(features_json, sync_rules_enabled):
    features = Features(features_json)

    assert features.sync_rules_enabled() == sync_rules_enabled


@pytest.mark.parametrize(
    "features_json, incremental_sync_enabled",
    [
        (
            {
                "incremental_sync": {
                    "enabled": True,
                },
            },
            True,
        ),
        (
            {
                "incremental_sync": {
                    "enabled": False,
                },
            },
            False,
        ),
        (
            {
                "incremental_sync": {}
            },
            False,
        ),
        ({"other_feature": True}, False),
        (None, False),
        ({}, False),
    ],
)
def test_incremental_sync_enabled(features_json, incremental_sync_enabled):
    features = Features(features_json)

    assert features.incremental_sync_enabled() == incremental_sync_enabled


@pytest.mark.parametrize(
    "nested_dict, keys, default, expected",
    [
        # extract True
        ({"a": {"b": {"c": True}}}, ["a", "b", "c"], False, True),
        (
            {"a": {"b": {"c": True}}},
            # "d" doesn't exist -> fall back to False
            ["a", "b", "c", "d"],
            False,
            False,
        ),
        (
            {"a": {"b": {"c": True}}},
            # "wrong_key" doesn't exist -> fall back to False
            ["wrong_key", "b", "c"],
            False,
            False,
        ),
        # fallback to True
        (None, ["a", "b", "c"], True, True),
    ],
)
def test_nested_get(nested_dict, keys, default, expected):
    assert expected == Features(nested_dict)._nested_feature_enabled(keys, default)


@pytest.mark.asyncio
@pytest.mark.parametrize(
    "trigger_method",
    [
        JobTriggerMethod.ON_DEMAND,
        JobTriggerMethod.SCHEDULED,
    ],
)
@patch("connectors.protocol.SyncJobIndex.index")
async def test_create_job(index_method, trigger_method, set_env):
    connector = Mock()
    connector.id = "id"
    connector.index_name = "index_name"
    connector.language = "en"
    config = load_config(CONFIG)
    connector.filtering.get_active_filter.transform_filtering.return_value = Filter()
    connector.pipeline = Pipeline({})

    expected_index_doc = {
        "connector": ANY,
        "trigger_method": trigger_method.value,
        "status": JobStatus.PENDING.value,
        "indexed_document_count": 0,
        "indexed_document_volume": 0,
        "deleted_document_count": 0,
        "created_at": ANY,
        "last_seen": ANY,
    }

    sync_job_index = SyncJobIndex(elastic_config=config["elasticsearch"])
    await sync_job_index.create(connector=connector, trigger_method=trigger_method)

    index_method.assert_called_with(expected_index_doc)


@pytest.mark.asyncio
@patch("connectors.protocol.SyncJobIndex.get_all_docs")
async def test_pending_jobs(get_all_docs, set_env):
    job = Mock()
    get_all_docs.return_value = AsyncIterator([job])
    config = load_config(CONFIG)
    connector_ids = [1, 2]
    expected_query = {
        "bool": {
            "must": [
                {
                    "terms": {
                        "status": [
                            JobStatus.PENDING.value,
                            JobStatus.SUSPENDED.value,
                        ]
                    }
                },
                {"terms": {"connector.id": connector_ids}},
            ]
        }
    }
    expected_sort = [{"created_at": Sort.ASC.value}]

    sync_job_index = SyncJobIndex(elastic_config=config["elasticsearch"])
    jobs = [
        job async for job in sync_job_index.pending_jobs(connector_ids=connector_ids)
    ]

    get_all_docs.assert_called_with(query=expected_query, sort=expected_sort)
    assert len(jobs) == 1
    assert jobs[0] == job


@pytest.mark.asyncio
@patch("connectors.protocol.SyncJobIndex.get_all_docs")
async def test_orphaned_jobs(get_all_docs, set_env):
    job = Mock()
    get_all_docs.return_value = AsyncIterator([job])
    config = load_config(CONFIG)
    connector_ids = [1, 2]
    expected_query = {"bool": {"must_not": {"terms": {"connector.id": connector_ids}}}}

    sync_job_index = SyncJobIndex(elastic_config=config["elasticsearch"])
    jobs = [
        job async for job in sync_job_index.orphaned_jobs(connector_ids=connector_ids)
    ]

    get_all_docs.assert_called_with(query=expected_query)
    assert len(jobs) == 1
    assert jobs[0] == job


@pytest.mark.asyncio
@patch("connectors.protocol.SyncJobIndex.get_all_docs")
async def test_idle_jobs(get_all_docs, set_env):
    job = Mock()
    get_all_docs.return_value = AsyncIterator([job])
    config = load_config(CONFIG)
    connector_ids = [1, 2]
    expected_query = {
        "bool": {
            "filter": [
                {"terms": {"connector.id": connector_ids}},
                {
                    "terms": {
                        "status": [
                            JobStatus.IN_PROGRESS.value,
                            JobStatus.CANCELING.value,
                        ]
                    }
                },
                {"range": {"last_seen": {"lte": f"now-{IDLE_JOBS_THRESHOLD}s"}}},
            ]
        }
    }

    sync_job_index = SyncJobIndex(elastic_config=config["elasticsearch"])
    jobs = [job async for job in sync_job_index.idle_jobs(connector_ids=connector_ids)]

    get_all_docs.assert_called_with(query=expected_query)
    assert len(jobs) == 1
    assert jobs[0] == job


@pytest.mark.parametrize(
    "filtering, should_advanced_rules_be_present",
    [
        ({"advanced_snippet": {"value": ADVANCED_RULES_NON_EMPTY}}, True),
        ({"advanced_snippet": {"value": ADVANCED_AND_BASIC_RULES_NON_EMPTY}}, True),
        ({"advanced_snippet": {"value": {}}}, False),
        ({"advanced_snippet": {"value": None}}, False),
        ({"advanced_snippet": {"value": {}}, "rules": BASIC_RULES_NON_EMPTY}, False),
        (None, False),
    ],
)
def test_advanced_rules_present(filtering, should_advanced_rules_be_present):
    assert Filter(filtering).has_advanced_rules() == should_advanced_rules_be_present


@pytest.mark.parametrize(
    "filtering, validation_state, has_expected_validation_state",
    [
        (FILTER_VALIDATION_STATE_VALID, FilteringValidationState.EDITED, False),
        (FILTER_VALIDATION_STATE_INVALID, FilteringValidationState.EDITED, False),
        (FILTER_VALIDATION_STATE_EDITED, FilteringValidationState.EDITED, True),
        ({}, FilteringValidationState.VALID, True),
    ],
)
def test_has_validation_state(
    filtering, validation_state, has_expected_validation_state
):
    assert (
        Filter(filtering).has_validation_state(validation_state)
        == has_expected_validation_state
    )


@pytest.mark.parametrize(
    "key, value, default_value",
    [
        ("name", "foobar", "ent-search-generic-ingestion"),
        ("extract_binary_content", False, True),
        ("reduce_whitespace", False, True),
        ("run_ml_inference", False, True),
    ],
)
def test_pipeline_properties(key, value, default_value):
    assert Pipeline({})[key] == default_value
    assert Pipeline({key: value})[key] == value


@pytest.mark.parametrize(
    "filtering, expected_advanced_rules",
    [
        ({"advanced_snippet": {"value": {"query": {}}}, "rules": []}, {"query": {}}),
        ({"advanced_snippet": {"value": {}}, "rules": []}, {}),
        ({"advanced_snippet": {}, "rules": []}, {}),
        ({}, {}),
        (None, {}),
    ],
)
def test_get_advanced_rules(filtering, expected_advanced_rules):
    assert Filter(filtering).get_advanced_rules() == expected_advanced_rules<|MERGE_RESOLUTION|>--- conflicted
+++ resolved
@@ -327,8 +327,6 @@
             "language": "en",
             "scheduling": {
                 "access_control": {
-<<<<<<< HEAD
-=======
                     "enabled": True,
                     "interval": "* * * * *"
                 },
@@ -337,7 +335,6 @@
                     "interval": "* * * * *"
                 },
                 "incremental": {
->>>>>>> 7a12cb14
                     "enabled": True,
                     "interval": "* * * * *"
                 }
@@ -368,13 +365,10 @@
     assert connector.last_access_control_sync_status == JobStatus.PENDING
     assert connector.access_control_scheduling["enabled"]
     assert connector.access_control_scheduling["interval"] == "* * * * *"
-<<<<<<< HEAD
-=======
     assert connector.full_sync_scheduling["enabled"]
     assert connector.full_sync_scheduling["interval"] == "* * * * *"
     assert connector.incremental_sync_scheduling["enabled"]
     assert connector.incremental_sync_scheduling["interval"] == "* * * * *"
->>>>>>> 7a12cb14
     assert connector.sync_cursor == SYNC_CURSOR
     assert isinstance(connector.last_seen, datetime)
     assert isinstance(connector.filtering, Filtering)
