#
# Copyright Elasticsearch B.V. and/or licensed to Elasticsearch B.V. under one
# or more contributor license agreements. Licensed under the Elastic License 2.0;
# you may not use this file except in compliance with the Elastic License 2.0.
#
import json
import os
from copy import deepcopy
from datetime import datetime, timedelta, timezone
from unittest.mock import ANY, AsyncMock, Mock, patch

import pytest
from elasticsearch import ConflictError

from connectors.config import load_config
from connectors.filtering.validation import (
    FilteringValidationResult,
    FilteringValidationState,
    FilterValidationError,
    InvalidFilteringError,
)
from connectors.protocol import (
    IDLE_JOBS_THRESHOLD,
    JOB_NOT_FOUND_ERROR,
    Connector,
    ConnectorIndex,
    DataSourceError,
    Features,
    Filter,
    Filtering,
    JobStatus,
    JobTriggerMethod,
    Pipeline,
    ServiceTypeNotConfiguredError,
    ServiceTypeNotSupportedError,
    Sort,
    Status,
    SyncJob,
    SyncJobIndex,
)
from connectors.protocol.connectors import JobType
from connectors.source import BaseDataSource
from connectors.utils import iso_utc
from tests.commons import AsyncIterator

HERE = os.path.dirname(__file__)
FIXTURES_DIR = os.path.abspath(os.path.join(HERE, "..", "fixtures"))

CONFIG = os.path.join(FIXTURES_DIR, "config.yml")

DEFAULT_DOMAIN = "DEFAULT"

DRAFT_ADVANCED_SNIPPET = {"value": {"query": {"options": {}}}}

DRAFT_RULE_ONE_ID = 1
DRAFT_RULE_TWO_ID = 2

ACTIVE_ADVANCED_SNIPPET = {"value": {"find": {"settings": {}}}}

ACTIVE_RULE_ONE_ID = 3
ACTIVE_RULE_TWO_ID = 4

ACTIVE_FILTER_STATE = "active"
DRAFT_FILTER_STATE = "draft"

FILTERING_VALIDATION_VALID = {"state": "valid", "errors": []}
FILTERING_VALIDATION_INVALID = {"state": "invalid", "errors": []}
FILTERING_VALIDATION_EDITED = {"state": "edited", "errors": []}

FILTER_VALIDATION_STATE_VALID = {
    "advanced_snippet": ACTIVE_ADVANCED_SNIPPET,
    "rules": [{"id": DRAFT_RULE_ONE_ID}],
    "validation": FILTERING_VALIDATION_VALID,
}

FILTER_VALIDATION_STATE_INVALID = FILTER_VALIDATION_STATE_VALID | {
    "validation": FILTERING_VALIDATION_INVALID
}
FILTER_VALIDATION_STATE_EDITED = FILTER_VALIDATION_STATE_VALID | {
    "validation": FILTERING_VALIDATION_EDITED
}

DRAFT_FILTERING_DEFAULT_DOMAIN = {
    "advanced_snippet": DRAFT_ADVANCED_SNIPPET,
    "rules": [{"id": DRAFT_RULE_ONE_ID}, {"id": DRAFT_RULE_TWO_ID}],
    "validation": FILTERING_VALIDATION_VALID,
}

DRAFT_FILTERING_DEFAULT_DOMAIN_EDITED = DRAFT_FILTERING_DEFAULT_DOMAIN | {
    "validation": FILTERING_VALIDATION_EDITED
}

ACTIVE_FILTERING_DEFAULT_DOMAIN = {
    "advanced_snippet": ACTIVE_ADVANCED_SNIPPET,
    "rules": [{"id": ACTIVE_RULE_ONE_ID}, {"id": ACTIVE_RULE_TWO_ID}],
    "validation": FILTERING_VALIDATION_VALID,
}

FILTERING_DEFAULT_DOMAIN = {
    "domain": DEFAULT_DOMAIN,
    "draft": DRAFT_FILTERING_DEFAULT_DOMAIN,
    "active": ACTIVE_FILTERING_DEFAULT_DOMAIN,
}

FILTERING_DEFAULT_DOMAIN_EDITED = FILTERING_DEFAULT_DOMAIN | {
    "draft": DRAFT_FILTERING_DEFAULT_DOMAIN_EDITED
}

FILTERING_OTHER_DOMAIN = {
    "domain": "other",
    "draft": {},
    "active": {},
    "validation": {
        "state": "invalid",
        "errors": [{"ids": ["1"], "messages": ["some messages"]}],
    },
}

CONNECTOR_ID = "1"

DOC_SOURCE_FILTERING = [FILTERING_DEFAULT_DOMAIN, FILTERING_OTHER_DOMAIN]
DOC_SOURCE_FILTERING_EDITED = [FILTERING_DEFAULT_DOMAIN_EDITED, FILTERING_OTHER_DOMAIN]

DOC_SOURCE = {
    "_id": CONNECTOR_ID,
    "_seq_no": 1,
    "_primary_term": 2,
    "_source": {
        "configuration": {"key": "value"},
        "description": "description",
        "error": "none",
        "features": {},
        "filtering": DOC_SOURCE_FILTERING,
        "index_name": "search-index",
        "name": "MySQL",
        "pipeline": {},
        "scheduling": {},
        "service_type": "SERVICE",
        "status": "connected",
        "language": "en",
        "sync_now": False,
    },
}

DOC_SOURCE_WITH_EDITED_FILTERING = DOC_SOURCE | {
    "_source": {"filtering": DOC_SOURCE_FILTERING_EDITED}
}

OTHER_DOMAIN_ONE = "other-domain-1"
OTHER_DOMAIN_TWO = "other-domain-2"
NON_EXISTING_DOMAIN = "non-existing-domain"

EMPTY_FILTER = Filter()

FILTERING = [
    {
        "domain": Filtering.DEFAULT_DOMAIN,
        "draft": DRAFT_FILTERING_DEFAULT_DOMAIN,
        "active": ACTIVE_FILTERING_DEFAULT_DOMAIN,
        "validation": FILTERING_VALIDATION_VALID,
    },
    {
        "domain": OTHER_DOMAIN_ONE,
        "draft": {},
        "active": {},
        "validation": FILTERING_VALIDATION_VALID,
    },
    {
        "domain": OTHER_DOMAIN_TWO,
        "draft": {},
        "active": {},
        "validation": FILTERING_VALIDATION_VALID,
    },
]

ADVANCED_RULES = {"db": {"table": "SELECT * FROM db.table"}}

ADVANCED_RULES_NON_EMPTY = {"advanced_snippet": ADVANCED_RULES}

RULES = [
    {
        "id": 1,
    }
]
BASIC_RULES_NON_EMPTY = {"rules": RULES}
ADVANCED_AND_BASIC_RULES_NON_EMPTY = {
    "advanced_snippet": {"db": {"table": "SELECT * FROM db.table"}},
    "rules": RULES,
}

SYNC_CURSOR = {"foo": "bar"}


def test_utc():
    # All dates are in ISO 8601 UTC so we can serialize them
    now = datetime.utcnow()
    then = json.loads(json.dumps({"date": iso_utc(when=now)}))["date"]
    assert now.isoformat() == then


mongo = {
    "api_key_id": "",
    "configuration": {
        "host": {"value": "mongodb://127.0.0.1:27021", "label": "MongoDB Host"},
        "database": {"value": "sample_airbnb", "label": "MongoDB Database"},
        "collection": {
            "value": "listingsAndReviews",
            "label": "MongoDB Collection",
        },
    },
    "index_name": "search-airbnb",
    "service_type": "mongodb",
    "status": "configured",
    "language": "en",
    "last_sync_status": None,
    "last_sync_error": "",
    "last_synced": "",
    "last_seen": "",
    "created_at": "",
    "updated_at": "",
    "scheduling": {"enabled": True, "interval": "0 * * * *"},
    "sync_now": True,
}


@pytest.mark.asyncio
@pytest.mark.parametrize(
    "native_service_types, connector_ids, expected_connector_count",
    [
        ([], [], 0),
        (["mongodb"], [], 1),
        ([], ["1"], 1),
        (["mongodb"], ["1"], 1),
    ],
)
async def test_supported_connectors(
    native_service_types, connector_ids, expected_connector_count, mock_responses
):
    config = {"host": "http://nowhere.com:9200", "user": "tarek", "password": "blah"}
    native_connectors_query = {
        "bool": {
            "filter": [
                {"term": {"is_native": True}},
                {"terms": {"service_type": native_service_types}},
            ]
        }
    }

    custom_connectors_query = {
        "bool": {
            "filter": [
                {"term": {"is_native": False}},
                {"terms": {"_id": connector_ids}},
            ]
        }
    }

    if len(native_service_types) > 0 and len(connector_ids) > 0:
        query = {"bool": {"should": [native_connectors_query, custom_connectors_query]}}
    elif len(native_service_types) > 0:
        query = native_connectors_query
    elif len(connector_ids) > 0:
        query = custom_connectors_query
    else:
        query = {}

    headers = {"X-Elastic-Product": "Elasticsearch"}
    mock_responses.post(
        "http://nowhere.com:9200/.elastic-connectors/_refresh", headers=headers
    )
    mock_responses.post(
        "http://nowhere.com:9200/.elastic-connectors/_search?expand_wildcards=hidden",
        body={"query": query},
        payload={
            "hits": {"hits": [{"_id": "1", "_source": mongo}], "total": {"value": 1}}
        },
        headers=headers,
    )

    connector_index = ConnectorIndex(config)
    connectors = [
        connector
        async for connector in connector_index.supported_connectors(
            native_service_types=native_service_types, connector_ids=connector_ids
        )
    ]
    await connector_index.close()

    assert len(connectors) == expected_connector_count
    if expected_connector_count > 0:
        assert connectors[0].service_type == mongo["service_type"]


@pytest.mark.asyncio
async def test_all_connectors(mock_responses):
    config = {"host": "http://nowhere.com:9200", "user": "tarek", "password": "blah"}
    headers = {"X-Elastic-Product": "Elasticsearch"}
    mock_responses.post(
        "http://nowhere.com:9200/.elastic-connectors/_refresh", headers=headers
    )

    mock_responses.post(
        "http://nowhere.com:9200/.elastic-connectors/_search?expand_wildcards=hidden",
        payload={
            "hits": {"hits": [{"_id": "1", "_source": mongo}], "total": {"value": 1}}
        },
        headers=headers,
    )

    connectors = ConnectorIndex(config)
    conns = []
    async for connector in connectors.all_connectors():
        conns.append(connector)
    await connectors.close()

    assert len(conns) == 1


@pytest.mark.asyncio
async def test_connector_properties():
    connector_src = {
        "_id": "test",
        "_source": {
            "service_type": "test",
            "index_name": "search-some-index",
            "configuration": {},
            "language": "en",
            "scheduling": {
                "permissions": {
                    "enabled": True,
                    "interval": "* * * * *"
                }
            },
            "status": "created",
            "last_seen": iso_utc(),
            "last_sync_status": "completed",
            "last_access_control_sync_status": "pending",
            "pipeline": {},
            "last_sync_scheduled_at": iso_utc(),
<<<<<<< HEAD
            "last_access_control_sync_scheduled_at": iso_utc(),
            "sync_cursor": sync_cursor,
=======
            "last_permissions_sync_scheduled_at": iso_utc(),
            "sync_cursor": SYNC_CURSOR,
>>>>>>> 093facd6
        },
    }

    index = Mock()
    connector = Connector(elastic_index=index, doc_source=connector_src)

    assert connector.id == "test"
    assert connector.status == Status.CREATED
    assert connector.service_type == "test"
    assert connector.configuration.is_empty()
    assert connector.native is False
    assert connector.sync_now is False
    assert connector.index_name == "search-some-index"
    assert connector.language == "en"
    assert connector.last_sync_status == JobStatus.COMPLETED
    assert connector.last_access_control_sync_status == JobStatus.PENDING
    assert connector.permissions_scheduling["enabled"]
    assert connector.permissions_scheduling["interval"] == "* * * * *"
    assert connector.sync_cursor == SYNC_CURSOR
    assert isinstance(connector.last_seen, datetime)
    assert isinstance(connector.filtering, Filtering)
    assert isinstance(connector.pipeline, Pipeline)
    assert isinstance(connector.features, Features)
    assert isinstance(connector.last_sync_scheduled_at, datetime)
    assert isinstance(connector.last_access_control_sync_scheduled_at, datetime)


@pytest.mark.asyncio
@pytest.mark.parametrize(
    "interval, last_seen, should_send_heartbeat",
    [
        (60, None, True),
        (
            60,
            iso_utc(),
            False,
        ),
        (60, iso_utc(datetime.now(timezone.utc) - timedelta(seconds=70)), True),
    ],
)
async def test_heartbeat(interval, last_seen, should_send_heartbeat):
    source = {
        "_id": "1",
        "_source": {
            "last_seen": last_seen,
        },
    }
    index = Mock()
    index.heartbeat = AsyncMock(return_value=1)

    connector = Connector(elastic_index=index, doc_source=source)
    await connector.heartbeat(interval=interval)

    if should_send_heartbeat:
        index.heartbeat.assert_awaited()
    else:
        index.heartbeat.assert_not_awaited()


@pytest.mark.asyncio
async def test_sync_starts():
    doc_id = "1"
    seq_no = 1
    primary_term = 2
    connector_doc = {"_id": doc_id, "_seq_no": seq_no, "_primary_term": primary_term}
    index = Mock()
    index.update = AsyncMock()
    expected_doc_source_update = {
        "last_sync_status": JobStatus.IN_PROGRESS.value,
        "last_sync_error": None,
        "status": Status.CONNECTED.value,
        "error": None,
    }

    connector = Connector(elastic_index=index, doc_source=connector_doc)
    await connector.sync_starts()
    index.update.assert_called_with(
        doc_id=connector.id,
        doc=expected_doc_source_update,
        if_seq_no=seq_no,
        if_primary_term=primary_term,
    )


@pytest.mark.asyncio
async def test_connector_error():
    connector_doc = {"_id": "1"}
    error = "something wrong"
    index = Mock()
    index.update = AsyncMock(return_value=1)
    expected_doc_source_update = {
        "status": Status.ERROR.value,
        "error": error,
    }

    connector = Connector(elastic_index=index, doc_source=connector_doc)
    await connector.error(error)
    index.update.assert_called_with(doc_id=connector.id, doc=expected_doc_source_update)


def mock_job(
    status=JobStatus.COMPLETED,
    error=None,
    terminated=True,
):
    job = Mock()
    job.status = status
    job.error = error
    job.terminated = terminated
    job.indexed_document_count = 0
    job.deleted_document_count = 0
    return job


@pytest.mark.asyncio
@pytest.mark.parametrize(
    "job, expected_doc_source_update",
    [
        (
            None,
            {
                "last_sync_status": JobStatus.ERROR.value,
                "last_synced": ANY,
                "last_sync_error": JOB_NOT_FOUND_ERROR,
                "status": Status.ERROR.value,
                "error": JOB_NOT_FOUND_ERROR,
            },
        ),
        (
            mock_job(status=JobStatus.ERROR, error="something wrong"),
            {
                "last_sync_status": JobStatus.ERROR.value,
                "last_synced": ANY,
                "last_sync_error": "something wrong",
                "status": Status.ERROR.value,
                "error": "something wrong",
                "last_indexed_document_count": 0,
                "last_deleted_document_count": 0,
            },
        ),
        (
            mock_job(status=JobStatus.CANCELED),
            {
                "last_sync_status": JobStatus.CANCELED.value,
                "last_synced": ANY,
                "last_sync_error": None,
                "status": Status.CONNECTED.value,
                "error": None,
                "last_indexed_document_count": 0,
                "last_deleted_document_count": 0,
            },
        ),
        (
            mock_job(status=JobStatus.SUSPENDED, terminated=False),
            {
                "last_sync_status": JobStatus.SUSPENDED.value,
                "last_synced": ANY,
                "last_sync_error": None,
                "status": Status.CONNECTED.value,
                "error": None,
            },
        ),
        (
            mock_job(),
            {
                "last_sync_status": JobStatus.COMPLETED.value,
                "last_synced": ANY,
                "last_sync_error": None,
                "status": Status.CONNECTED.value,
                "error": None,
                "last_indexed_document_count": 0,
                "last_deleted_document_count": 0,
            },
        ),
    ],
)
async def test_sync_done(job, expected_doc_source_update):
    connector_doc = {"_id": "1"}
    index = Mock()
    index.update = AsyncMock(return_value=1)

    connector = Connector(elastic_index=index, doc_source=connector_doc)
    await connector.sync_done(job=job)
    index.update.assert_called_with(doc_id=connector.id, doc=expected_doc_source_update)


mock_next_run = iso_utc()


@pytest.mark.asyncio
@pytest.mark.parametrize(
    "scheduling_enabled, expected_next_sync",
    [
        (False, None),
        (True, mock_next_run),
    ],
)
@patch("connectors.protocol.connectors.next_run")
async def test_connector_next_sync(next_run, scheduling_enabled, expected_next_sync):
    connector_doc = {
        "_id": "1",
        "_source": {
            "scheduling": {"enabled": scheduling_enabled, "interval": "1 * * * * *"},
        },
    }
    index = Mock()
    next_run.return_value = mock_next_run
    connector = Connector(elastic_index=index, doc_source=connector_doc)
    assert connector.next_sync() == expected_next_sync


@pytest.mark.asyncio
async def test_sync_job_properties():
    sync_job_src = {
        "_id": "test",
        "_source": {
            "status": "error",
            "job_type": "access_control",
            "error": "something wrong",
            "indexed_document_count": 10,
            "indexed_document_volume": 20,
            "deleted_document_count": 30,
            "total_document_count": 100,
            "connector": {
                "id": "connector_id",
                "service_type": "test",
                "index_name": "search-some-index",
                "configuration": {},
                "language": "en",
                "filtering": {},
                "pipeline": {},
                "sync_cursor": SYNC_CURSOR,
            },
        },
    }

    index = Mock()
    sync_job = SyncJob(elastic_index=index, doc_source=sync_job_src)

    assert sync_job.id == "test"
    assert sync_job.status == JobStatus.ERROR
    assert sync_job.error == "something wrong"
    assert sync_job.connector_id == "connector_id"
    assert sync_job.service_type == "test"
    assert sync_job.configuration.is_empty()
    assert sync_job.index_name == "search-some-index"
    assert sync_job.language == "en"
    assert sync_job.sync_cursor == SYNC_CURSOR
    assert sync_job.indexed_document_count == 10
    assert sync_job.indexed_document_volume == 20
    assert sync_job.deleted_document_count == 30
    assert sync_job.total_document_count == 100

    assert isinstance(sync_job.filtering, Filter)
    assert isinstance(sync_job.pipeline, Pipeline)

    assert sync_job.job_type == JobType.ACCESS_CONTROL
    assert isinstance(sync_job.job_type, JobType)


@pytest.mark.asyncio
@pytest.mark.parametrize(
    "validation_result_state, validation_result_errors, should_raise_exception",
    [
        (
            FilteringValidationState.VALID,
            [],
            False,
        ),
        (
            FilteringValidationState.INVALID,
            ["something wrong"],
            True,
        ),
    ],
)
async def test_sync_job_validate_filtering(
    validation_result_state, validation_result_errors, should_raise_exception
):
    source = {"_id": "1"}
    index = Mock()
    validator = Mock()
    validation_result = FilteringValidationResult(
        state=validation_result_state, errors=validation_result_errors
    )
    validator.validate_filtering = AsyncMock(return_value=validation_result)

    sync_job = SyncJob(elastic_index=index, doc_source=source)

    try:
        await sync_job.validate_filtering(validator=validator)
    except InvalidFilteringError:
        assert should_raise_exception


@pytest.mark.asyncio
async def test_sync_job_claim():
    source = {"_id": "1"}
    index = Mock()
    index.update = AsyncMock(return_value=1)
    expected_doc_source_update = {
        "status": JobStatus.IN_PROGRESS.value,
        "started_at": ANY,
        "last_seen": ANY,
        "worker_hostname": ANY,
        "connector.sync_cursor": SYNC_CURSOR,
    }

    sync_job = SyncJob(elastic_index=index, doc_source=source)
    await sync_job.claim(sync_cursor=SYNC_CURSOR)

    index.update.assert_called_with(doc_id=sync_job.id, doc=expected_doc_source_update)


@pytest.mark.asyncio
async def test_sync_job_update_metadata():
    source = {"_id": "1"}
    index = Mock()
    index.update = AsyncMock(return_value=1)
    ingestion_stats = {
        "indexed_document_count": 1,
        "indexed_document_volume": 13,
        "deleted_document_count": 0,
    }
    connector_metadata = {"foo": "bar"}
    expected_doc_source_update = (
        {
            "last_seen": ANY,
        }
        | ingestion_stats
        | {"metadata": connector_metadata}
    )

    sync_job = SyncJob(elastic_index=index, doc_source=source)
    await sync_job.update_metadata(
        ingestion_stats=ingestion_stats | {"blah": 0},
        connector_metadata=connector_metadata,
    )

    index.update.assert_called_with(doc_id=sync_job.id, doc=expected_doc_source_update)


@pytest.mark.asyncio
async def test_sync_job_done():
    source = {"_id": "1"}
    index = Mock()
    index.update = AsyncMock(return_value=1)
    expected_doc_source_update = {
        "last_seen": ANY,
        "completed_at": ANY,
        "status": JobStatus.COMPLETED.value,
        "error": None,
    }

    sync_job = SyncJob(elastic_index=index, doc_source=source)
    await sync_job.done()

    index.update.assert_called_with(doc_id=sync_job.id, doc=expected_doc_source_update)


@pytest.mark.asyncio
async def test_sync_job_fail():
    source = {"_id": "1"}
    message = "something wrong"
    index = Mock()
    index.update = AsyncMock(return_value=1)
    expected_doc_source_update = {
        "last_seen": ANY,
        "completed_at": ANY,
        "status": JobStatus.ERROR.value,
        "error": message,
    }

    sync_job = SyncJob(elastic_index=index, doc_source=source)
    await sync_job.fail(message)

    index.update.assert_called_with(doc_id=sync_job.id, doc=expected_doc_source_update)


@pytest.mark.asyncio
async def test_sync_job_cancel():
    source = {"_id": "1"}
    index = Mock()
    index.update = AsyncMock(return_value=1)
    expected_doc_source_update = {
        "last_seen": ANY,
        "completed_at": ANY,
        "status": JobStatus.CANCELED.value,
        "error": None,
        "canceled_at": ANY,
    }

    sync_job = SyncJob(elastic_index=index, doc_source=source)
    await sync_job.cancel()

    index.update.assert_called_with(doc_id=sync_job.id, doc=expected_doc_source_update)


@pytest.mark.asyncio
async def test_sync_job_suspend():
    source = {"_id": "1"}
    index = Mock()
    index.update = AsyncMock(return_value=1)
    expected_doc_source_update = {
        "last_seen": ANY,
        "status": JobStatus.SUSPENDED.value,
        "error": None,
    }

    sync_job = SyncJob(elastic_index=index, doc_source=source)
    await sync_job.suspend()

    index.update.assert_called_with(doc_id=sync_job.id, doc=expected_doc_source_update)


class Banana(BaseDataSource):
    """Banana"""

    @classmethod
    def get_default_configuration(cls):
        return {"one": {"value": None}, "two": {"value": None}}


@pytest.mark.asyncio
async def test_connector_prepare_different_id():
    doc_id = "1"
    seq_no = 1
    primary_term = 2
    connector_doc = {
        "_id": doc_id,
        "_seq_no": seq_no,
        "_primary_term": primary_term,
        "_source": {},
    }
    config = {
        "connector_id": "2",
        "service_type": "banana",
        "sources": {},
    }
    index = Mock()
    index.fetch_response_by_id = AsyncMock(return_value=connector_doc)
    index.update = AsyncMock()
    connector = Connector(elastic_index=index, doc_source=connector_doc)
    await connector.prepare(config)
    index.update.assert_not_awaited()


@pytest.mark.asyncio
async def test_connector_prepare_with_prepared_connector():
    doc_id = "1"
    seq_no = 1
    primary_term = 2
    connector_doc = {
        "_id": doc_id,
        "_seq_no": seq_no,
        "_primary_term": primary_term,
        "_source": {
            "service_type": "banana",
            "configuration": {
                "one": {
                    "default_value": None,
                    "depends_on": [],
                    "display": "text",
                    "label": "",
                    "options": [],
                    "order": 1,
                    "required": True,
                    "sensitive": False,
                    "tooltip": None,
                    "type": "str",
                    "ui_restrictions": [],
                    "validations": [],
                    "value": "foobar",
                },
                "two": {
                    "default_value": None,
                    "depends_on": [],
                    "display": "text",
                    "label": "",
                    "options": [],
                    "order": 1,
                    "required": True,
                    "sensitive": False,
                    "tooltip": None,
                    "type": "str",
                    "ui_restrictions": [],
                    "validations": [],
                    "value": "foobar",
                },
            },
        },
    }
    config = {
        "connector_id": doc_id,
        "service_type": "banana",
        "sources": {"banana": "tests.protocol.test_connectors:Banana"},
    }
    index = Mock()
    index.fetch_response_by_id = AsyncMock(return_value=connector_doc)
    index.update = AsyncMock()
    connector = Connector(elastic_index=index, doc_source=connector_doc)
    await connector.prepare(config)
    index.update.assert_not_awaited()


@pytest.mark.asyncio
async def test_connector_prepare_with_connector_missing_field_properties_creates_them():
    doc_id = "1"
    seq_no = 1
    primary_term = 2
    connector_doc = {
        "_id": doc_id,
        "_seq_no": seq_no,
        "_primary_term": primary_term,
        "_source": {
            "service_type": "banana",
            "configuration": {
                "one": {"value": "hoho", "extra_property": "hehe"},
                "two": {
                    "default_value": None,
                    "depends_on": [],
                    "display": "text",
                    "label": "",
                    "options": [],
                    "order": 1,
                    "required": True,
                    "sensitive": False,
                    "tooltip": None,
                    "type": "str",
                    "ui_restrictions": [],
                    "validations": [],
                    "value": "foobar",
                },
            },
        },
    }
    config = {
        "connector_id": doc_id,
        "service_type": "banana",
        "sources": {"banana": "tests.protocol.test_connectors:Banana"},
    }
    index = Mock()
    index.fetch_response_by_id = AsyncMock(return_value=connector_doc)
    index.update = AsyncMock()
    connector = Connector(elastic_index=index, doc_source=connector_doc)

    expected = Banana.get_simple_configuration()

    # only updates fields with missing properties
    expected["one"]["value"] = "hoho"
    expected["one"]["extra_property"] = "hehe"
    del expected["two"]

    await connector.prepare(config)
    index.update.assert_called_once_with(
        doc_id=doc_id,
        doc={"configuration": expected},
        if_seq_no=seq_no,
        if_primary_term=primary_term,
    )


@pytest.mark.asyncio
async def test_connector_prepare_with_service_type_not_configured():
    doc_id = "1"
    seq_no = 1
    primary_term = 2
    connector_doc = {
        "_id": doc_id,
        "_seq_no": seq_no,
        "_primary_term": primary_term,
        "_source": {},
    }
    config = {
        "connector_id": doc_id,
        "sources": {"banana": "tests.protocol.test_connectors:Banana"},
    }
    index = Mock()
    index.fetch_response_by_id = AsyncMock(return_value=connector_doc)
    index.update = AsyncMock()
    connector = Connector(elastic_index=index, doc_source=connector_doc)
    with pytest.raises(ServiceTypeNotConfiguredError):
        await connector.prepare(config)
        index.update.assert_not_awaited()


@pytest.mark.asyncio
async def test_connector_prepare_with_service_type_not_supported():
    doc_id = "1"
    seq_no = 1
    primary_term = 2
    connector_doc = {
        "_id": doc_id,
        "_seq_no": seq_no,
        "_primary_term": primary_term,
        "_source": {},
    }
    config = {
        "connector_id": doc_id,
        "service_type": "banana",
        "sources": {},
    }
    index = Mock()
    index.fetch_response_by_id = AsyncMock(return_value=connector_doc)
    index.update = AsyncMock()
    connector = Connector(elastic_index=index, doc_source=connector_doc)
    with pytest.raises(ServiceTypeNotSupportedError):
        await connector.prepare(config)
        index.update.assert_not_awaited()


@pytest.mark.asyncio
async def test_connector_prepare_with_data_source_error():
    doc_id = "1"
    seq_no = 1
    primary_term = 2
    connector_doc = {
        "_id": doc_id,
        "_seq_no": seq_no,
        "_primary_term": primary_term,
        "_source": {},
    }
    config = {
        "connector_id": doc_id,
        "service_type": "banana",
        "sources": {"banana": "foobar"},
    }
    index = Mock()
    index.fetch_response_by_id = AsyncMock(return_value=connector_doc)
    index.update = AsyncMock()
    connector = Connector(elastic_index=index, doc_source=connector_doc)
    with pytest.raises(DataSourceError):
        await connector.prepare(config)
        index.update.assert_not_awaited()


@pytest.mark.asyncio
async def test_connector_prepare():
    doc_id = "1"
    seq_no = 1
    primary_term = 2
    connector_doc = {
        "_id": doc_id,
        "_seq_no": seq_no,
        "_primary_term": primary_term,
        "_source": {},
    }
    config = {
        "connector_id": doc_id,
        "service_type": "banana",
        "sources": {"banana": "tests.protocol.test_connectors:Banana"},
    }
    index = Mock()
    index.fetch_response_by_id = AsyncMock(return_value=connector_doc)
    index.update = AsyncMock()
    connector = Connector(elastic_index=index, doc_source=connector_doc)
    await connector.prepare(config)
    index.update.assert_called_once_with(
        doc_id=doc_id,
        doc={
            "service_type": "banana",
            "configuration": Banana.get_simple_configuration(),
            "status": Status.NEEDS_CONFIGURATION.value,
        },
        if_seq_no=seq_no,
        if_primary_term=primary_term,
    )


@pytest.mark.asyncio
async def test_connector_prepare_with_race_condition():
    doc_id = "1"
    seq_no = 1
    primary_term = 2
    connector_doc = {
        "_id": doc_id,
        "_seq_no": seq_no,
        "_primary_term": primary_term,
        "_source": {},
    }
    config = {
        "connector_id": doc_id,
        "service_type": "banana",
        "sources": {"banana": "tests.protocol.test_connectors:Banana"},
    }
    connector_doc_after_update = connector_doc | {
        "_source": {
            "service_type": "banana",
            "configuration": Banana.get_simple_configuration(),
        }
    }
    index = Mock()
    index.fetch_response_by_id = AsyncMock(
        side_effect=[connector_doc, connector_doc_after_update]
    )
    index.update = AsyncMock(
        side_effect=ConflictError(
            message="This is an error message from test_connector_prepare_with_race_condition",
            meta=None,
            body={},
        )
    )
    connector = Connector(elastic_index=index, doc_source=connector_doc)
    await connector.prepare(config)
    index.update.assert_called_once_with(
        doc_id=doc_id,
        doc={
            "service_type": "banana",
            "configuration": Banana.get_simple_configuration(),
            "status": Status.NEEDS_CONFIGURATION.value,
        },
        if_seq_no=seq_no,
        if_primary_term=primary_term,
    )


@pytest.mark.asyncio
async def test_connector_reset_sync_now_flag():
    doc_id = "1"
    seq_no = 1
    primary_term = 2
    connector_doc = {
        "_id": doc_id,
        "_seq_no": seq_no,
        "_primary_term": primary_term,
        "_source": {},
    }
    index = Mock()
    index.update = AsyncMock()
    connector = Connector(elastic_index=index, doc_source=connector_doc)
    await connector.reset_sync_now_flag()

    index.update.assert_awaited_once_with(
        doc_id=doc_id,
        doc={"sync_now": False},
        if_seq_no=seq_no,
        if_primary_term=primary_term,
    )


@pytest.mark.asyncio
async def test_connector_update_last_sync_scheduled_at():
    doc_id = "1"
    seq_no = 1
    primary_term = 2
    new_ts = datetime.utcnow() + timedelta(seconds=20)
    connector_doc = {
        "_id": doc_id,
        "_seq_no": seq_no,
        "_primary_term": primary_term,
        "_source": {},
    }
    index = Mock()
    index.update = AsyncMock()
    connector = Connector(elastic_index=index, doc_source=connector_doc)
    await connector.update_last_sync_scheduled_at(new_ts)

    index.update.assert_awaited_once_with(
        doc_id=doc_id,
        doc={"last_sync_scheduled_at": new_ts.isoformat()},
        if_seq_no=seq_no,
        if_primary_term=primary_term,
    )


@pytest.mark.asyncio
<<<<<<< HEAD
async def test_connector_update_last_access_control_sync_scheduled_at():
=======
async def test_connector_update_last_incremental_sync_scheduled_at():
    doc_id = "1"
    seq_no = 1
    primary_term = 2
    new_ts = datetime.utcnow() + timedelta(seconds=20)
    connector_doc = {
        "_id": doc_id,
        "_seq_no": seq_no,
        "_primary_term": primary_term,
        "_source": {},
    }
    index = Mock()
    index.update = AsyncMock()
    connector = Connector(elastic_index=index, doc_source=connector_doc)
    await connector.update_last_incremental_sync_scheduled_at(new_ts)

    index.update.assert_awaited_once_with(
        doc_id=doc_id,
        doc={"last_incremental_sync_scheduled_at": new_ts.isoformat()},
        if_seq_no=seq_no,
        if_primary_term=primary_term,
    )


@pytest.mark.asyncio
async def test_connector_update_last_permissions_sync_scheduled_at():
>>>>>>> 093facd6
    doc_id = "2"
    seq_no = 2
    primary_term = 1
    new_ts = datetime.utcnow() + timedelta(seconds=30)
    connector_doc = {
        "_id": doc_id,
        "_seq_no": seq_no,
        "_primary_term": primary_term,
        "_source": {},
    }
    index = Mock()
    index.update = AsyncMock()
    connector = Connector(elastic_index=index, doc_source=connector_doc)
    await connector.update_last_access_control_sync_scheduled_at(new_ts)

    index.update.assert_awaited_once_with(
        doc_id=doc_id,
        doc={"last_access_control_sync_scheduled_at": new_ts.isoformat()},
        if_seq_no=seq_no,
        if_primary_term=primary_term,
    )


@pytest.mark.asyncio
async def test_connector_validate_filtering_not_edited():
    index = Mock()
    index.update = AsyncMock()
    index.fetch_response_by_id = AsyncMock(return_value=DOC_SOURCE)
    validator = Mock()
    validator.validate_filtering = AsyncMock()

    connector = Connector(elastic_index=index, doc_source=DOC_SOURCE)
    await connector.validate_filtering(validator=validator)

    validator.validate_filtering.assert_not_awaited()
    index.update.assert_not_awaited()


@pytest.mark.asyncio
async def test_connector_validate_filtering_invalid():
    doc_source = deepcopy(DOC_SOURCE_WITH_EDITED_FILTERING)
    index = Mock()
    index.update = AsyncMock()
    index.fetch_response_by_id = AsyncMock(return_value=doc_source)
    validation_result = FilteringValidationResult(
        state=FilteringValidationState.INVALID,
        errors=[FilterValidationError(ids=[1], messages="something wrong")],
    )
    validator = Mock()
    validator.validate_filtering = AsyncMock(return_value=validation_result)
    expected_validation_update_doc = {
        "filtering": [
            {
                "domain": DEFAULT_DOMAIN,
                "draft": DRAFT_FILTERING_DEFAULT_DOMAIN
                | {"validation": validation_result.to_dict()},
                "active": ACTIVE_FILTERING_DEFAULT_DOMAIN,
            },
            FILTERING_OTHER_DOMAIN,
        ]
    }

    connector = Connector(elastic_index=index, doc_source=doc_source)
    await connector.validate_filtering(validator=validator)

    validator.validate_filtering.assert_awaited()
    index.update.assert_awaited_once_with(
        doc_id=CONNECTOR_ID,
        doc=expected_validation_update_doc,
        if_seq_no=doc_source["_seq_no"],
        if_primary_term=doc_source["_primary_term"],
    )


@pytest.mark.asyncio
async def test_connector_validate_filtering_valid():
    doc_source = deepcopy(DOC_SOURCE_WITH_EDITED_FILTERING)
    index = Mock()
    index.update = AsyncMock()
    index.fetch_response_by_id = AsyncMock(return_value=doc_source)
    validation_result = FilteringValidationResult()
    validator = Mock()
    validator.validate_filtering = AsyncMock(return_value=validation_result)
    expected_validation_update_doc = {
        "filtering": [
            {
                "domain": DEFAULT_DOMAIN,
                "draft": DRAFT_FILTERING_DEFAULT_DOMAIN
                | {"validation": validation_result.to_dict()},
                "active": DRAFT_FILTERING_DEFAULT_DOMAIN
                | {"validation": validation_result.to_dict()},
            },
            FILTERING_OTHER_DOMAIN,
        ]
    }

    connector = Connector(elastic_index=index, doc_source=doc_source)
    await connector.validate_filtering(validator=validator)

    validator.validate_filtering.assert_awaited()
    index.update.assert_awaited_once_with(
        doc_id=CONNECTOR_ID,
        doc=expected_validation_update_doc,
        if_seq_no=doc_source["_seq_no"],
        if_primary_term=doc_source["_primary_term"],
    )


@pytest.mark.asyncio
async def test_connector_validate_filtering_with_race_condition():
    doc_source = deepcopy(DOC_SOURCE_WITH_EDITED_FILTERING)
    index = Mock()
    index.update = AsyncMock()
    validation_result = FilteringValidationResult()
    validator = Mock()
    validator.validate_filtering = AsyncMock(return_value=validation_result)
    expected_validation_update_doc = {
        "filtering": [
            {
                "domain": DEFAULT_DOMAIN,
                "draft": DRAFT_FILTERING_DEFAULT_DOMAIN
                | {"validation": validation_result.to_dict()},
                "active": DRAFT_FILTERING_DEFAULT_DOMAIN
                | {"validation": validation_result.to_dict()},
            },
            FILTERING_OTHER_DOMAIN,
        ]
    }
    # make reload method return `edited` filtering in the first call, and `valid` filtering in the second call
    index.fetch_response_by_id = AsyncMock(
        side_effect=[doc_source, deepcopy(DOC_SOURCE)]
    )

    connector = Connector(elastic_index=index, doc_source=doc_source)
    await connector.validate_filtering(validator=validator)

    validator.validate_filtering.assert_awaited()
    index.update.assert_awaited_once_with(
        doc_id=CONNECTOR_ID,
        doc=expected_validation_update_doc,
        if_seq_no=doc_source["_seq_no"],
        if_primary_term=doc_source["_primary_term"],
    )


@pytest.mark.parametrize(
    "filtering_json, filter_state, domain, expected_filter",
    [
        (
            FILTERING,
            ACTIVE_FILTER_STATE,
            Filtering.DEFAULT_DOMAIN,
            ACTIVE_FILTERING_DEFAULT_DOMAIN,
        ),
        (
            FILTERING,
            DRAFT_FILTER_STATE,
            Filtering.DEFAULT_DOMAIN,
            DRAFT_FILTERING_DEFAULT_DOMAIN,
        ),
        (FILTERING, ACTIVE_FILTER_STATE, OTHER_DOMAIN_ONE, EMPTY_FILTER),
        (FILTERING, ACTIVE_FILTER_STATE, OTHER_DOMAIN_TWO, EMPTY_FILTER),
        # domains which do not exist should return an empty filter per default
        (FILTERING, ACTIVE_FILTER_STATE, NON_EXISTING_DOMAIN, EMPTY_FILTER),
        # if filtering is not present always return an empty filter
        ([], ACTIVE_FILTER_STATE, Filtering.DEFAULT_DOMAIN, EMPTY_FILTER),
        ([], ACTIVE_FILTER_STATE, NON_EXISTING_DOMAIN, EMPTY_FILTER),
        (None, ACTIVE_FILTER_STATE, Filtering.DEFAULT_DOMAIN, EMPTY_FILTER),
        (None, ACTIVE_FILTER_STATE, NON_EXISTING_DOMAIN, EMPTY_FILTER),
    ],
)
def test_get_filter(filtering_json, filter_state, domain, expected_filter):
    filtering = Filtering(filtering_json)

    assert filtering.get_filter(filter_state, domain) == expected_filter


@pytest.mark.parametrize(
    "domain, expected_filter",
    [
        (DEFAULT_DOMAIN, ACTIVE_FILTERING_DEFAULT_DOMAIN),
        (None, ACTIVE_FILTERING_DEFAULT_DOMAIN),
    ],
)
def test_get_active_filter(domain, expected_filter):
    filtering = Filtering(FILTERING)

    if domain is not None:
        assert filtering.get_active_filter(domain) == expected_filter
    else:
        assert filtering.get_active_filter() == expected_filter


@pytest.mark.parametrize(
    "domain, expected_filter",
    [
        (DEFAULT_DOMAIN, DRAFT_FILTERING_DEFAULT_DOMAIN),
        (None, DRAFT_FILTERING_DEFAULT_DOMAIN),
    ],
)
def test_get_draft_filter(domain, expected_filter):
    filtering = Filtering(FILTERING)

    if domain is not None:
        assert filtering.get_draft_filter(domain) == expected_filter
    else:
        assert filtering.get_draft_filter() == expected_filter


@pytest.mark.parametrize(
    "filtering, expected_transformed_filtering",
    [
        (
            {"advanced_snippet": {"value": {"query": {}}}, "rules": []},
            {"advanced_snippet": {"value": {"query": {}}}, "rules": []},
        ),
        (
            {"advanced_snippet": {"value": {}}, "rules": []},
            {"advanced_snippet": {"value": {}}, "rules": []},
        ),
        ({"advanced_snippet": {}, "rules": []}, {"advanced_snippet": {}, "rules": []}),
        ({}, {"advanced_snippet": {}, "rules": []}),
        (None, {"advanced_snippet": {}, "rules": []}),
    ],
)
def test_transform_filtering(filtering, expected_transformed_filtering):
    assert (
        Filter(filter_=filtering).transform_filtering()
        == expected_transformed_filtering
    )


@pytest.mark.parametrize(
    "features_json, feature_enabled",
    [
        (
            {
                "sync_rules": {
                    "basic": {"enabled": True},
                    "advanced": {"enabled": True},
                }
            },
            {
                Features.BASIC_RULES_NEW: True,
                Features.ADVANCED_RULES_NEW: True,
                Features.BASIC_RULES_OLD: False,
                Features.ADVANCED_RULES_OLD: False,
            },
        ),
        (
            {
                "sync_rules": {
                    "basic": {"enabled": True},
                    "advanced": {"enabled": False},
                }
            },
            {
                Features.BASIC_RULES_NEW: True,
                Features.ADVANCED_RULES_NEW: False,
                Features.BASIC_RULES_OLD: False,
                Features.ADVANCED_RULES_OLD: False,
            },
        ),
        (
            {
                "sync_rules": {
                    "basic": {"enabled": False},
                    "advanced": {"enabled": False},
                }
            },
            {
                Features.BASIC_RULES_NEW: False,
                Features.ADVANCED_RULES_NEW: False,
                Features.BASIC_RULES_OLD: False,
                Features.ADVANCED_RULES_OLD: False,
            },
        ),
        (
            {"filtering_advanced_config": True, "filtering_rules": True},
            {
                Features.BASIC_RULES_NEW: False,
                Features.ADVANCED_RULES_NEW: False,
                Features.BASIC_RULES_OLD: True,
                Features.ADVANCED_RULES_OLD: True,
            },
        ),
        (
            {"filtering_advanced_config": False, "filtering_rules": False},
            {
                Features.BASIC_RULES_NEW: False,
                Features.ADVANCED_RULES_NEW: False,
                Features.BASIC_RULES_OLD: False,
                Features.ADVANCED_RULES_OLD: False,
            },
        ),
        (
            {"filtering_advanced_config": True, "filtering_rules": False},
            {
                Features.BASIC_RULES_NEW: False,
                Features.ADVANCED_RULES_NEW: False,
                Features.BASIC_RULES_OLD: False,
                Features.ADVANCED_RULES_OLD: True,
            },
        ),
        (
            {
                "sync_rules": {
                    "basic": {"enabled": True},
                    "advanced": {"enabled": True},
                },
                "filtering_advanced_config": True,
                "filtering_rules": True,
            },
            {
                Features.BASIC_RULES_NEW: True,
                Features.ADVANCED_RULES_NEW: True,
                Features.BASIC_RULES_OLD: True,
                Features.ADVANCED_RULES_OLD: True,
            },
        ),
        (
            None,
            {
                Features.BASIC_RULES_NEW: False,
                Features.ADVANCED_RULES_NEW: False,
                Features.BASIC_RULES_OLD: False,
                Features.ADVANCED_RULES_OLD: False,
                Features.DOCUMENT_LEVEL_SECURITY: False
            },
        ),
        (
            {},
            {
                Features.BASIC_RULES_NEW: False,
                Features.ADVANCED_RULES_NEW: False,
                Features.BASIC_RULES_OLD: False,
                Features.ADVANCED_RULES_OLD: False,
                Features.DOCUMENT_LEVEL_SECURITY: False
            },
        ),
        (
            {
                "document_level_security": {
                    "enabled": True
                }
            },
            {
                Features.DOCUMENT_LEVEL_SECURITY: True
            }
        ),
        (
            {
                "document_level_security": {
                    "enabled": False
                }
            },
            {
                Features.DOCUMENT_LEVEL_SECURITY: False
            }
        )
    ],
)
def test_feature_enabled(features_json, feature_enabled):
    features = Features(features_json)

    assert all(
        features.feature_enabled(feature)
        if enabled
        else not features.feature_enabled(feature)
        for feature, enabled in feature_enabled.items()
    )


@pytest.mark.parametrize(
    "features_json, sync_rules_enabled",
    [
        (
            {
                "sync_rules": {
                    "basic": {"enabled": True},
                    "advanced": {"enabled": False},
                },
                "filtering_advanced_config": False,
                "filtering_rules": False,
            },
            True,
        ),
        (
            {
                "sync_rules": {
                    "basic": {"enabled": False},
                    "advanced": {"enabled": True},
                },
                "filtering_advanced_config": False,
                "filtering_rules": False,
            },
            True,
        ),
        (
            {
                "sync_rules": {
                    "basic": {"enabled": False},
                    "advanced": {"enabled": False},
                },
                "filtering_advanced_config": True,
                "filtering_rules": False,
            },
            True,
        ),
        (
            {
                "sync_rules": {
                    "basic": {"enabled": False},
                    "advanced": {"enabled": False},
                },
                "filtering_advanced_config": False,
                "filtering_rules": True,
            },
            True,
        ),
        (
            {
                "sync_rules": {
                    "basic": {"enabled": False},
                    "advanced": {"enabled": False},
                },
                "filtering_advanced_config": False,
                "filtering_rules": False,
            },
            False,
        ),
        ({"other_feature": True}, False),
        (None, False),
        ({}, False),
    ],
)
def test_sync_rules_enabled(features_json, sync_rules_enabled):
    features = Features(features_json)

    assert features.sync_rules_enabled() == sync_rules_enabled


@pytest.mark.parametrize(
    "features_json, incremental_sync_enabled",
    [
        (
            {
                "incremental_sync": {
                    "enabled": True,
                },
            },
            True,
        ),
        (
            {
                "incremental_sync": {
                    "enabled": False,
                },
            },
            False,
        ),
        (
            {
                "incremental_sync": {}
            },
            False,
        ),
        ({"other_feature": True}, False),
        (None, False),
        ({}, False),
    ],
)
def test_incremental_sync_enabled(features_json, incremental_sync_enabled):
    features = Features(features_json)

    assert features.incremental_sync_enabled() == incremental_sync_enabled


@pytest.mark.parametrize(
    "nested_dict, keys, default, expected",
    [
        # extract True
        ({"a": {"b": {"c": True}}}, ["a", "b", "c"], False, True),
        (
            {"a": {"b": {"c": True}}},
            # "d" doesn't exist -> fall back to False
            ["a", "b", "c", "d"],
            False,
            False,
        ),
        (
            {"a": {"b": {"c": True}}},
            # "wrong_key" doesn't exist -> fall back to False
            ["wrong_key", "b", "c"],
            False,
            False,
        ),
        # fallback to True
        (None, ["a", "b", "c"], True, True),
    ],
)
def test_nested_get(nested_dict, keys, default, expected):
    assert expected == Features(nested_dict)._nested_feature_enabled(keys, default)


@pytest.mark.asyncio
@pytest.mark.parametrize(
    "trigger_method",
    [
        JobTriggerMethod.ON_DEMAND,
        JobTriggerMethod.SCHEDULED,
    ],
)
@patch("connectors.protocol.SyncJobIndex.index")
async def test_create_job(index_method, trigger_method, set_env):
    connector = Mock()
    connector.id = "id"
    connector.index_name = "index_name"
    connector.language = "en"
    config = load_config(CONFIG)
    connector.filtering.get_active_filter.transform_filtering.return_value = Filter()
    connector.pipeline = Pipeline({})

    expected_index_doc = {
        "connector": ANY,
        "trigger_method": trigger_method.value,
        "status": JobStatus.PENDING.value,
        "indexed_document_count": 0,
        "indexed_document_volume": 0,
        "deleted_document_count": 0,
        "created_at": ANY,
        "last_seen": ANY,
    }

    sync_job_index = SyncJobIndex(elastic_config=config["elasticsearch"])
    await sync_job_index.create(connector=connector, trigger_method=trigger_method)

    index_method.assert_called_with(expected_index_doc)


@pytest.mark.asyncio
@patch("connectors.protocol.SyncJobIndex.get_all_docs")
async def test_pending_jobs(get_all_docs, set_env):
    job = Mock()
    get_all_docs.return_value = AsyncIterator([job])
    config = load_config(CONFIG)
    connector_ids = [1, 2]
    expected_query = {
        "bool": {
            "must": [
                {
                    "terms": {
                        "status": [
                            JobStatus.PENDING.value,
                            JobStatus.SUSPENDED.value,
                        ]
                    }
                },
                {"terms": {"connector.id": connector_ids}},
            ]
        }
    }
    expected_sort = [{"created_at": Sort.ASC.value}]

    sync_job_index = SyncJobIndex(elastic_config=config["elasticsearch"])
    jobs = [
        job async for job in sync_job_index.pending_jobs(connector_ids=connector_ids)
    ]

    get_all_docs.assert_called_with(query=expected_query, sort=expected_sort)
    assert len(jobs) == 1
    assert jobs[0] == job


@pytest.mark.asyncio
@patch("connectors.protocol.SyncJobIndex.get_all_docs")
async def test_orphaned_jobs(get_all_docs, set_env):
    job = Mock()
    get_all_docs.return_value = AsyncIterator([job])
    config = load_config(CONFIG)
    connector_ids = [1, 2]
    expected_query = {"bool": {"must_not": {"terms": {"connector.id": connector_ids}}}}

    sync_job_index = SyncJobIndex(elastic_config=config["elasticsearch"])
    jobs = [
        job async for job in sync_job_index.orphaned_jobs(connector_ids=connector_ids)
    ]

    get_all_docs.assert_called_with(query=expected_query)
    assert len(jobs) == 1
    assert jobs[0] == job


@pytest.mark.asyncio
@patch("connectors.protocol.SyncJobIndex.get_all_docs")
async def test_idle_jobs(get_all_docs, set_env):
    job = Mock()
    get_all_docs.return_value = AsyncIterator([job])
    config = load_config(CONFIG)
    connector_ids = [1, 2]
    expected_query = {
        "bool": {
            "filter": [
                {"terms": {"connector.id": connector_ids}},
                {
                    "terms": {
                        "status": [
                            JobStatus.IN_PROGRESS.value,
                            JobStatus.CANCELING.value,
                        ]
                    }
                },
                {"range": {"last_seen": {"lte": f"now-{IDLE_JOBS_THRESHOLD}s"}}},
            ]
        }
    }

    sync_job_index = SyncJobIndex(elastic_config=config["elasticsearch"])
    jobs = [job async for job in sync_job_index.idle_jobs(connector_ids=connector_ids)]

    get_all_docs.assert_called_with(query=expected_query)
    assert len(jobs) == 1
    assert jobs[0] == job


@pytest.mark.parametrize(
    "filtering, should_advanced_rules_be_present",
    [
        ({"advanced_snippet": {"value": ADVANCED_RULES_NON_EMPTY}}, True),
        ({"advanced_snippet": {"value": ADVANCED_AND_BASIC_RULES_NON_EMPTY}}, True),
        ({"advanced_snippet": {"value": {}}}, False),
        ({"advanced_snippet": {"value": None}}, False),
        ({"advanced_snippet": {"value": {}}, "rules": BASIC_RULES_NON_EMPTY}, False),
        (None, False),
    ],
)
def test_advanced_rules_present(filtering, should_advanced_rules_be_present):
    assert Filter(filtering).has_advanced_rules() == should_advanced_rules_be_present


@pytest.mark.parametrize(
    "filtering, validation_state, has_expected_validation_state",
    [
        (FILTER_VALIDATION_STATE_VALID, FilteringValidationState.EDITED, False),
        (FILTER_VALIDATION_STATE_INVALID, FilteringValidationState.EDITED, False),
        (FILTER_VALIDATION_STATE_EDITED, FilteringValidationState.EDITED, True),
        ({}, FilteringValidationState.VALID, True),
    ],
)
def test_has_validation_state(
    filtering, validation_state, has_expected_validation_state
):
    assert (
        Filter(filtering).has_validation_state(validation_state)
        == has_expected_validation_state
    )


@pytest.mark.parametrize(
    "key, value, default_value",
    [
        ("name", "foobar", "ent-search-generic-ingestion"),
        ("extract_binary_content", False, True),
        ("reduce_whitespace", False, True),
        ("run_ml_inference", False, True),
    ],
)
def test_pipeline_properties(key, value, default_value):
    assert Pipeline({})[key] == default_value
    assert Pipeline({key: value})[key] == value


@pytest.mark.parametrize(
    "filtering, expected_advanced_rules",
    [
        ({"advanced_snippet": {"value": {"query": {}}}, "rules": []}, {"query": {}}),
        ({"advanced_snippet": {"value": {}}, "rules": []}, {}),
        ({"advanced_snippet": {}, "rules": []}, {}),
        ({}, {}),
        (None, {}),
    ],
)
def test_get_advanced_rules(filtering, expected_advanced_rules):
    assert Filter(filtering).get_advanced_rules() == expected_advanced_rules<|MERGE_RESOLUTION|>--- conflicted
+++ resolved
@@ -337,13 +337,8 @@
             "last_access_control_sync_status": "pending",
             "pipeline": {},
             "last_sync_scheduled_at": iso_utc(),
-<<<<<<< HEAD
             "last_access_control_sync_scheduled_at": iso_utc(),
-            "sync_cursor": sync_cursor,
-=======
-            "last_permissions_sync_scheduled_at": iso_utc(),
             "sync_cursor": SYNC_CURSOR,
->>>>>>> 093facd6
         },
     }
 
@@ -1110,9 +1105,6 @@
 
 
 @pytest.mark.asyncio
-<<<<<<< HEAD
-async def test_connector_update_last_access_control_sync_scheduled_at():
-=======
 async def test_connector_update_last_incremental_sync_scheduled_at():
     doc_id = "1"
     seq_no = 1
@@ -1138,8 +1130,7 @@
 
 
 @pytest.mark.asyncio
-async def test_connector_update_last_permissions_sync_scheduled_at():
->>>>>>> 093facd6
+async def test_connector_update_last_access_control_sync_scheduled_at():
     doc_id = "2"
     seq_no = 2
     primary_term = 1
