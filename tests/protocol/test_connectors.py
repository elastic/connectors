--- conflicted
+++ resolved
@@ -1655,15 +1655,10 @@
         "deleted_document_count": 0,
         "created_at": ANY,
         "last_seen": ANY,
-        "job_type": JobType.FULL.value
     }
 
     sync_job_index = SyncJobIndex(elastic_config=config["elasticsearch"])
-<<<<<<< HEAD
-    await sync_job_index.create(connector=connector, trigger_method=trigger_method, job_type=JobType.FULL)
-=======
     await sync_job_index.create(connector=connector, trigger_method=trigger_method, job_type=JobType.INCREMENTAL)
->>>>>>> 236a7bf3
 
     index_method.assert_called_with(expected_index_doc)
 
