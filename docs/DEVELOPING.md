# Connectors Developer's Guide

## Network Drive Connector

The [Elastic Network Drive connector](https://github.com/elastic/connectors-python/blob/8.6/connectors/sources/network_drive.py) is provided in the Elastic connectors python framework and can be used via [build a connector](https://www.elastic.co/guide/en/enterprise-search/current/build-connector.html).

### Availability and prerequisites

⚠️ _Currently, this connector is available in **beta** starting in 8.7_.
Features in beta are subject to change and are not covered by the service level agreement (SLA) of features that have reached general availability (GA).

Elastic versions 8.6.0+ are compatible with Elastic connector frameworks. Your deployment must include the Elasticsearch, Kibana, and Enterprise Search services.


### Setup and basic usage

Complete the following steps to deploy the connector:

1. [Gather Network Drive details](#gather-network-drive-details)
2. [Configure Network Drive connector](#configure-network-drive-connector)

#### Gather Network Drive details

Collect the information that is required to connect to your network drive:

- The network drive path the connector will crawl to fetch files. This is the name of the folder shared via SMB.
- The username the connector will use to log in to network drive.
- The password the connector will use to log in to network drive.
- The server IP address where the network drive is hosted.
- The port where the network drive service is hosted.

#### Configure Network Drive connector

The following configuration fields need to be provided for setting up the connector:

##### `username`

The username of the account for network drive. Default value is `admin`.

ℹ️ The user must have atleast **read** permissions for the folder path provided.

##### `password`

The password of the account to be used for crawling the network drive.

##### `server_ip`

The server ip where network drive is hosted. Default value is `127.0.0.1`. Examples:

- `192.158.1.38`
- `127.0.0.1`

##### `server_port`

The server port where network drive service is available. Default value is `445`. Examples:

- `9454`
- `8429`

##### `drive_path`

The network drive path the connector will crawl to fetch files. Examples:

- `Users/perftest`
- `admin/bin`

ℹ️ The drive path should have forward slashes as path separators.

##### `enable_content_extraction`

Whether the connector should extract file content from network drive. Default value is `True` i.e. the connector will try to extract file contents.

ℹ️ The values for these fields need to be provided [here](https://github.com/elastic/connectors-python/blob/8.6/connectors/sources/network_drive.py#L67) before running the connector for the first time. Further, these can be changed from UI editor which will appear on the UI once the first successful connection is made.

#### Content extraction

The connector uses the Elastic ingest attachment processor plugin for extracting file contents. The ingest attachment processor extracts files by using the Apache text extraction library Tika. Supported file types eligible for extraction can be found [here](https://github.com/elastic/connectors-python/blob/8.6/connectors/sources/network_drive.py#L19).

### Connector Limitations

- Files bigger than 10 MB won't be extracted.
- Permission are not synced. **All documents** indexed to an Elastic deployment will be visible to **all users with access** to that Elastic Deployment.
- Filtering rules are not available in the present version. Currently filtering is controlled via ingest pipelines.

### E2E Tests

The framework provides a way to test ingestion through a connector against a real data source. This is called a functional test. To execute a functional test for the Network Drive connector, run the following command:
```shell
$ make ftest NAME=network_drive
```

ℹ️ Users do not need to have a running Elasticsearch instance or a Network Drive source to run this test. The docker compose file manages the complete setup of the development environment, i.e. both the mock Elastic instance and mock Network Drive source using the docker image.

ℹ️ The e2e test does not currently support testing ingestion against an Elastic Cloud instance. The test uses a dockerized Elasticsearch for the ingestion as configured [here](https://github.com/elastic/connectors-python/blob/8.6/connectors/sources/tests/fixtures/network_drive/docker-compose.yml).

ℹ️ The e2e test uses default values defined in [configure Network Drive connector](#configure-network-drive-connector)


## Amazon S3 Connector

The [Elastic Amazon S3 connector](https://github.com/elastic/connectors-python/blob/8.6/connectors/sources/s3.py) is used to sync files and file content for supported file types from [Amazon S3](https://s3.console.aws.amazon.com/s3/home) data sources. It is provided in the Elastic connectors python framework and can be used via [build a connector](https://www.elastic.co/guide/en/enterprise-search/current/build-connector.html).

### Availability and prerequisites

⚠️ _Currently, this connector is available in **beta** starting in 8.7_.
Features in beta are subject to change and are not covered by the service level agreement (SLA) of features that have reached general availability (GA).

Elastic versions 8.6.0+ are compatible with Elastic connector frameworks.

Amazon S3 permissions required to run the connector:
  - ListAllMyBuckets
  - ListBucket
  - GetBucketLocation
  - GetObject

### Setup and basic usage

Complete the following steps to deploy the connector:

1. [Gather Amazon S3 details](#gather-amazon-s3-details)
2. [Configure Amazon S3 connector](#configure-amazon-s3-connector)

#### Gather Amazon S3 details

Collect the information that is required to connect to your Amazon S3:

- Setup AWS configuration by installing [awscli](https://pypi.org/project/awscli/).
- Add aws_access_key, aws_secret_key and region to run the connector.


#### Configure Amazon S3 connector

The following configuration fields need to be provided for setting up the connector:

##### `buckets`

List buckets for Amazon S3. For * in string connector will fetch data for all the buckets. Examples:

  - `testbucket, prodbucket`
  - `testbucket`
  - `*`

##### `read_timeout`

The read_timeout for Amazon S3. Default value is `90`. Examples:

  - `60`
  - `120`

##### `connect_timeout`

The connect_timeout for crawling the Amazon S3. Default value is `90`. Examples:

  - `60`
  - `120`

##### `max_attempts`

The max_attempts for retry the Amazon S3. Default value is `5`. Examples:

  - `1`
  - `3`

##### `page_size`

The page_size for iterating bucket objects in Amazon S3. Default value is `100`. Examples:

  - `50`
  - `150`

##### `enable_content_extraction`

Whether the connector should extract file content from Amazon S3. Default value is `True` i.e. the connector will try to extract file contents.

ℹ️ The values for these fields need to be provided [here](https://github.com/elastic/connectors-python/blob/8.6/connectors/sources/s3.py#L241) before running the connector for the first time. Further, these can be changed from UI editor which will appear on the UI once the first successful connection is made.

#### Content extraction

The connector uses the Elastic ingest attachment processor plugin for extracting file contents. The ingest attachment processor extracts files by using the Apache text extraction library Tika. Supported file types eligible for extraction can be found [here](https://github.com/elastic/connectors-python/blob/8.6/connectors/sources/s3.py#L25).

### Connector Limitations

- Files bigger than 10 MB won't be extracted.
- Permission are not synced. **All documents** indexed to an Elastic deployment will be visible to **all users with access** to that Elastic Deployment.
- Filtering rules are not available in the present version. Currently filtering is controlled via ingest pipelines.
- The user needs to set a profile with the AWS configure command.
- Currently the connector does not support S3 compatible vendors.

### E2E Tests

The framework provides a way to test ingestion through a connector against a real data source. This is called a functional test. To execute a functional test for the Amazon S3 connector, run the following command:
```shell
$ make ftest NAME=s3
```

ℹ️ Users do not need to have a running Elasticsearch instance or an Amazon S3 source to run this test. The docker compose file manages the complete setup of the development environment, i.e. both the mock Elastic instance and mock Amazon S3 source using the docker image.

ℹ️ The e2e test does not currently support testing ingestion against an Elastic Cloud instance. The test uses a dockerized Elasticsearch for the ingestion as configured [here](https://github.com/elastic/connectors-python/blob/8.6/connectors/sources/tests/fixtures/s3/docker-compose.yml).

ℹ️ The e2e test uses default values defined in [configure Amazon S3 connector](#configure-amazon-s3-connector)

## Google Cloud Storage Connector

The [Elastic Google Cloud Storage connector](https://github.com/elastic/connectors-python/blob/main/connectors/sources/google_cloud_storage.py) is provided in the Elastic connectors python framework and can be used via [build a connector](https://www.elastic.co/guide/en/enterprise-search/current/build-connector.html).

### Availability and prerequisites

⚠️ _Currently, this connector is available in **beta** starting in 8.7_.
Features in beta are subject to change and are not covered by the service level agreement (SLA) of features that have reached general availability (GA).

Elastic versions 8.6.0+ are compatible with Elastic connector frameworks. Your deployment must include the Elasticsearch, Kibana, and Enterprise Search services.

The Google Cloud Storage service account must have (at least) the following scopes and roles :
  - Security Admin
  - Storage Admin
  - Serviceusage.services.use
  - Project Billing Manager

### Setup and basic usage

Complete the following steps to deploy the connector:

1. [Gather Google Cloud Storage details](#gather-google-cloud-storage-details)
2. [Configure Google Cloud Storage connector](#configure-google-cloud-storage-connector)

#### Gather Google Cloud Storage details

Collect the information that is required to connect to your Google Cloud Storage:

- The Google Cloud Storage service account credentials json file.

#### Configure Google Cloud Storage connector

The following configuration fields need to be provided for setting up the connector:

##### `service_account_credentials`

The service account credentials generated from Google Cloud Storage.  Default value is [here](https://github.com/elastic/connectors-python/blob/main/connectors/sources/google_cloud_storage.py#L100)


##### `retry_count`

The number of retry attempts after failed call to Google Cloud Storage. Default value is `3`.

##### `enable_content_extraction`

Whether the connector should extract file content from Google Cloud Storage. Default value is `True` i.e. the connector will try to extract file contents.

#### Content extraction

The connector uses the Elastic ingest attachment processor plugin for extracting file contents. The ingest attachment processor extracts files by using the Apache text extraction library Tika. Supported file types eligible for extraction can be found [here](https://github.com/elastic/connectors-python/blob/main/connectors/utils.py#L29).

### Connector Limitations

- Files bigger than 10 MB won't be extracted.
- Permission are not synced. **All documents** indexed to an Elastic deployment will be visible to **all users with access** to that Elastic Deployment.
- Filtering rules are not available in the present version. Currently filtering is controlled via ingest pipelines.

### E2E Tests

The end to end test is usually performed by developers after the functional and system testing is completed. The framework allows users to test the connector end to end. To perform e2e test for Google Cloud Storage connector, run the following make command:
```shell
$ make ftest NAME=google_cloud_storage
```

ℹ️ Users do not need to have a running Elasticsearch instance or an Google Cloud Storage source to run this test. The docker compose file manages the complete setup of the development environment, i.e. both the mock Elastic instance and mock Google Cloud Storage source using the docker image.

ℹ️ The e2e test uses default values defined in [configure Google Cloud Storage connector](#configure-google-cloud-storage-connector).


## Azure Blob Storage Connector

The [Elastic Azure Blob Storage connector](https://github.com/elastic/connectors-python/blob/main/connectors/sources/azure_blob_storage.py) is provided in the Elastic connectors python framework and can be used via [build a connector](https://www.elastic.co/guide/en/enterprise-search/current/build-connector.html).

### Availability and prerequisites

⚠️ _Currently, this connector is available in **beta** starting in 8.7_.
Features in beta are subject to change and are not covered by the service level agreement (SLA) of features that have reached general availability (GA).

Elastic versions 8.6.0+ are compatible with Elastic connector frameworks. Your deployment must include the Elasticsearch, Kibana, and Enterprise Search services.

### Setup and basic usage

Complete the following steps to deploy the connector:

1. [Gather Azure Blob Storage details](#gather-azure-blob-storage-details)
2. [Configure Azure Blob Storage connector](#configure-azure-blob-storage-connector)

#### Gather Azure Blob Storage details

Collect the information that is required to connect to your Azure Blob Storage:

- The account name and account key for the Azure Blob Storage account.
- The blob endpoint for Azure Blob Service.

#### Configure Azure Blob Storage connector

The following configuration fields need to be provided for setting up the connector:

##### `account_name`

The account name of Azure Blob Storage account. Default value is `devstoreaccount1`.

##### `account_key`

The account key of Azure Blob Storage account. Default value is `Eby8vdM02xNOcqFlqUwJPLlmEtlCDXJ1OUzFT50uSRZ6IFsuFq2UVErCz4I6tq/K1SZFPTOtr/KBHBeksoGMGw==`.

##### `blob_endpoint`

The blob endpoint of Blob Service provided by Azure Blob Storage. Default value is `http://127.0.0.1:10000/devstoreaccount1`.

##### `retry_count`

The number of retry attempts after failed call to Azure Blob Storage. Default value is `3`.

##### `concurrent_downloads`

The number of concurrent downloads for fetching content of Azure Blob Storage. Default value is `100`.

##### `enable_content_extraction`

Whether the connector should extract file content from Azure Blob Storage. Default value is `True` i.e. the connector will try to extract file contents.

#### Content extraction

The connector uses the Elastic ingest attachment processor plugin for extracting file contents. The ingest attachment processor extracts files by using the Apache text extraction library Tika. Supported file types eligible for extraction can be found [here](https://github.com/elastic/connectors-python/blob/main/connectors/utils.py#L29).

### Connector Limitations

- Currently, Lease data and Blob tier wonâ€™t be updated in the document, because the blob timestamp is not updated. Issue can be found [here](https://github.com/elastic/connectors-python/issues/289).
- Files bigger than 10 MB won't be extracted.
- Permission are not synced. **All documents** indexed to an Elastic deployment will be visible to **all users with access** to that Elastic Deployment.
- Filtering rules are not available in the present version. Currently filtering is controlled via ingest pipelines.

### E2E Tests

The end to end test is usually performed by developers after the functional and system testing is completed. The framework allows users to test the connector end to end. To perform e2e test for Azure Blob Storage connector, run the following make command:
```shell
$ make ftest NAME=azure_blob_storage
```

ℹ️ Users do not need to have a running Elasticsearch instance or an Azure Blob Storage source to run this test. The docker compose file manages the complete setup of the development environment, i.e. both the mock Elastic instance and mock Azure Blob Storage source using the docker image.

ℹ️ The e2e test uses default values defined in [configure Azure Blob Storage connector](#configure-azure-blob-storage-connector)


<<<<<<< HEAD
## Microsoft SQL Connector

The [Elastic Microsoft SQL connector](../connectors/sources/mssql.py) is provided in the Elastic connectors python framework and can be used via [build a connector](https://www.elastic.co/guide/en/enterprise-search/current/build-connector.html).
=======
## PostgreSQL Connector

The [Elastic PostgreSQL connector](../connectors/sources/postgresql.py) is provided in the Elastic connectors python framework and can be used via [build a connector](https://www.elastic.co/guide/en/enterprise-search/current/build-connector.html).
>>>>>>> 464f554d

### Availability and prerequisites

⚠️ _Currently, this connector is available in **beta** starting in 8.7_.
Features in beta are subject to change and are not covered by the service level agreement (SLA) of features that have reached general availability (GA).

Elastic versions 8.6.0+ are compatible with Elastic connector frameworks. Your deployment must include the Elasticsearch, Kibana, and Enterprise Search services.

<<<<<<< HEAD
Microsoft SQL Server versions 2017, 2019, and Azure SQL, Amazon RDS for Microsoft SQL Server are compatible with Elastic connector frameworks.

**Prerequisites**

- The Microsoft SQL connector requires an ODBC driver to execute. Connector supports `Microsoft ODBC Driver 18`. To install ODBC driver please refer following [documentation](https://learn.microsoft.com/en-us/sql/connect/odbc/linux-mac/installing-the-driver-manager).
- Grant user with `sysadmin` server role.
=======
PostgreSQL versions 11 to 15 are compatible with Elastic connector frameworks.

**Prerequisites**

- The Tables which user wants to index should be owned by a PostgreSQL user.
- PostgreSQL user needs superuser privilges to index all the tables of the database.
- User needs to set `track_commit_timestamp` to `on`. User will set `track_commit_timestamp` to `on` by executing `ALTER SYSTEM SET track_commit_timestamp = on;` query in PostgreSQL server.
>>>>>>> 464f554d

### Setup and basic usage

Complete the following steps to deploy the connector:

<<<<<<< HEAD
1. [Gather Microsoft SQL details](#gather-microsoft-sql-details)
2. [Configure Microsoft SQL connector](#configure-microsoft-sql-connector)

#### Gather Microsoft SQL details

Collect the information that is required to connect to your Microsoft SQL Server:

- The server host address where the Microsoft SQL Server is hosted.
- The port where the Microsoft SQL Server is hosted.
- The username the connector will use to log in to the Microsoft SQL Server.
- The password the connector will use to log in to the Microsoft SQL Server.
- The database name where the connector will query data.

#### Configure Microsoft SQL connector
=======
1. [Gather PostgreSQL details](#gather-postgresql-details)
2. [Configure PostgreSQL connector](#configure-postgresql-connector)

#### Gather PostgreSQL details

Collect the information that is required to connect to your PostgreSQL server:

- The server host address where the PostgreSQL server is hosted.
- The port where the PostgreSQL server is hosted.
- The username the connector will use to log in to the PostgreSQL server.
- The password the connector will use to log in to the PostgreSQL server.
- The database name the connector will query.
- SSL certificate if you want to establish secured connections.

#### Configure PostgreSQL connector
>>>>>>> 464f554d

The following configuration fields need to be provided for setting up the connector:

##### `host`

<<<<<<< HEAD
The server host address where the Microsoft SQL Server is hosted. Default value is `127.0.0.1`. Examples:
=======
The server host address where the PostgreSQL is hosted. Default value is `127.0.0.1`. Examples:
>>>>>>> 464f554d

  - `192.158.1.38`
  - `demo.instance.demo-region.demo.service.com`

##### `port`

<<<<<<< HEAD
The port where the Microsoft SQL Server is hosted. Default value is `9090`. Examples:
=======
The port where the PostgreSQL is hosted. Default value is `9090`. Examples:
>>>>>>> 464f554d

  - `5432`
  - `9090`

##### `username`

<<<<<<< HEAD
The username of the account for Microsoft SQL Server. Default value is `admin`.

##### `password`

The password of the account to be used for the Microsoft SQL Server. Default value is `Password_123`.

##### `database`

Name of the Microsoft SQL Server database. Default value is `xe`. Examples:
=======
The username of the account for PostgreSQL. Default value is `admin`.

##### `password`

The password of the account to be used for the PostgreSQL. Default value is `Password_123`.

##### `database`

Name of the PostgreSQL database. Default value is `xe`. Examples:
>>>>>>> 464f554d

  - `employee_database`
  - `customer_database`

##### `tables`

<<<<<<< HEAD
Comma-separated list of tables. The Microsoft SQL connector will fetch data from all tables present in the configured database, if the value is `*` . Default value is `*`. Examples:
=======
Comma-separated list of tables. The PostgreSQL connector will fetch data from all tables present in the configured database, if the value is `*` . Default value is `*`. Examples:
>>>>>>> 464f554d

  - `table_1, table_2`
  - `*`

##### `fetch_size`

<<<<<<< HEAD
The number of rows to fetch on each request to Microsoft SQL Server. Default value is `50`.

##### `retry_count`

The number of retry attempts after failed request to Microsoft SQL Server. Default value is `3`.

##### `mssql_driver`

Name of Microsoft ODBC Driver for SQL Server. User finds the name of the installed driver in `odbcinst.ini` file. To find the location of the `odbcinst.ini` file execute `odbcinst -j` command. Default value is `ODBC Driver 18 for SQL Server`.

##### `secured_connection`

Whether the connector should establish a secured connection. Default value is `False`.

ℹ️ For secured connection Microsoft ODBC Driver for SQL Server uses the OpenSSL library, which gets a certificate from the Default Certificate Trust Store of OpenSSL. For more details check out the following [documentation](https://learn.microsoft.com/en-us/sql/connect/odbc/linux-mac/connection-string-keywords-and-data-source-names-dsns?view=sql-server-ver16#using-tlsssl)

ℹ️ Default values exist for end-to-end testing only.

### Connector Limitations

- If the `last_user_update` of `sys.dm_db_index_usage_stats` table for specific table and database is not available then all data in that table will be synced.
=======
The number of rows to fetch on each request to the PostgreSQL. Default value is `50`.

##### `retry_count`

The number of retry attempts after failed request to the PostgreSQL. Default value is `3`.

##### `ssl_disabled`

Whether SSL verification will be disabled. Default value is `True`.

##### `ssl_ca`

Content of SSL certificate. If SSL is disabled, keep the `ssl_ca` field empty. Example certificate:

  - ```
    -----BEGIN CERTIFICATE-----
    MIID+jCCAuKgAwIBAgIGAJJMzlxLMA0GCSqGSIb3DQEBCwUAMHoxCzAJBgNVBAYT
    AlVTMQwwCgYDVQQKEwNJQk0xFjAUBgNVBAsTDURlZmF1bHROb2RlMDExFjAUBgNV
    BAsTDURlZmF1bHRDZWxsMDExGTAXBgNVBAsTEFJvb3QgQ2VydGlmaWNhdGUxEjAQ
    BgNVBAMTCWxvY2FsaG9zdDAeFw0yMTEyMTQyMjA3MTZaFw0yMjEyMTQyMjA3MTZa
    MF8xCzAJBgNVBAYTAlVTMQwwCgYDVQQKEwNJQk0xFjAUBgNVBAsTDURlZmF1bHRO
    b2RlMDExFjAUBgNVBAsTDURlZmF1bHRDZWxsMDExEjAQBgNVBAMTCWxvY2FsaG9z
    dDCCASIwDQYJKoZIhvcNAQEBBQADggEPADCCAQoCggEBAMv5HCsJZIpI5zCy+jXV
    z6lmzNc9UcVSEEHn86h6zT6pxuY90TYeAhlZ9hZ+SCKn4OQ4GoDRZhLPTkYDt+wW
    CV3NTIy9uCGUSJ6xjCKoxClJmgSQdg5m4HzwfY4ofoEZ5iZQ0Zmt62jGRWc0zuxj
    hegnM+eO2reBJYu6Ypa9RPJdYJsmn1RNnC74IDY8Y95qn+WZj//UALCpYfX41hko
    i7TWD9GKQO8SBmAxhjCDifOxVBokoxYrNdzESl0LXvnzEadeZTd9BfUtTaBHhx6t
    njqqCPrbTY+3jAbZFd4RiERPnhLVKMytw5ot506BhPrUtpr2lusbN5svNXjuLeea
    MMUCAwEAAaOBoDCBnTATBgNVHSMEDDAKgAhOatpLwvJFqjAdBgNVHSUEFjAUBggr
    BgEFBQcDAQYIKwYBBQUHAwIwVAYDVR0RBE0wS4E+UHJvZmlsZVVVSUQ6QXBwU3J2
    MDEtQkFTRS05MDkzMzJjMC1iNmFiLTQ2OTMtYWI5NC01Mjc1ZDI1MmFmNDiCCWxv
    Y2FsaG9zdDARBgNVHQ4ECgQITzqhA5sO8O4wDQYJKoZIhvcNAQELBQADggEBAKR0
    gY/BM69S6BDyWp5dxcpmZ9FS783FBbdUXjVtTkQno+oYURDrhCdsfTLYtqUlP4J4
    CHoskP+MwJjRIoKhPVQMv14Q4VC2J9coYXnePhFjE+6MaZbTjq9WaekGrpKkMaQA
    iQt5b67jo7y63CZKIo9yBvs7sxODQzDn3wZwyux2vPegXSaTHR/rop/s/mPk3YTS
    hQprs/IVtPoWU4/TsDN3gIlrAYGbcs29CAt5q9MfzkMmKsuDkTZD0ry42VjxjAmk
    xw23l/k8RoD1wRWaDVbgpjwSzt+kl+vJE/ip2w3h69eEZ9wbo6scRO5lCO2JM4Pr
    7RhLQyWn2u00L7/9Omw=
    -----END CERTIFICATE-----
    ```

ℹ️ Default values exist for end-to-end testing only.

### Connector Limitations

- To fetch the last updated time in PostgreSQL, `track_commit_timestamp` must be set to `on`. Otherwise, all data will be indexed in every sync.
- Permissions are not synced. **All documents** indexed to an Elastic deployment will be visible to **all users with access** to that Elastic Deployment.
- Filtering rules are not available in the present version. Currently, the filtering is controlled via ingest pipelines.

### E2E Tests

The framework provides a way to test ingestion through a connector against a real data source. This is called a functional test. To execute a functional test for the PostgreSQL connector, run the following command:
```shell
$ make ftest NAME=postgresql
```

ℹ️ Users do not need to have a running Elasticsearch instance or a PostgreSQL source to run this test. The docker compose file manages the complete setup of the development environment, i.e. both the mock Elastic instance and mock PostgreSQL source using the docker image.

ℹ️ The e2e test uses default values defined in [Configure PostgreSQL connector](#configure-postgresql-connector)


## Oracle Database Connector

The [Elastic Oracle Database connector](../connectors/sources/oracle.py) is provided in the Elastic connectors python framework and can be used via [build a connector](https://www.elastic.co/guide/en/enterprise-search/current/build-connector.html).

### Availability and prerequisites

⚠️ _Currently, this connector is available in **beta** starting in 8.7_.
Features in beta are subject to change and are not covered by the service level agreement (SLA) of features that have reached general availability (GA).

Elastic versions 8.6.0+ are compatible with Elastic connector frameworks. Your deployment must include the Elasticsearch, Kibana, and Enterprise Search services.

Oracle Database versions 18c, 19c and 21c are compatible with Elastic connector frameworks.

**Prerequisites**

- The database user requires `CONNECT` and `DBA` privileges and must be the owner of the tables to be indexed.

### Setup and basic usage

Complete the following steps to deploy the connector:

1. [Gather Oracle Database details](#gather-oracle-database-details)
2. [Configure Oracle Database connector](#configure-oracle-database-connector)

#### Gather Oracle Database details

Collect the information that is required to connect to your Oracle Database:

- The server host address where the Oracle Database is hosted.
- The port where the Oracle Database is hosted.
- The username the connector will use to log in to the Oracle Database.
- The password the connector will use to log in to the Oracle Database.
- The SID of Oracle Database where the connector will query data.

#### Configure Oracle Database connector

The following configuration fields need to be provided for setting up the connector:

##### `host`

The server host address where the Oracle Database is hosted. Default value is `127.0.0.1`. Examples:

  - `192.158.1.38`
  - `demo.instance.demo-region.demo.service.com`

##### `port`

The port where the Oracle Database is hosted. Default value is `9090`. Note: For a secured connection, a user needs to configure a SSL port.

  - `5432`
  - `9090`

    - ##### `oracle_protocol`

      The protocol which the connector uses to establish a connection. Default value is `TCP`. Note: For a secured connection, a user needs to use `TCPS`.

    - ##### `oracle_home`

      Path of the Oracle home directory to run connector with thick mode for secured connection. By default connector will run on Thin Mode. Note: In case of unsecured connection, keep `oracle_home` field empty.

    - ##### `wallet_configuration_path`

      Path of the oracle configuration files. Only applicable when configuration files are not at the default location. By default files located at `$ORACLE_HOME/network/admin`. Note: If Wallet configuration files are located at default location, keep `wallet_configuration_path` field empty.

##### `username`

The username of the account for the Oracle Database. Default value is `admin`.

##### `password`

The password of the account to be used for the Oracle Database. Default value is `Password_123`.

##### `database`

The SID of Oracle Database. Default value is `xe`. Examples:

  - `employee_database`
  - `customer_database`

##### `tables`

Comma-separated list of tables. The Oracle Database connector will fetch data from all tables present in the configured database, if the value is `*`. Default value is `*`. Examples:

  - `table_1, table_2`
  - `*`

##### `fetch_size`

Number of rows to fetch on each request to Oracle Database. Default value is `50`.

##### `retry_count`

The number of retry attempts after failed request to Oracle Database. Default value is `3`.

ℹ️ Default values exist for end-to-end testing only.

### Setup for a secured connection with Oracle
 - User needs to install the Oracle service on the system where the connector is running.
 - Set the `oracle_home` parameter to the location of your Oracle home directory. If configuration files are not at the default location, set `wallet_configuration_path` parameter.
  - Now create a directory to store the wallet.
```shell
$ mkdir $ORACLE_HOME/ssl_wallet
```
  - User needs to create `sqlnet.ora` at `$ORACLE_HOME/network/admin` location and add the following content.
```
WALLET_LOCATION = (SOURCE = (METHOD = FILE) (METHOD_DATA = (DIRECTORY = $ORACLE_HOME/ssl_wallet))) 
SSL_CLIENT_AUTHENTICATION = FALSE 
SSL_VERSION = 1.0 
SSL_CIPHER_SUITES = (SSL_RSA_WITH_AES_256_CBC_SHA) 
SSL_SERVER_DN_MATCH = ON
```
  - Then execute the following commands to create a wallet and attach an SSL certificate.
```shell
$ orapki wallet create -wallet path-to-oracle-home/ssl_wallet -auto_login_only

$ orapki wallet add -wallet path-to-oracle-home/ssl_wallet -trusted_cert -cert path-to-oracle-home/ssl_wallet/root_ca.pem -auto_login_only
```
Replace the file name with your file.

ℹ️ For better understanding, please refer following Amazon RDS [documentation](https://docs.aws.amazon.com/AmazonRDS/latest/UserGuide/Appendix.Oracle.Options.SSL.html). It is well documented.


### Connector Limitations

- If the value of the table's system change number (SCN) is not between the `min(SCN)` and `max(SCN)` values of the `SMON_SCN_TIME` table, the connector will not be able to retrieve the most recently updated time, and data will be indexed in every sync. For more details check out the following [documentation](https://community.oracle.com/tech/apps-infra/discussion/4076446/show-error-about-ora-08181-specified-number-is-not-a-valid-system-change-number-when-using-scn-t).
- The Oracle Database connector does not allow the `sys` user as it contains 1000+ system tables which are irrelevant for users. If the user is working with `sys` user, the user needs to pass either `sysdba` or `sysoper` mode.
>>>>>>> 464f554d
- Permissions are not synced. **All documents** indexed to an Elastic deployment will be visible to **all users with access** to that Elastic Deployment.
- Filtering rules are not available in the present version. Currently, the filtering is controlled via ingest pipelines.

### E2E Tests

<<<<<<< HEAD
The framework provides a way to test ingestion through a connector against a real data source. This is called a functional test. To execute a functional test for the Microsoft SQL connector, run the following command:
```shell
$ make ftest NAME=mssql
```

ℹ️ Users do not need to have a running Elasticsearch instance or a mssql source to run this test. The docker compose file manages the complete setup of the development environment, i.e. both the mock Elastic instance and mock Microsoft SQL source using the docker image.

ℹ️ The e2e test uses default values defined in [Configure Microsoft SQL connector](#configure-microsoft-sql-connector)
=======
The framework provides a way to test ingestion through a connector against a real data source. This is called a functional test. To execute a functional test for the Oracle connector, run the following command:
```shell
$ make ftest NAME=oracle
```

ℹ️ Users do not need to have a running Elasticsearch instance or an Oracle source to run this test. The docker compose file manages the complete setup of the development environment, i.e. both the mock Elastic instance and mock Oracle source using the docker image.

ℹ️ The e2e test uses default values defined in [Configure Oracle Database connector](#configure-oracle-database-connector)
>>>>>>> 464f554d

## General Configuration

The details of Elastic instance and other relevant fields such as `service` and `source` needs to be provided in the [config.yml](https://github.com/elastic/connectors-python/blob/8.6/config.yml) file. For more details check out the following [documentation](https://github.com/elastic/connectors-python/blob/8.6/docs/CONFIG.md).

## Installation

Provides a CLI to ingest documents into Elasticsearch, following the [connector protocol](https://github.com/elastic/connectors-python/blob/main/docs/CONNECTOR_PROTOCOL.md).

To install the CLI, run:
```shell
$ make install
```

The `elastic-ingest` CLI will be installed on your system:

```shell
$ bin/elastic-ingest --help
usage: elastic-ingest [-h] [--action {poll,list}] [-c CONFIG_FILE] [--log-level {DEBUG,INFO,WARNING,ERROR,CRITICAL} | --debug] [--filebeat] [--version] [--uvloop]

options:
  -h, --help            show this help message and exit
  --action {poll,list}  What elastic-ingest should do
  -c CONFIG_FILE, --config-file CONFIG_FILE
                        Configuration file
  --log-level {DEBUG,INFO,WARNING,ERROR,CRITICAL}
                        Set log level for the service.
  --debug               Run the event loop in debug mode (alias for --log-level DEBUG)
  --filebeat            Output in filebeat format.
  --version             Display the version and exit.
  --uvloop              Use uvloop if possible
```

Users can execute `make run` command to run the elastic-ingest process in `debug` mode. For more details check out the following [documentation](./CONFIG.md)

# Architecture

The CLI runs the [ConnectorService](../connectors/runner.py) which is an asynchronous event loop. It calls Elasticsearch on a regular basis to see if some syncs need to happen.

That information is provided by Kibana and follows the [connector protocol](https://github.com/elastic/connectors-python/blob/main/docs/CONNECTOR_PROTOCOL.md). That protocol defines a few structures in a couple of dedicated Elasticsearch indices, that are used by Kibana to drive sync jobs, and by the connectors to report on that work.

When a user asks for a sync of a specific source, the service instantiates a class that it uses to reach out the source and collect data.

A source class can be any Python class, and is declared into the [configuration](../config.yml) file (See [Configuration](./CONFIG.md) for detailed explanation). For example:

```yaml
sources:
  mongodb: connectors.sources.mongo:MongoDataSource
  s3: connectors.sources.s3:S3DataSource
```

The source class is declared with its [Fully Qualified Name(FQN)](https://en.wikipedia.org/wiki/Fully_qualified_name) so the framework knows where the class is located, so it can import it and instantiate it.

Source classes can be located in this project or any other Python project, as long as it can be imported.

For example, if the project `mycompany-foo` implements the source `GoogleDriveDataSource` in the package `gdrive`, we should be able to run:

```shell
$ pip install mycompany-foo
```

And then add in the Yaml file:

```yaml
sources:
  gdrive: gdrive:GoogleDriveDataSource
```

And that source will be available in Kibana.

# Sync strategy

In Workplace Search we have the four following syncs:

- **Full sync** (runs every 72 hours by default): This synchronization job synchronizes all the data from the content source ensuring full data parity.
- **Incremental sync** (runs every 2 hours by default): This synchronization job synchronizes updates to the data at the content source ensuring high data freshness.
- **Deletion sync** (runs every 6 hours by default): This synchronization job synchronizes document deletions from the content source ensuring regular removal of stale data.
- **Permissions sync** (runs every 5 minutes by default, when Document Level Permissions are enabled): This synchronization job synchronizes document permissions from the content sources ensuring secure access to documents on Workplace Search.

In Elastic Python connectors we are implementing for now just **Full sync**, which ensures full data parity (including deletion).

This sync strategy is good enough for some sources like MongoDB where 100,000 documents can be fully synced in less than 30 seconds.

We will introduce more sophisticated syncs as we add new sources, in order to achieve the same level of freshness we have in Workplace Search.

The **Permissions sync** will be included later as well once we have designed how Document-Level Permission works in the new architecture.

# How a sync works

Syncing a backend consists of reconciliating an Elasticsearch index with an external data source. It's a read-only mirror of the data located in the 3rd party data source.

To sync both sides, the CLI uses these steps:

- asks the source if something has changed, if not, bail out.
- collects the list of documents IDs and timestamps in Elasticsearch
- iterate on documents provided by the data source class
- for each document
  - if there is a timestamp, and it matches the one in Elasticsearch, ignores it
  - if not, adds it as an `upsert` operation into a `bulk` call to Elasticsearch
- for each id from Elasticsearch that is not present in the documents sent by the data source class, adds it as a `delete` operation into the `bulk` call
- `bulk` calls are emitted every 500 operations (this is configurable for slow networks).

To implement a new source, check [CONTRIBUTE.rst](./CONTRIBUTING.md)

## Runtime dependencies

- MacOS or Linux server. The connector has been tested with CentOS 7, MacOS Monterey v12.0.1.
- Python version 3.10 or later.
- To fix SSL certificate verification failed error, users have to run this to connect with Amazon S3:
    ```shell
    $ System/Volumes/Data/Applications/Python\ 3.10/Install\ Certificates.command
    ```<|MERGE_RESOLUTION|>--- conflicted
+++ resolved
@@ -344,15 +344,9 @@
 ℹ️ The e2e test uses default values defined in [configure Azure Blob Storage connector](#configure-azure-blob-storage-connector)
 
 
-<<<<<<< HEAD
-## Microsoft SQL Connector
-
-The [Elastic Microsoft SQL connector](../connectors/sources/mssql.py) is provided in the Elastic connectors python framework and can be used via [build a connector](https://www.elastic.co/guide/en/enterprise-search/current/build-connector.html).
-=======
 ## PostgreSQL Connector
 
 The [Elastic PostgreSQL connector](../connectors/sources/postgresql.py) is provided in the Elastic connectors python framework and can be used via [build a connector](https://www.elastic.co/guide/en/enterprise-search/current/build-connector.html).
->>>>>>> 464f554d
 
 ### Availability and prerequisites
 
@@ -361,14 +355,6 @@
 
 Elastic versions 8.6.0+ are compatible with Elastic connector frameworks. Your deployment must include the Elasticsearch, Kibana, and Enterprise Search services.
 
-<<<<<<< HEAD
-Microsoft SQL Server versions 2017, 2019, and Azure SQL, Amazon RDS for Microsoft SQL Server are compatible with Elastic connector frameworks.
-
-**Prerequisites**
-
-- The Microsoft SQL connector requires an ODBC driver to execute. Connector supports `Microsoft ODBC Driver 18`. To install ODBC driver please refer following [documentation](https://learn.microsoft.com/en-us/sql/connect/odbc/linux-mac/installing-the-driver-manager).
-- Grant user with `sysadmin` server role.
-=======
 PostgreSQL versions 11 to 15 are compatible with Elastic connector frameworks.
 
 **Prerequisites**
@@ -376,28 +362,11 @@
 - The Tables which user wants to index should be owned by a PostgreSQL user.
 - PostgreSQL user needs superuser privilges to index all the tables of the database.
 - User needs to set `track_commit_timestamp` to `on`. User will set `track_commit_timestamp` to `on` by executing `ALTER SYSTEM SET track_commit_timestamp = on;` query in PostgreSQL server.
->>>>>>> 464f554d
 
 ### Setup and basic usage
 
 Complete the following steps to deploy the connector:
 
-<<<<<<< HEAD
-1. [Gather Microsoft SQL details](#gather-microsoft-sql-details)
-2. [Configure Microsoft SQL connector](#configure-microsoft-sql-connector)
-
-#### Gather Microsoft SQL details
-
-Collect the information that is required to connect to your Microsoft SQL Server:
-
-- The server host address where the Microsoft SQL Server is hosted.
-- The port where the Microsoft SQL Server is hosted.
-- The username the connector will use to log in to the Microsoft SQL Server.
-- The password the connector will use to log in to the Microsoft SQL Server.
-- The database name where the connector will query data.
-
-#### Configure Microsoft SQL connector
-=======
 1. [Gather PostgreSQL details](#gather-postgresql-details)
 2. [Configure PostgreSQL connector](#configure-postgresql-connector)
 
@@ -413,95 +382,47 @@
 - SSL certificate if you want to establish secured connections.
 
 #### Configure PostgreSQL connector
->>>>>>> 464f554d
 
 The following configuration fields need to be provided for setting up the connector:
 
 ##### `host`
 
-<<<<<<< HEAD
-The server host address where the Microsoft SQL Server is hosted. Default value is `127.0.0.1`. Examples:
-=======
 The server host address where the PostgreSQL is hosted. Default value is `127.0.0.1`. Examples:
->>>>>>> 464f554d
 
   - `192.158.1.38`
   - `demo.instance.demo-region.demo.service.com`
 
 ##### `port`
 
-<<<<<<< HEAD
-The port where the Microsoft SQL Server is hosted. Default value is `9090`. Examples:
-=======
 The port where the PostgreSQL is hosted. Default value is `9090`. Examples:
->>>>>>> 464f554d
 
   - `5432`
   - `9090`
 
 ##### `username`
 
-<<<<<<< HEAD
-The username of the account for Microsoft SQL Server. Default value is `admin`.
+The username of the account for PostgreSQL. Default value is `admin`.
 
 ##### `password`
 
-The password of the account to be used for the Microsoft SQL Server. Default value is `Password_123`.
+The password of the account to be used for the PostgreSQL. Default value is `Password_123`.
 
 ##### `database`
 
-Name of the Microsoft SQL Server database. Default value is `xe`. Examples:
-=======
-The username of the account for PostgreSQL. Default value is `admin`.
-
-##### `password`
-
-The password of the account to be used for the PostgreSQL. Default value is `Password_123`.
-
-##### `database`
-
 Name of the PostgreSQL database. Default value is `xe`. Examples:
->>>>>>> 464f554d
 
   - `employee_database`
   - `customer_database`
 
 ##### `tables`
 
-<<<<<<< HEAD
-Comma-separated list of tables. The Microsoft SQL connector will fetch data from all tables present in the configured database, if the value is `*` . Default value is `*`. Examples:
-=======
 Comma-separated list of tables. The PostgreSQL connector will fetch data from all tables present in the configured database, if the value is `*` . Default value is `*`. Examples:
->>>>>>> 464f554d
 
   - `table_1, table_2`
   - `*`
 
 ##### `fetch_size`
 
-<<<<<<< HEAD
-The number of rows to fetch on each request to Microsoft SQL Server. Default value is `50`.
-
-##### `retry_count`
-
-The number of retry attempts after failed request to Microsoft SQL Server. Default value is `3`.
-
-##### `mssql_driver`
-
-Name of Microsoft ODBC Driver for SQL Server. User finds the name of the installed driver in `odbcinst.ini` file. To find the location of the `odbcinst.ini` file execute `odbcinst -j` command. Default value is `ODBC Driver 18 for SQL Server`.
-
-##### `secured_connection`
-
-Whether the connector should establish a secured connection. Default value is `False`.
-
-ℹ️ For secured connection Microsoft ODBC Driver for SQL Server uses the OpenSSL library, which gets a certificate from the Default Certificate Trust Store of OpenSSL. For more details check out the following [documentation](https://learn.microsoft.com/en-us/sql/connect/odbc/linux-mac/connection-string-keywords-and-data-source-names-dsns?view=sql-server-ver16#using-tlsssl)
-
-ℹ️ Default values exist for end-to-end testing only.
-
-### Connector Limitations
-
-- If the `last_user_update` of `sys.dm_db_index_usage_stats` table for specific table and database is not available then all data in that table will be synced.
-=======
 The number of rows to fetch on each request to the PostgreSQL. Default value is `50`.
 
 ##### `retry_count`
@@ -689,13 +610,124 @@
 
 - If the value of the table's system change number (SCN) is not between the `min(SCN)` and `max(SCN)` values of the `SMON_SCN_TIME` table, the connector will not be able to retrieve the most recently updated time, and data will be indexed in every sync. For more details check out the following [documentation](https://community.oracle.com/tech/apps-infra/discussion/4076446/show-error-about-ora-08181-specified-number-is-not-a-valid-system-change-number-when-using-scn-t).
 - The Oracle Database connector does not allow the `sys` user as it contains 1000+ system tables which are irrelevant for users. If the user is working with `sys` user, the user needs to pass either `sysdba` or `sysoper` mode.
->>>>>>> 464f554d
 - Permissions are not synced. **All documents** indexed to an Elastic deployment will be visible to **all users with access** to that Elastic Deployment.
 - Filtering rules are not available in the present version. Currently, the filtering is controlled via ingest pipelines.
 
 ### E2E Tests
 
-<<<<<<< HEAD
+The framework provides a way to test ingestion through a connector against a real data source. This is called a functional test. To execute a functional test for the Oracle connector, run the following command:
+```shell
+$ make ftest NAME=oracle
+```
+
+ℹ️ Users do not need to have a running Elasticsearch instance or an Oracle source to run this test. The docker compose file manages the complete setup of the development environment, i.e. both the mock Elastic instance and mock Oracle source using the docker image.
+
+ℹ️ The e2e test uses default values defined in [Configure Oracle Database connector](#configure-oracle-database-connector)
+
+
+## Microsoft SQL Connector
+
+The [Elastic Microsoft SQL connector](../connectors/sources/mssql.py) is provided in the Elastic connectors python framework and can be used via [build a connector](https://www.elastic.co/guide/en/enterprise-search/current/build-connector.html).
+
+### Availability and prerequisites
+
+⚠️ _Currently, this connector is available in **beta** starting in 8.7_.
+Features in beta are subject to change and are not covered by the service level agreement (SLA) of features that have reached general availability (GA).
+
+Elastic versions 8.6.0+ are compatible with Elastic connector frameworks. Your deployment must include the Elasticsearch, Kibana, and Enterprise Search services.
+
+Microsoft SQL Server versions 2017, 2019, and Azure SQL, Amazon RDS for Microsoft SQL Server are compatible with Elastic connector frameworks.
+
+**Prerequisites**
+
+- The Microsoft SQL connector requires an ODBC driver to execute. Connector supports `Microsoft ODBC Driver 18`. To install ODBC driver please refer following [documentation](https://learn.microsoft.com/en-us/sql/connect/odbc/linux-mac/installing-the-driver-manager).
+- Grant user with `sysadmin` server role.
+
+### Setup and basic usage
+
+Complete the following steps to deploy the connector:
+
+1. [Gather Microsoft SQL details](#gather-microsoft-sql-details)
+2. [Configure Microsoft SQL connector](#configure-microsoft-sql-connector)
+
+#### Gather Microsoft SQL details
+
+Collect the information that is required to connect to your Microsoft SQL Server:
+
+- The server host address where the Microsoft SQL Server is hosted.
+- The port where the Microsoft SQL Server is hosted.
+- The username the connector will use to log in to the Microsoft SQL Server.
+- The password the connector will use to log in to the Microsoft SQL Server.
+- The database name where the connector will query data.
+
+#### Configure Microsoft SQL connector
+
+The following configuration fields need to be provided for setting up the connector:
+
+##### `host`
+
+The server host address where the Microsoft SQL Server is hosted. Default value is `127.0.0.1`. Examples:
+
+  - `192.158.1.38`
+  - `demo.instance.demo-region.demo.service.com`
+
+##### `port`
+
+The port where the Microsoft SQL Server is hosted. Default value is `9090`. Examples:
+
+  - `5432`
+  - `9090`
+
+##### `username`
+
+The username of the account for Microsoft SQL Server. Default value is `admin`.
+
+##### `password`
+
+The password of the account to be used for the Microsoft SQL Server. Default value is `Password_123`.
+
+##### `database`
+
+Name of the Microsoft SQL Server database. Default value is `xe`. Examples:
+
+  - `employee_database`
+  - `customer_database`
+
+##### `tables`
+
+Comma-separated list of tables. The Microsoft SQL connector will fetch data from all tables present in the configured database, if the value is `*` . Default value is `*`. Examples:
+
+  - `table_1, table_2`
+  - `*`
+
+##### `fetch_size`
+
+The number of rows to fetch on each request to Microsoft SQL Server. Default value is `50`.
+
+##### `retry_count`
+
+The number of retry attempts after failed request to Microsoft SQL Server. Default value is `3`.
+
+##### `mssql_driver`
+
+Name of Microsoft ODBC Driver for SQL Server. User finds the name of the installed driver in `odbcinst.ini` file. To find the location of the `odbcinst.ini` file execute `odbcinst -j` command. Default value is `ODBC Driver 18 for SQL Server`.
+
+##### `secured_connection`
+
+Whether the connector should establish a secured connection. Default value is `False`.
+
+ℹ️ For secured connection Microsoft ODBC Driver for SQL Server uses the OpenSSL library, which gets a certificate from the Default Certificate Trust Store of OpenSSL. For more details check out the following [documentation](https://learn.microsoft.com/en-us/sql/connect/odbc/linux-mac/connection-string-keywords-and-data-source-names-dsns?view=sql-server-ver16#using-tlsssl)
+
+ℹ️ Default values exist for end-to-end testing only.
+
+### Connector Limitations
+
+- If the `last_user_update` of `sys.dm_db_index_usage_stats` table for specific table and database is not available then all data in that table will be synced.
+- Permissions are not synced. **All documents** indexed to an Elastic deployment will be visible to **all users with access** to that Elastic Deployment.
+- Filtering rules are not available in the present version. Currently, the filtering is controlled via ingest pipelines.
+
+### E2E Tests
+
 The framework provides a way to test ingestion through a connector against a real data source. This is called a functional test. To execute a functional test for the Microsoft SQL connector, run the following command:
 ```shell
 $ make ftest NAME=mssql
@@ -704,16 +736,6 @@
 ℹ️ Users do not need to have a running Elasticsearch instance or a mssql source to run this test. The docker compose file manages the complete setup of the development environment, i.e. both the mock Elastic instance and mock Microsoft SQL source using the docker image.
 
 ℹ️ The e2e test uses default values defined in [Configure Microsoft SQL connector](#configure-microsoft-sql-connector)
-=======
-The framework provides a way to test ingestion through a connector against a real data source. This is called a functional test. To execute a functional test for the Oracle connector, run the following command:
-```shell
-$ make ftest NAME=oracle
-```
-
-ℹ️ Users do not need to have a running Elasticsearch instance or an Oracle source to run this test. The docker compose file manages the complete setup of the development environment, i.e. both the mock Elastic instance and mock Oracle source using the docker image.
-
-ℹ️ The e2e test uses default values defined in [Configure Oracle Database connector](#configure-oracle-database-connector)
->>>>>>> 464f554d
 
 ## General Configuration
 
