--- conflicted
+++ resolved
@@ -12,23 +12,13 @@
 - [PostgreSQL](https://www.elastic.co/guide/en/enterprise-search/master/connectors-postgresql.html)
 - [S3](https://www.elastic.co/guide/en/enterprise-search/master/connectors-s3.html)
 
-<<<<<<< HEAD
-## Jira Connector
-
-The [Elastic Jira connector](../connectors/sources/jira.py) is provided in the Elastic connectors python framework and can be used via [build a connector](https://www.elastic.co/guide/en/enterprise-search/current/build-connector.html).
+## Confluence Connector
+
+The [Elastic Confluence connector](../connectors/sources/confluence.py) is provided in the Elastic connectors python framework and can be used via [build a connector](https://www.elastic.co/guide/en/enterprise-search/current/build-connector.html).
 
 ### Availability and prerequisites
 
-This connector is available as a **connector client** from the **Python connectors framework**.  This connector is in **beta** and is subject to change. To use this connector, satisfy all [connector client requirements](https://www.elastic.co/guide/en/enterprise-search/master/build-connector.html).
-=======
-## Confluence Connector
-
-The [Elastic Confluence connector](../connectors/sources/confluence.py) is provided in the Elastic connectors python framework and can be used via [build a connector](https://www.elastic.co/guide/en/enterprise-search/current/build-connector.html).
-
-### Availability and prerequisites
-
 This connector is available as a **connector client** from the **Python connectors framework**. To use this connector, satisfy all [connector client requirements](https://www.elastic.co/guide/en/enterprise-search/master/build-connector.html).
->>>>>>> 2f562ef8
 
 This connector is in **beta** and is subject to change. The design and code is less mature than official GA features and is being provided as-is with no warranties. Beta features are not subject to the support SLA of official GA features.
 
@@ -40,81 +30,42 @@
 
 ### Compatibility
 
-<<<<<<< HEAD
-Jira Cloud or Jira Server versions 7 or later are compatible with Elastic connector frameworks. Jira Data Center editions are not currently supported.
+Confluence Cloud or Confluence Server versions 7 or later are compatible with Elastic connector frameworks. Confluence Data Center editions are not currently supported.
 
 ### Configuration
 
-#### Configure Jira connector
-
-=======
-Confluence Cloud or Confluence Server versions 7 or later are compatible with Elastic connector frameworks. Confluence Data Center editions are not currently supported.
-
-### Configuration
-
->>>>>>> 2f562ef8
 The following configuration fields need to be provided for setting up the connector:
 
 ##### `data_source`
 
-<<<<<<< HEAD
-Dropdown to determine Jira platform type: `Jira Cloud` or `Jira Server`. Default value is `Jira Cloud`.
+Dropdown to determine the Confluence platform type: `Confluence Cloud` or `Confluence Server`. Default value is `Confluence Cloud`.
 
 ##### `username`
 
-The username of the account for Jira server.
+The username of the account for Confluence server.
 
 ##### `password`
 
-The password of the account to be used for Jira server.
+The password of the account to be used for the Confluence server.
 
 ##### `account_email`
 
-The account email for Jira cloud.
+The account email for the Confluence cloud.
 
 ##### `api_token`
 
-The API Token to authenticate with Jira cloud.
-
-##### `jira_url`
-
-The domain where Jira is hosted. Examples:
-=======
-Dropdown to determine the Confluence platform type: `Confluence Cloud` or `Confluence Server`. Default value is `Confluence Cloud`.
-
-##### `username`
-
-The username of the account for Confluence server.
-
-##### `password`
-
-The password of the account to be used for the Confluence server.
-
-##### `account_email`
-
-The account email for the Confluence cloud.
-
-##### `api_token`
-
 The API Token to authenticate with Confluence cloud.
 
 ##### `confluence_url`
 
 The domain where the Confluence is hosted. Examples:
->>>>>>> 2f562ef8
 
   - `https://192.158.1.38:8080/`
   - `https://test_user.atlassian.net/`
 
-<<<<<<< HEAD
-##### `projects`
-
-Comma-separated list of [Project Keys](https://support.atlassian.com/jira-software-cloud/docs/what-is-an-issue/#Workingwithissues-Projectkeys) to fetch data from Jira server or cloud. If the value is `*` the connector will fetch data from all projects present in the configured `projects` . Default value is `*`. Examples:
-=======
 ##### `spaces`
 
 Comma-separated list of [Space Keys](https://confluence.atlassian.com/doc/space-keys-829076188.html) to fetch data from Confluence server or cloud. If the value is `*`, the connector will fetch data from all spaces present in the configured `spaces` . Default value is `*`. Examples:
->>>>>>> 2f562ef8
 
   - `EC, TP`
   - `*`
@@ -137,26 +88,149 @@
 
 ##### `retry_count`
 
-<<<<<<< HEAD
+The number of retry attempts after failed request to Confluence. Default value is `3`.
+
+##### `concurrent_downloads`
+
+The number of concurrent downloads for fetching the attachment content. This speeds up the content extraction of attachments. Defaults to `50`.
+
+
+#### Content Extraction
+
+The connector uses the Elastic ingest attachment processor plugin for extracting file contents. The ingest attachment processor extracts files by using the Apache text extraction library Tika. Supported file types eligible for extraction can be found as `TIKA_SUPPORTED_FILETYPES` in [utils.py](../connectors/utils.py) file.
+
+### Documents and syncs
+
+The connector syncs the following Confluence object types: 
+- **Pages**
+- **Spaces**
+- **Blog Posts**
+- **Attachments**
+
+### Sync rules
+
+- Content of files bigger than 10 MB won't be extracted.
+- Permissions are not synced. **All documents** indexed to an Elastic deployment will be visible to **all users with access** to that Elastic Deployment.
+- Filtering rules are not available in the present version. Currently filtering is controlled via ingest pipelines.
+
+### Connector Client operations
+
+#### End-to-end Testing
+
+The connector framework enables operators to run functional tests against a real data source. Refer to [Connector testing](https://www.elastic.co/guide/en/enterprise-search/master/build-connector.html#build-connector-testing) for more details.
+
+To perform E2E testing for the Confluence connector, run the following command:
+
+```shell
+$ make ftest NAME=confluence
+```
+
+ℹ️ Users can generate the performance report using an argument i.e. `PERF8=True`. Users can also mention the size of the data to be tested for E2E test amongst SMALL, MEDIUM and LARGE by setting up an argument `DATA_SIZE=SMALL`. By Default, it is set to `MEDIUM`.
+
+ℹ️ Users do not need to have a running Elasticsearch instance or a Confluence source to run this test. The docker compose file manages the complete setup of the development environment, i.e. both the mock Elastic instance and mock Confluence source using the docker image.
+
+ℹ️ The e2e test uses default values defined in [Configure Confluence connector](#configure-confluence-connector)
+
+### Known issues
+
+There are no known issues for this connector. Refer to [Known issues](https://www.elastic.co/guide/en/enterprise-search/master/connectors-known-issues.html) for a list of known issues for all connectors.
+
+### Troubleshooting
+
+See [Troubleshooting](https://www.elastic.co/guide/en/enterprise-search/master/connectors-troubleshooting.html).
+
+### Security
+
+See [security](https://www.elastic.co/guide/en/enterprise-search/master/connectors-security.html).
+
+## Jira Connector
+
+The [Elastic Jira connector](../connectors/sources/jira.py) is provided in the Elastic connectors python framework and can be used via [build a connector](https://www.elastic.co/guide/en/enterprise-search/current/build-connector.html).
+
+### Availability and prerequisites
+
+This connector is available as a **connector client** from the **Python connectors framework**.  This connector is in **beta** and is subject to change. To use this connector, satisfy all [connector client requirements](https://www.elastic.co/guide/en/enterprise-search/master/build-connector.html).
+
+This connector is in **beta** and is subject to change. The design and code is less mature than official GA features and is being provided as-is with no warranties. Beta features are not subject to the support SLA of official GA features.
+
+### Usage
+
+To use this connector as a **connector client**, use the **build a connector** workflow. See [Connector clients and frameworks](https://www.elastic.co/guide/en/enterprise-search/master/build-connector.html).
+
+For additional operations, see [Usage](https://www.elastic.co/guide/en/enterprise-search/master/connectors-usage.html).
+
+### Compatibility
+
+Jira Cloud or Jira Server versions 7 or later are compatible with Elastic connector frameworks. Jira Data Center editions are not currently supported.
+
+### Configuration
+
+#### Configure Jira connector
+
+The following configuration fields need to be provided for setting up the connector:
+
+##### `data_source`
+
+Dropdown to determine Jira platform type: `Jira Cloud` or `Jira Server`. Default value is `Jira Cloud`.
+
+##### `username`
+
+The username of the account for Jira server.
+
+##### `password`
+
+The password of the account to be used for Jira server.
+
+##### `account_email`
+
+The account email for Jira cloud.
+
+##### `api_token`
+
+The API Token to authenticate with Jira cloud.
+
+##### `jira_url`
+
+The domain where Jira is hosted. Examples:
+
+  - `https://192.158.1.38:8080/`
+  - `https://test_user.atlassian.net/`
+
+##### `projects`
+
+Comma-separated list of [Project Keys](https://support.atlassian.com/jira-software-cloud/docs/what-is-an-issue/#Workingwithissues-Projectkeys) to fetch data from Jira server or cloud. If the value is `*` the connector will fetch data from all projects present in the configured `projects` . Default value is `*`. Examples:
+
+  - `EC, TP`
+  - `*`
+
+##### `ssl_enabled`
+
+Whether SSL verification will be enabled. Default value is `False`.
+
+##### `ssl_ca`
+
+Content of SSL certificate. Note: In case of ssl_enabled is `False`, keep `ssl_ca` field empty. Example certificate:
+
+  - ```
+    -----BEGIN CERTIFICATE-----
+    MIID+jCCAuKgAwIBAgIGAJJMzlxLMA0GCSqGSIb3DQEBCwUAMHoxCzAJBgNVBAYT
+    ...
+    7RhLQyWn2u00L7/9Omw=
+    -----END CERTIFICATE-----
+    ```
+
+##### `retry_count`
+
 The number of retry attempts after failed request to Jira. Default value is `3`.
 
 ##### `concurrent_downloads`
 
 The number of concurrent downloads for fetching the attachment content. This speeds up the content extraction of attachments. Defaults to `100`.
-=======
-The number of retry attempts after failed request to Confluence. Default value is `3`.
-
-##### `concurrent_downloads`
-
-The number of concurrent downloads for fetching the attachment content. This speeds up the content extraction of attachments. Defaults to `50`.
-
->>>>>>> 2f562ef8
 
 #### Content Extraction
 
 The connector uses the Elastic ingest attachment processor plugin for extracting file contents. The ingest attachment processor extracts files by using the Apache text extraction library Tika. Supported file types eligible for extraction can be found as `TIKA_SUPPORTED_FILETYPES` in [utils.py](../connectors/utils.py) file.
 
-<<<<<<< HEAD
 ### Documents and Sync
 
 The connector syncs the following objects and entities:
@@ -172,19 +246,6 @@
 ### Sync rules
 
 - Files bigger than 10 MB won't be extracted
-=======
-### Documents and syncs
-
-The connector syncs the following Confluence object types: 
-- **Pages**
-- **Spaces**
-- **Blog Posts**
-- **Attachments**
-
-### Sync rules
-
-- Content of files bigger than 10 MB won't be extracted.
->>>>>>> 2f562ef8
 - Permissions are not synced. **All documents** indexed to an Elastic deployment will be visible to **all users with access** to that Elastic Deployment.
 - Filtering rules are not available in the present version. Currently filtering is controlled via ingest pipelines.
 
@@ -194,28 +255,15 @@
 
 The connector framework enables operators to run functional tests against a real data source. Refer to [Connector testing](https://www.elastic.co/guide/en/enterprise-search/master/build-connector.html#build-connector-testing) for more details.
 
-<<<<<<< HEAD
 To perform E2E testing for Jira connector, run the following command:
 
 ```shell
 $ make ftest NAME=jira
-=======
-To perform E2E testing for the Confluence connector, run the following command:
-
-```shell
-$ make ftest NAME=confluence
->>>>>>> 2f562ef8
 ```
 
 ℹ️ Users can generate the performance report using an argument i.e. `PERF8=True`. Users can also mention the size of the data to be tested for E2E test amongst SMALL, MEDIUM and LARGE by setting up an argument `DATA_SIZE=SMALL`. By Default, it is set to `MEDIUM`.
 
-<<<<<<< HEAD
 ℹ️ Users do not need to have a running Elasticsearch instance or a Jira source to run this test. The docker compose file manages the complete setup of the development environment, i.e. both the mock Elastic instance and mock Jira source using the docker image.
-=======
-ℹ️ Users do not need to have a running Elasticsearch instance or a Confluence source to run this test. The docker compose file manages the complete setup of the development environment, i.e. both the mock Elastic instance and mock Confluence source using the docker image.
-
-ℹ️ The e2e test uses default values defined in [Configure Confluence connector](#configure-confluence-connector)
->>>>>>> 2f562ef8
 
 ### Known issues
 
