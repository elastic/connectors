--- conflicted
+++ resolved
@@ -343,30 +343,18 @@
 
 ℹ️ The e2e test uses default values defined in [configure Azure Blob Storage connector](#configure-azure-blob-storage-connector)
 
-<<<<<<< HEAD
-## Jira Connector
-
-The [Elastic Jira connector](../connectors/sources/jira.py) is provided in the Elastic connectors python framework and can be used via [build a connector](https://www.elastic.co/guide/en/enterprise-search/current/build-connector.html).
+
+## PostgreSQL Connector
+
+The [Elastic PostgreSQL connector](../connectors/sources/postgresql.py) is provided in the Elastic connectors python framework and can be used via [build a connector](https://www.elastic.co/guide/en/enterprise-search/current/build-connector.html).
 
 ### Availability and prerequisites
 
-⚠️ _Currently, this connector is available in **beta** starting in 8.8_.
-=======
-
-## PostgreSQL Connector
-
-The [Elastic PostgreSQL connector](../connectors/sources/postgresql.py) is provided in the Elastic connectors python framework and can be used via [build a connector](https://www.elastic.co/guide/en/enterprise-search/current/build-connector.html).
-
-### Availability and prerequisites
-
 ⚠️ _Currently, this connector is available in **beta** starting in 8.7_.
->>>>>>> cbf76274
 Features in beta are subject to change and are not covered by the service level agreement (SLA) of features that have reached general availability (GA).
 
 Elastic versions 8.6.0+ are compatible with Elastic connector frameworks. Your deployment must include the Elasticsearch, Kibana, and Enterprise Search services.
 
-<<<<<<< HEAD
-=======
 PostgreSQL versions 11 to 15 are compatible with Elastic connector frameworks.
 
 **Prerequisites**
@@ -375,70 +363,10 @@
 - PostgreSQL user needs superuser privilges to index all the tables of the database.
 - User needs to set `track_commit_timestamp` to `on`. User will set `track_commit_timestamp` to `on` by executing `ALTER SYSTEM SET track_commit_timestamp = on;` query in PostgreSQL server.
 
->>>>>>> cbf76274
 ### Setup and basic usage
 
 Complete the following steps to deploy the connector:
 
-<<<<<<< HEAD
-1. [Gather Jira details](#gather-jira-details)
-2. [Configure Jira connector](#configure-jira-connector)
-
-#### Gather Jira details
-
-Collect the information that is required to connect to your Jira instance:
-
-- The server host url where Jira is hosted.
-- Username for the Jira server or service account for the Jira cloud.
-- Password for the Jira server or API key for the Jira cloud.
-- Project Keys to fetch the data from Jira server or cloud.
-- SSL certificate for a secure connection
-
-#### Configure Jira connector
-
-The following configuration fields need to be provided for setting up the connector:
-
-##### `is_cloud`
-
-Flag to determine the Jira platform type. `True` if Jira cloud and `False` if Jira server. Default value is `True`.
-
-##### `username`
-
-The username of the account for Jira server. Default value is `admin`.
-
-##### `password`
-
-The password of the account to be used for the Jira server. Default value is `changeme`.
-
-##### `service_account_id`
-
-The service account for the Jira cloud. Default value is `me@example.com`.
-
-##### `api_token`
-
-The API key to authenticate with Jira cloud. Default value is `abc#123`.
-
-##### `host_url`
-
-The server host url where the Jira is hosted. Default value is `http://127.0.0.1:8080`. Examples:
-
-  - `https://192.158.1.38:8080/`
-  - `https://test_user.atlassian.net/`
-
-#### `projects`
-
-Comma separated `Project Keys` to fetch the data from Jira server or cloud. Default value is `*` i.e. fetches the data of all projects. Examples:
-
-  - `EC, TP`
-
-##### `ssl_enabled`
-
-Whether SSL verification will be enabled. Default value is `False`.
-
-##### `ssl_ca`
-
-Content of SSL certificate. Note: In case of ssl_enabled is `False`, keep `ssl_ca` field empty. Example certificate:
-=======
 1. [Gather PostgreSQL details](#gather-postgresql-details)
 2. [Configure PostgreSQL connector](#configure-postgresql-connector)
 
@@ -508,14 +436,10 @@
 ##### `ssl_ca`
 
 Content of SSL certificate. If SSL is disabled, keep the `ssl_ca` field empty. Example certificate:
->>>>>>> cbf76274
 
   - ```
     -----BEGIN CERTIFICATE-----
     MIID+jCCAuKgAwIBAgIGAJJMzlxLMA0GCSqGSIb3DQEBCwUAMHoxCzAJBgNVBAYT
-<<<<<<< HEAD
-    ...
-=======
     AlVTMQwwCgYDVQQKEwNJQk0xFjAUBgNVBAsTDURlZmF1bHROb2RlMDExFjAUBgNV
     BAsTDURlZmF1bHRDZWxsMDExGTAXBgNVBAsTEFJvb3QgQ2VydGlmaWNhdGUxEjAQ
     BgNVBAMTCWxvY2FsaG9zdDAeFw0yMTEyMTQyMjA3MTZaFw0yMjEyMTQyMjA3MTZa
@@ -536,51 +460,10 @@
     iQt5b67jo7y63CZKIo9yBvs7sxODQzDn3wZwyux2vPegXSaTHR/rop/s/mPk3YTS
     hQprs/IVtPoWU4/TsDN3gIlrAYGbcs29CAt5q9MfzkMmKsuDkTZD0ry42VjxjAmk
     xw23l/k8RoD1wRWaDVbgpjwSzt+kl+vJE/ip2w3h69eEZ9wbo6scRO5lCO2JM4Pr
->>>>>>> cbf76274
     7RhLQyWn2u00L7/9Omw=
     -----END CERTIFICATE-----
     ```
 
-<<<<<<< HEAD
-##### `retry_count`
-
-The number of retry attempts after failed request to the Jira. Default value is `3`.
-
-##### `concurrent_downloads`
-
-The number of concurrent downloads for fetching the attachment content. This speeds up the content extraction of attachments. Defaults to `50`.
-
-##### `enable_content_extraction`
-
-Whether the connector should extract the content from Jira attachment. Default value is `True` i.e. the connector will try to extract file contents.
-
-ℹ️ Default values exist for end-to-end testing only.
-
-ℹ️ The values for these fields need to be provided in `get_default_configuration` method of [jira.py](../connectors/sources/jira.py) file before running the connector for the first time. Further, these can be changed from UI editor which will appear on the UI once the first successful connection is made.
-
-#### Content Extraction
-
-The connector uses the Elastic ingest attachment processor plugin for extracting file contents. The ingest attachment processor extracts files by using the Apache text extraction library Tika. Supported file types eligible for extraction can be found as `TIKA_SUPPORTED_FILETYPES` in [utils.py](../connectors/utils.py) file.
-
-### Connector Limitations
-
-- Files bigger than 10 MB won't be extracted.
-- Permissions are not synced. **All documents** indexed to an Elastic deployment will be visible to **all users with access** to that Elastic Deployment.
-- Filtering rules are not available in the present version. Currently filtering is controlled via ingest pipelines.
-
-### E2E Tests
-
-The framework provides a way to test ingestion through a connector against a real data source. This is called a functional test. To execute a functional test for the Jira connector, run the following command:
-```shell
-$ make ftest NAME=jira
-```
-
-ℹ️ Users can generate the perf8 report using an argument i.e. `PERF8=True`. Users can also mention the size of the data to be tested for E2E test amongst SMALL, MEDIUM and LARGE by setting up an argument `DATA_SIZE=SMALL`. By Default, it is set to `MEDIUM`.
-
-ℹ️ Users do not need to have a running Elasticsearch instance or a Jira source to run this test. The docker compose file manages the complete setup of the development environment, i.e. both the mock Elastic instance and mock Jira source using the docker image.
-
-ℹ️ The e2e test uses default values defined in [Configure Jira connector](#configure-jira-connector)
-=======
 ℹ️ Default values exist for end-to-end testing only.
 
 ### Connector Limitations
@@ -853,7 +736,128 @@
 ℹ️ Users do not need to have a running Elasticsearch instance or a mssql source to run this test. The docker compose file manages the complete setup of the development environment, i.e. both the mock Elastic instance and mock Microsoft SQL source using the docker image.
 
 ℹ️ The e2e test uses default values defined in [Configure Microsoft SQL connector](#configure-microsoft-sql-connector)
->>>>>>> cbf76274
+
+## Jira Connector
+
+The [Elastic Jira connector](../connectors/sources/jira.py) is provided in the Elastic connectors python framework and can be used via [build a connector](https://www.elastic.co/guide/en/enterprise-search/current/build-connector.html).
+
+### Availability and prerequisites
+
+⚠️ _Currently, this connector is available in **beta** starting in 8.8_.
+Features in beta are subject to change and are not covered by the service level agreement (SLA) of features that have reached general availability (GA).
+
+Elastic versions 8.6.0+ are compatible with Elastic connector frameworks. Your deployment must include the Elasticsearch, Kibana, and Enterprise Search services.
+
+Jira versions 7 or later are compatible with Elastic connector frameworks.
+
+### Setup and basic usage
+
+Complete the following steps to deploy the connector:
+
+1. [Gather Jira details](#gather-jira-details)
+2. [Configure Jira connector](#configure-jira-connector)
+
+#### Gather Jira details
+
+Collect the information that is required to connect to your Jira instance:
+
+- The server host url where Jira is hosted.
+- Username for the Jira server or service account for the Jira cloud.
+- Password for the Jira server or API key for the Jira cloud.
+- Project Keys to fetch the data from Jira server or cloud.
+- SSL certificate for a secure connection
+
+#### Configure Jira connector
+
+The following configuration fields need to be provided for setting up the connector:
+
+##### `is_cloud`
+
+Flag to determine the Jira platform type. `True` if Jira cloud and `False` if Jira server. Default value is `True`.
+
+##### `username`
+
+The username of the account for Jira server. Default value is `admin`.
+
+##### `password`
+
+The password of the account to be used for the Jira server. Default value is `changeme`.
+
+##### `service_account_id`
+
+The service account for the Jira cloud. Default value is `me@example.com`.
+
+##### `api_token`
+
+The API key to authenticate with Jira cloud. Default value is `abc#123`.
+
+##### `host_url`
+
+The server host url where the Jira is hosted. Default value is `http://127.0.0.1:8080`. Examples:
+
+  - `https://192.158.1.38:8080/`
+  - `https://test_user.atlassian.net/`
+
+#### `projects`
+
+Comma separated `Project Keys` to fetch the data from Jira server or cloud. Default value is `*` i.e. fetches the data of all projects. Examples:
+
+  - `EC, TP`
+
+##### `ssl_enabled`
+
+Whether SSL verification will be enabled. Default value is `False`.
+
+##### `ssl_ca`
+
+Content of SSL certificate. Note: In case of ssl_enabled is `False`, keep `ssl_ca` field empty. Example certificate:
+
+  - ```
+    -----BEGIN CERTIFICATE-----
+    MIID+jCCAuKgAwIBAgIGAJJMzlxLMA0GCSqGSIb3DQEBCwUAMHoxCzAJBgNVBAYT
+    ...
+    7RhLQyWn2u00L7/9Omw=
+    -----END CERTIFICATE-----
+    ```
+
+##### `retry_count`
+
+The number of retry attempts after failed request to the Jira. Default value is `3`.
+
+##### `concurrent_downloads`
+
+The number of concurrent downloads for fetching the attachment content. This speeds up the content extraction of attachments. Defaults to `50`.
+
+##### `enable_content_extraction`
+
+Whether the connector should extract the content from Jira attachment. Default value is `True` i.e. the connector will try to extract file contents.
+
+ℹ️ Default values exist for end-to-end testing only.
+
+ℹ️ The values for these fields need to be provided in `get_default_configuration` method of [jira.py](../connectors/sources/jira.py) file before running the connector for the first time. Further, these can be changed from UI editor which will appear on the UI once the first successful connection is made.
+
+#### Content Extraction
+
+The connector uses the Elastic ingest attachment processor plugin for extracting file contents. The ingest attachment processor extracts files by using the Apache text extraction library Tika. Supported file types eligible for extraction can be found as `TIKA_SUPPORTED_FILETYPES` in [utils.py](../connectors/utils.py) file.
+
+### Connector Limitations
+
+- Files bigger than 10 MB won't be extracted.
+- Permissions are not synced. **All documents** indexed to an Elastic deployment will be visible to **all users with access** to that Elastic Deployment.
+- Filtering rules are not available in the present version. Currently filtering is controlled via ingest pipelines.
+
+### E2E Tests
+
+The framework provides a way to test ingestion through a connector against a real data source. This is called a functional test. To execute a functional test for the Jira connector, run the following command:
+```shell
+$ make ftest NAME=jira
+```
+
+ℹ️ Users can generate the perf8 report using an argument i.e. `PERF8=True`. Users can also mention the size of the data to be tested for E2E test amongst SMALL, MEDIUM and LARGE by setting up an argument `DATA_SIZE=SMALL`. By Default, it is set to `MEDIUM`.
+
+ℹ️ Users do not need to have a running Elasticsearch instance or a Jira source to run this test. The docker compose file manages the complete setup of the development environment, i.e. both the mock Elastic instance and mock Jira source using the docker image.
+
+ℹ️ The e2e test uses default values defined in [Configure Jira connector](#configure-jira-connector)
 
 ## General Configuration
 
