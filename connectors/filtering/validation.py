#
# Copyright Elasticsearch B.V. and/or licensed to Elasticsearch B.V. under one
# or more contributor license agreements. Licensed under the Elastic License 2.0;
# you may not use this file except in compliance with the Elastic License 2.0.
#
from copy import deepcopy
from enum import Enum

import fastjsonschema

from connectors.filtering.basic_rule import BasicRule, Policy, Rule
from connectors.logger import logger


class ValidationTarget(Enum):
    DRAFT = "draft"
    ACTIVE = "active"
    UNSET = None


class InvalidFilteringError(Exception):
    pass


class SyncRuleValidationResult:
    """Represent the validation result for a basic or an advanced rule."""

    ADVANCED_RULES = "advanced_snippet"

    def __init__(self, rule_id, is_valid, validation_message):
        self.rule_id = rule_id
        self.is_valid = is_valid
        self.validation_message = validation_message

    @classmethod
    def valid_result(cls, rule_id):
        return SyncRuleValidationResult(
            rule_id=rule_id, is_valid=True, validation_message="Valid rule"
        )

    def __eq__(self, other):
        if not isinstance(other, SyncRuleValidationResult):
            raise TypeError(
                f"Can't compare SyncRuleValidationResult with {type(other)}"
            )

        return (
            self.rule_id == other.rule_id
            and self.is_valid == other.is_valid
            and self.validation_message == other.validation_message
        )


class FilterValidationError:
    """Represent an error occurring during filtering validation.

    FilterValidationError can contain multiple ids/messages (f.e. if two basic rules are valid for themselves but
    not in the context of each other) -> both rules belong to one error.
    """

    def __init__(self, ids=None, messages=None):
        if ids is None:
            ids = []
        if messages is None:
            messages = []

        self.ids = ids
        self.messages = messages

    def __eq__(self, other):
        if other is None:
            return False

        return self.ids == other.ids and self.messages == other.messages

    def __str__(self):
        return f"(ids: {self.ids}, messages: {self.messages})"


class FilteringValidationState(Enum):
    VALID = "valid"
    INVALID = "invalid"
    EDITED = "edited"

    @classmethod
    def to_s(cls, value):
        match value:
            case FilteringValidationState.VALID:
                return "valid"
            case FilteringValidationState.INVALID:
                return "invalid"
            case FilteringValidationState.EDITED:
                return "edited"


class FilteringValidationResult:
    """Composed of multiple FilterValidationErrors.

    One FilteringValidationResult is composed of one or multiple FilterValidationErrors if the result is invalid.
    These errors will be derived from a single SyncRuleValidationResult which can be added to a FilteringValidationResult.
    """

    def __init__(self, state=FilteringValidationState.VALID, errors=None):
        if errors is None:
            errors = []

        self.state = state
        self.errors = errors

    def __add__(self, other):
        if other is None:
            return self

        if isinstance(other, SyncRuleValidationResult):
            if not other.is_valid:
                return FilteringValidationResult(
                    state=FilteringValidationState.INVALID,
                    errors=deepcopy(self.errors)
                    + [
                        FilterValidationError(
                            ids=[other.rule_id], messages=[other.validation_message]
                        )
                    ],
                )
            else:
                return self
        else:
            raise NotImplementedError(
                f"Result of type '{type(other)}' cannot be added to '{type(FilteringValidationResult)}'"
            )

    def __eq__(self, other):
        if other is None:
            return False

        return self.state == other.state and self.errors == other.errors

    def to_dict(self):
        return {
            "state": FilteringValidationState.to_s(self.state),
            "errors": [vars(error) for error in self.errors],
        }


class FilteringValidator:
    """Facade for basic and advanced rule validators.

    The FilteringValidator class acts as a facade for basic rule and advanced rule validators,
    calling their validate methods and aggregating the result in one FilteringValidationResult.
    """

    def __init__(
        self, basic_rules_validators=None, advanced_rules_validators=None, logger_=None
    ):
        self.basic_rules_validators = (
            [] if basic_rules_validators is None else basic_rules_validators
        )
        self.advanced_rules_validators = (
            [] if advanced_rules_validators is None else advanced_rules_validators
        )
        self._logger = logger_ or logger

    async def validate(self, filtering):
<<<<<<< HEAD
        def _is_valid_str(result):
            if result is None:
                return "Unknown (check validator implementation as it should never return 'None')"

            return "valid" if result.is_valid else "invalid"

        self._logger.info("Filtering validation started")
=======
        self._logger.debug("Filtering validation started")
>>>>>>> 9bade15d
        basic_rules = filtering.basic_rules
        basic_rules_ids = [basic_rule["id"] for basic_rule in basic_rules]

        filtering_validation_result = FilteringValidationResult()

        for validator in self.basic_rules_validators:
            if issubclass(validator, BasicRulesSetValidator):
                # pass the whole set/list of rules at once (validate constraints between rules)
                results = validator.validate(basic_rules)
                for result in results:
                    filtering_validation_result += result

                    logger.debug(
                        f"Basic rules set: '{basic_rules_ids}' validation result (Validator: {validator.__name__}): {_is_valid_str(result)}"
                    )

            if issubclass(validator, BasicRuleValidator):
                for basic_rule in basic_rules:
                    # pass rule by rule (validate rule in isolation)
                    validator_result = validator.validate(basic_rule)
                    filtering_validation_result += validator_result

                    logger.debug(
                        f"{str(basic_rule)} validation result (Validator: {validator.__name__}): {_is_valid_str(validator_result)}"
                    )

        if filtering.has_advanced_rules():
            advanced_rules = filtering.get_advanced_rules()
            advanced_rules_validators = (
                self.advanced_rules_validators
                if isinstance(self.advanced_rules_validators, list)
                else [self.advanced_rules_validators]
            )

            for validator in advanced_rules_validators:
                filtering_validation_result += await validator.validate(advanced_rules)

        self._logger.debug(
            f"Filtering validation result: {filtering_validation_result.state}"
        )

        if filtering_validation_result.errors:
            self._logger.error(
                f"Filtering validation errors: {[str(error) for error in filtering_validation_result.errors]}"
            )

        return filtering_validation_result


class BasicRulesSetValidator:
    """Validate constraints between different rules."""

    @classmethod
    def validate(cls, rules):
        raise NotImplementedError


class BasicRulesSetSemanticValidator(BasicRulesSetValidator):
    """BasicRulesSetSemanticValidator can be used to validate that a set of filtering rules does not contain semantic duplicates.

    A semantic duplicate is defined as two basic rules having the same values for `field`, `rule` and `value`.
    Therefore, two basic rules are also seen as semantic duplicates, if their `policy` values differ.

    If a semantic duplicate is detected both rules will be marked as invalid.
    """

    @classmethod
    def validate(cls, rules):
        rules_dict = {}

        for rule in rules:
            basic_rule = BasicRule.from_json(rule)
            # we want to check whether another rule already uses the exact same values for 'field', 'rule' and 'value'
            # to detect semantic duplicates
            field_rule_value_hash = hash(
                (basic_rule.field, basic_rule.rule, basic_rule.value)
            )

            if field_rule_value_hash in rules_dict:
                semantic_duplicate = rules_dict[field_rule_value_hash]

                return cls.semantic_duplicates_validation_results(
                    basic_rule, semantic_duplicate
                )

            rules_dict[field_rule_value_hash] = basic_rule

        return [
            SyncRuleValidationResult.valid_result(rule_id=rule.id_)
            for rule in rules_dict.values()
        ]

    @classmethod
    def semantic_duplicates_validation_results(cls, basic_rule, semantic_duplicate):
        def semantic_duplicate_msg(rule_one, rule_two):
            return f"Rule with id '{rule_one}' is semantically equal to rule with id '{rule_two}'"

        return [
            # We need two error messages to highlight both rules in the UI
            SyncRuleValidationResult(
                rule_id=basic_rule.id_,
                is_valid=False,
                validation_message=semantic_duplicate_msg(
                    basic_rule.id_, semantic_duplicate.id_
                ),
            ),
            SyncRuleValidationResult(
                rule_id=semantic_duplicate.id_,
                is_valid=False,
                validation_message=semantic_duplicate_msg(
                    semantic_duplicate.id_, basic_rule.id_
                ),
            ),
        ]


class BasicRuleValidator:
    """Validate a single rule in isolation."""

    @classmethod
    def validate(cls, rule):
        raise NotImplementedError


class BasicRuleNoMatchAllRegexValidator(BasicRuleValidator):
    """BasicRuleNoMatchAllRegexValidator can be used to check that a basic rule does not use a match all regex."""

    MATCH_ALL_REGEXPS = [".*", "(.*)"]

    @classmethod
    def validate(cls, basic_rule_json):
        basic_rule = BasicRule.from_json(basic_rule_json)
        # default rule uses match all regex, which is intended
        if basic_rule.is_default_rule():
            return SyncRuleValidationResult.valid_result(rule_id=basic_rule.id_)

        if basic_rule.rule == Rule.REGEX and any(
            match_all_regex == basic_rule.value
            for match_all_regex in BasicRuleNoMatchAllRegexValidator.MATCH_ALL_REGEXPS
        ):
            return SyncRuleValidationResult(
                rule_id=basic_rule.id_,
                is_valid=False,
                validation_message=f"Match all regexps: '{BasicRuleNoMatchAllRegexValidator.MATCH_ALL_REGEXPS}' are "
                f"not allowed.",
            )

        return SyncRuleValidationResult.valid_result(rule_id=basic_rule.id_)


class BasicRuleAgainstSchemaValidator(BasicRuleValidator):
    """BasicRuleAgainstSchemaValidator can be used to check if basic rule follows specified json schema."""

    SCHEMA_DEFINITION = {
        "type": "object",
        "properties": {
            "id": {"type": "string", "minLength": 1},
            "policy": {"format": "policy"},
            "field": {"type": "string", "minLength": 1},
            "rule": {"format": "rule"},
            "value": {"type": "string", "minLength": 1},
            "order": {"type": "number", "minLength": 1},
        },
        "required": ["id", "policy", "field", "rule", "value", "order"],
    }

    CUSTOM_FORMATS = {
        "policy": lambda policy_string: Policy.is_string_policy(policy_string),
        "rule": lambda rule_string: Rule.is_string_rule(rule_string),
    }

    SCHEMA = fastjsonschema.compile(
        definition=SCHEMA_DEFINITION, formats=CUSTOM_FORMATS
    )

    @classmethod
    def validate(cls, rule):
        try:
            BasicRuleAgainstSchemaValidator.SCHEMA(rule)

            return SyncRuleValidationResult.valid_result(rule["id"])
        except fastjsonschema.JsonSchemaValueException as e:
            # id field could be missing
            rule_id = rule["id"] if "id" in rule else None

            return SyncRuleValidationResult(
                rule_id=rule_id, is_valid=False, validation_message=e.message
            )


class AdvancedRulesValidator:
    """Validate advanced rules."""

    def validate(self, advanced_rules):
        raise NotImplementedError<|MERGE_RESOLUTION|>--- conflicted
+++ resolved
@@ -161,7 +161,6 @@
         self._logger = logger_ or logger
 
     async def validate(self, filtering):
-<<<<<<< HEAD
         def _is_valid_str(result):
             if result is None:
                 return "Unknown (check validator implementation as it should never return 'None')"
@@ -169,9 +168,6 @@
             return "valid" if result.is_valid else "invalid"
 
         self._logger.info("Filtering validation started")
-=======
-        self._logger.debug("Filtering validation started")
->>>>>>> 9bade15d
         basic_rules = filtering.basic_rules
         basic_rules_ids = [basic_rule["id"] for basic_rule in basic_rules]
 
