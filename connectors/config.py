# Copyright Elasticsearch B.V. and/or licensed to Elasticsearch B.V. under one
# or more contributor license agreements. Licensed under the Elastic License 2.0;
# you may not use this file except in compliance with the Elastic License 2.0.
#

import os

from envyaml import EnvYAML

from connectors.logger import logger

DEFAULT_ELASTICSEARCH_MAX_RETRIES = 5
DEFAULT_ELASTICSEARCH_RETRY_INTERVAL = 10

DEFAULT_MAX_FILE_SIZE = 10485760  # 10MB


def load_config(config_file):
    logger.info(f"Loading config from {config_file}")
    yaml_config = EnvYAML(config_file, flatten=False).export()
    nested_yaml_config = {}
    for key, value in yaml_config.items():
        _nest_configs(nested_yaml_config, key, value)
    configuration = dict(_merge_dicts(_default_config(), nested_yaml_config))
    _ent_search_config(configuration)

    return configuration


# Left - in Enterprise Search; Right - in Connectors
config_mappings = {
    "elasticsearch.host": "elasticsearch.host",
    "elasticsearch.username": "elasticsearch.username",
    "elasticsearch.password": "elasticsearch.password",
    "elasticsearch.headers": "elasticsearch.headers",
    "log_level": "service.log_level",
}

# Enterprise Search uses Ruby and is in lower case always, so hacking it here for now
# Ruby-supported log levels: 'debug', 'info', 'warn', 'error', 'fatal', 'unknown'
# Python-supported log levels: 'DEBUG', 'INFO', 'WARNING', 'ERROR', 'CRITICAL', 'NOTSET'
log_level_mappings = {
    "debug": "DEBUG",
    "info": "INFO",
    "warn": "WARNING",
    "error": "ERROR",
    "fatal": "CRITICAL",
    "unknown": "NOTSET",
}


def _default_config():
    return {
        "elasticsearch": {
            "host": "http://localhost:9200",
            "username": "elastic",
            "password": "changeme",
            "ssl": True,
            "bulk": {
                "queue_max_size": 1024,
                "queue_max_mem_size": 25,
                "queue_refresh_interval": 1,
                "queue_refresh_timeout": 600,
                "display_every": 100,
                "chunk_size": 1000,
                "max_concurrency": 5,
                "chunk_max_mem_size": 5,
                "max_retries": DEFAULT_ELASTICSEARCH_MAX_RETRIES,
                "retry_interval": DEFAULT_ELASTICSEARCH_RETRY_INTERVAL,
                "concurrent_downloads": 10,
            },
            "max_retries": DEFAULT_ELASTICSEARCH_MAX_RETRIES,
            "retry_interval": DEFAULT_ELASTICSEARCH_RETRY_INTERVAL,
            "retry_on_timeout": True,
            "request_timeout": 120,
            "max_wait_duration": 120,
            "initial_backoff_duration": 1,
            "backoff_multiplier": 2,
            "log_level": "info",
        },
        "service": {
            "idling": 30,
            "heartbeat": 300,
            "preflight_max_attempts": 10,
            "preflight_idle": 30,
            "max_errors": 20,
            "max_errors_span": 600,
            "max_concurrent_content_syncs": 1,
            "max_concurrent_access_control_syncs": 1,
            "max_file_download_size": DEFAULT_MAX_FILE_SIZE,
            "job_cleanup_interval": 300,
            "log_level": "INFO",
        },
        "sources": {
            "azure_blob_storage": "connectors.sources.azure_blob_storage:AzureBlobStorageDataSource",
            "confluence": "connectors.sources.confluence:ConfluenceDataSource",
            "dir": "connectors.sources.directory:DirectoryDataSource",
            "dropbox": "connectors.sources.dropbox:DropboxDataSource",
            "github": "connectors.sources.github:GitHubDataSource",
            "gmail": "connectors.sources.gmail:GMailDataSource",
            "google_cloud_storage": "connectors.sources.google_cloud_storage:GoogleCloudStorageDataSource",
            "google_drive": "connectors.sources.google_drive:GoogleDriveDataSource",
            "jira": "connectors.sources.jira:JiraDataSource",
            "mongodb": "connectors.sources.mongo:MongoDataSource",
            "mssql": "connectors.sources.mssql:MSSQLDataSource",
            "mysql": "connectors.sources.mysql:MySqlDataSource",
            "network_drive": "connectors.sources.network_drive:NASDataSource",
            "onedrive": "connectors.sources.onedrive:OneDriveDataSource",
            "oracle": "connectors.sources.oracle:OracleDataSource",
            "outlook": "connectors.sources.outlook:OutlookDataSource",
            "postgresql": "connectors.sources.postgresql:PostgreSQLDataSource",
            "s3": "connectors.sources.s3:S3DataSource",
            "salesforce": "connectors.sources.salesforce:SalesforceDataSource",
            "servicenow": "connectors.sources.servicenow:ServiceNowDataSource",
            "sharepoint_online": "connectors.sources.sharepoint_online:SharepointOnlineDataSource",
            "sharepoint_server": "connectors.sources.sharepoint_server:SharepointServerDataSource",
            "slack": "connectors.sources.slack:SlackDataSource",
            "microsoft_teams": "connectors.sources.microsoft_teams:MicrosoftTeamsDataSource",
            "zoom": "connectors.sources.zoom:ZoomDataSource",
            "box": "connectors.sources.box:BoxDataSource",
<<<<<<< HEAD
            "notion": "connectors.sources.notion:NotionDataSource",
=======
            "redis": "connectors.sources.redis:RedisDataSource",
>>>>>>> f0bcdff5
        },
    }


def _ent_search_config(configuration):
    if "ENT_SEARCH_CONFIG_PATH" not in os.environ:
        return
    logger.info("Found ENT_SEARCH_CONFIG_PATH, loading ent-search config")
    ent_search_config = EnvYAML(os.environ["ENT_SEARCH_CONFIG_PATH"])
    for es_field in config_mappings.keys():
        if es_field not in ent_search_config:
            continue

        connector_field = config_mappings[es_field]
        es_field_value = ent_search_config[es_field]

        if es_field == "log_level":
            if es_field_value not in log_level_mappings:
                msg = f"Unexpected log level: {es_field_value}. Allowed values: {', '.join(log_level_mappings.keys())}"
                raise ValueError(msg)
            es_field_value = log_level_mappings[es_field_value]

        _nest_configs(configuration, connector_field, es_field_value)

        logger.debug(f"Overridden {connector_field}")


def _nest_configs(configuration, field, value):
    """
    Update configuration field value taking into account the nesting.

    Configuration is a hash of hashes, so we need to dive inside to do proper assignment.

    E.g. _nest_config({}, "elasticsearch.bulk.queuesize", 20) will result in the following config:
    {
        "elasticsearch": {
            "bulk": {
                "queuesize": 20
            }
        }
    }
    """
    subfields = field.split(".")
    last_key = subfields[-1]

    current_leaf = configuration
    for subfield in subfields[:-1]:
        if subfield not in current_leaf:
            current_leaf[subfield] = {}
        current_leaf = current_leaf[subfield]

    if isinstance(current_leaf.get(last_key), dict):
        current_leaf[last_key] = dict(_merge_dicts(current_leaf[last_key], value))
    else:
        current_leaf[last_key] = value


def _merge_dicts(hsh1, hsh2):
    for k in set(hsh1.keys()).union(hsh2.keys()):
        if k in hsh1 and k in hsh2:
            if isinstance(hsh1[k], dict) and isinstance(
                hsh2[k], dict
            ):  # only merge objects
                yield (k, dict(_merge_dicts(hsh1[k], hsh2[k])))
            else:
                yield (k, hsh2[k])
        elif k in hsh1:
            yield (k, hsh1[k])
        else:
            yield (k, hsh2[k])


class DataSourceFrameworkConfig:
    """
    The configs that will be exposed to DataSource instances.
    This abstraction prevents DataSource instances from having access to all configuration, while also
    preventing them from requiring substantial changes to access new configs that may be added.
    """

    def __init__(self, max_file_size):
        """
        Should not be called directly. Use the Builder.
        """
        self.max_file_size = max_file_size

    class Builder:
        def __init__(self):
            self.max_file_size = DEFAULT_MAX_FILE_SIZE

        def with_max_file_size(self, max_file_size):
            self.max_file_size = max_file_size
            return self

        def build(self):
            return DataSourceFrameworkConfig(self.max_file_size)<|MERGE_RESOLUTION|>--- conflicted
+++ resolved
@@ -118,11 +118,8 @@
             "microsoft_teams": "connectors.sources.microsoft_teams:MicrosoftTeamsDataSource",
             "zoom": "connectors.sources.zoom:ZoomDataSource",
             "box": "connectors.sources.box:BoxDataSource",
-<<<<<<< HEAD
             "notion": "connectors.sources.notion:NotionDataSource",
-=======
             "redis": "connectors.sources.redis:RedisDataSource",
->>>>>>> f0bcdff5
         },
     }
 
