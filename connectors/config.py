--- conflicted
+++ resolved
@@ -103,11 +103,8 @@
             "slack": "connectors.sources.slack:SlackDataSource",
             "onedrive": "connectors.sources.onedrive:OneDriveDataSource",
             "gmail": "connectors.sources.gmail:GMailDataSource",
-<<<<<<< HEAD
             "microsoft_teams": "connectors.sources.microsoft_teams:MicrosoftTeamsDataSource",
-=======
             "outlook": "connectors.sources.outlook:OutlookDataSource",
->>>>>>> 0c69b9f5
             "zoom": "connectors.sources.zoom:ZoomDataSource",
         },
     }
