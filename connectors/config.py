#
# Copyright Elasticsearch B.V. and/or licensed to Elasticsearch B.V. under one
# or more contributor license agreements. Licensed under the Elastic License 2.0;
# you may not use this file except in compliance with the Elastic License 2.0.
#

import os

from envyaml import EnvYAML

from connectors.logger import logger

<<<<<<< HEAD
DEFAULT_ELASTICSEARCH_MAX_RETRIES = 5
DEFAULT_ELASTICSEARCH_MAX_INTERVAL = 10
=======
DEFAULT_MAX_FILE_SIZE = 10485760  # 10MB
>>>>>>> 3a356d06


def load_config(config_file):
    logger.info(f"Loading config from {config_file}")
    yaml_config = EnvYAML(config_file, flatten=False).export()
    nested_yaml_config = {}
    for key, value in yaml_config.items():
        _nest_configs(nested_yaml_config, key, value)
    configuration = dict(_merge_dicts(_default_config(), nested_yaml_config))
    _ent_search_config(configuration)
    _check_deprecated_fields(configuration)

    return configuration


# Left - in Enterprise Search; Right - in Connectors
config_mappings = {
    "elasticsearch.host": "elasticsearch.host",
    "elasticsearch.username": "elasticsearch.username",
    "elasticsearch.password": "elasticsearch.password",
    "elasticsearch.headers": "elasticsearch.headers",
    "log_level": "service.log_level",
}

# Enterprise Search uses Ruby and is in lower case always, so hacking it here for now
# Ruby-supported log levels: 'debug', 'info', 'warn', 'error', 'fatal', 'unknown'
# Python-supported log levels: 'DEBUG', 'INFO', 'WARNING', 'ERROR', 'CRITICAL', 'NOTSET'
log_level_mappings = {
    "debug": "DEBUG",
    "info": "INFO",
    "warn": "WARNING",
    "error": "ERROR",
    "fatal": "CRITICAL",
    "unknown": "NOTSET",
}


def _deprecated_configs():
    return [
        ("elasticsearch.bulk.max_retries", "Use elasticsearch.max_retries instead.")
    ]


def _default_config():
    return {
        "elasticsearch": {
            "host": "http://localhost:9200",
            "username": "elastic",
            "password": "changeme",
            "ssl": True,
            "bulk": {
                "queue_max_size": 1024,
                "queue_max_mem_size": 25,
                "display_every": 100,
                "chunk_size": 1000,
                "max_concurrency": 5,
                "chunk_max_mem_size": 5,
                "concurrent_downloads": 10,
            },
            "max_retries": DEFAULT_ELASTICSEARCH_MAX_RETRIES,
            "retry_interval": DEFAULT_ELASTICSEARCH_MAX_INTERVAL,
            "retry_on_timeout": True,
            "request_timeout": 120,
            "max_wait_duration": 120,
            "initial_backoff_duration": 1,
            "backoff_multiplier": 2,
            "log_level": "info",
        },
        "service": {
            "idling": 30,
            "heartbeat": 300,
            "preflight_max_attempts": 10,
            "preflight_idle": 30,
            "max_errors": 20,
            "max_errors_span": 600,
            "max_concurrent_content_syncs": 1,
            "max_concurrent_access_control_syncs": 1,
            "max_file_download_size": DEFAULT_MAX_FILE_SIZE,
            "job_cleanup_interval": 300,
            "log_level": "INFO",
        },
        "sources": {
            "azure_blob_storage": "connectors.sources.azure_blob_storage:AzureBlobStorageDataSource",
            "confluence": "connectors.sources.confluence:ConfluenceDataSource",
            "dir": "connectors.sources.directory:DirectoryDataSource",
            "dropbox": "connectors.sources.dropbox:DropboxDataSource",
            "github": "connectors.sources.github:GitHubDataSource",
            "gmail": "connectors.sources.gmail:GMailDataSource",
            "google_cloud_storage": "connectors.sources.google_cloud_storage:GoogleCloudStorageDataSource",
            "google_drive": "connectors.sources.google_drive:GoogleDriveDataSource",
            "jira": "connectors.sources.jira:JiraDataSource",
            "mongodb": "connectors.sources.mongo:MongoDataSource",
            "mssql": "connectors.sources.mssql:MSSQLDataSource",
            "mysql": "connectors.sources.mysql:MySqlDataSource",
            "network_drive": "connectors.sources.network_drive:NASDataSource",
            "onedrive": "connectors.sources.onedrive:OneDriveDataSource",
            "oracle": "connectors.sources.oracle:OracleDataSource",
            "outlook": "connectors.sources.outlook:OutlookDataSource",
            "postgresql": "connectors.sources.postgresql:PostgreSQLDataSource",
            "s3": "connectors.sources.s3:S3DataSource",
            "salesforce": "connectors.sources.salesforce:SalesforceDataSource",
            "servicenow": "connectors.sources.servicenow:ServiceNowDataSource",
            "sharepoint_online": "connectors.sources.sharepoint_online:SharepointOnlineDataSource",
            "sharepoint_server": "connectors.sources.sharepoint_server:SharepointServerDataSource",
            "slack": "connectors.sources.slack:SlackDataSource",
            "microsoft_teams": "connectors.sources.microsoft_teams:MicrosoftTeamsDataSource",
            "zoom": "connectors.sources.zoom:ZoomDataSource",
            "box": "connectors.sources.box:BoxDataSource",
        },
    }


def _check_deprecated_fields(configuration):
    # We already expect configuration to be re-nested here
    for config_option, message in _deprecated_configs():
        field_hierarchy = config_option.split(".")
        leaf = configuration

        for field in field_hierarchy:
            if field not in leaf:
                leaf = None
                break

            leaf = leaf[field]

        if leaf:
            logger.warning(
                f"Configuration option '{config_option}' is deprecated: {message}"
            )


def _ent_search_config(configuration):
    if "ENT_SEARCH_CONFIG_PATH" not in os.environ:
        return
    logger.info("Found ENT_SEARCH_CONFIG_PATH, loading ent-search config")
    ent_search_config = EnvYAML(os.environ["ENT_SEARCH_CONFIG_PATH"])
    for es_field in config_mappings.keys():
        if es_field not in ent_search_config:
            continue

        connector_field = config_mappings[es_field]
        es_field_value = ent_search_config[es_field]

        if es_field == "log_level":
            if es_field_value not in log_level_mappings:
                msg = f"Unexpected log level: {es_field_value}. Allowed values: {', '.join(log_level_mappings.keys())}"
                raise ValueError(msg)
            es_field_value = log_level_mappings[es_field_value]

        _nest_configs(configuration, connector_field, es_field_value)

        logger.debug(f"Overridden {connector_field}")


def _nest_configs(configuration, field, value):
    """
    Update configuration field value taking into account the nesting.

    Configuration is a hash of hashes, so we need to dive inside to do proper assignment.

    E.g. _nest_config({}, "elasticsearch.bulk.queuesize", 20) will result in the following config:
    {
        "elasticsearch": {
            "bulk": {
                "queuesize": 20
            }
        }
    }
    """
    subfields = field.split(".")
    last_key = subfields[-1]

    current_leaf = configuration
    for subfield in subfields[:-1]:
        if subfield not in current_leaf:
            current_leaf[subfield] = {}
        current_leaf = current_leaf[subfield]

    if isinstance(current_leaf.get(last_key), dict):
        current_leaf[last_key] = dict(_merge_dicts(current_leaf[last_key], value))
    else:
        current_leaf[last_key] = value


def _merge_dicts(hsh1, hsh2):
    for k in set(hsh1.keys()).union(hsh2.keys()):
        if k in hsh1 and k in hsh2:
            if isinstance(hsh1[k], dict) and isinstance(
                hsh2[k], dict
            ):  # only merge objects
                yield (k, dict(_merge_dicts(hsh1[k], hsh2[k])))
            else:
                yield (k, hsh2[k])
        elif k in hsh1:
            yield (k, hsh1[k])
        else:
            yield (k, hsh2[k])


class DataSourceFrameworkConfig:
    """
    The configs that will be exposed to DataSource instances.
    This abstraction prevents DataSource instances from having access to all configuration, while also
    preventing them from requiring substantial changes to access new configs that may be added.
    """

    def __init__(self, max_file_size):
        """
        Should not be called directly. Use the Builder.
        """
        self.max_file_size = max_file_size

    class Builder:
        def __init__(self):
            self.max_file_size = DEFAULT_MAX_FILE_SIZE

        def with_max_file_size(self, max_file_size):
            self.max_file_size = max_file_size
            return self

        def build(self):
            return DataSourceFrameworkConfig(self.max_file_size)<|MERGE_RESOLUTION|>--- conflicted
+++ resolved
@@ -10,12 +10,10 @@
 
 from connectors.logger import logger
 
-<<<<<<< HEAD
 DEFAULT_ELASTICSEARCH_MAX_RETRIES = 5
 DEFAULT_ELASTICSEARCH_MAX_INTERVAL = 10
-=======
+
 DEFAULT_MAX_FILE_SIZE = 10485760  # 10MB
->>>>>>> 3a356d06
 
 
 def load_config(config_file):
