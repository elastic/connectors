#
# Copyright Elasticsearch B.V. and/or licensed to Elasticsearch B.V. under one
# or more contributor license agreements. Licensed under the Elastic License 2.0;
# you may not use this file except in compliance with the Elastic License 2.0.
#
from functools import partial

from elasticsearch import ApiError

from connectors.es import ESClient
from connectors.logger import logger

DEFAULT_PAGE_SIZE = 100


class DocumentNotFoundError(Exception):
    pass


class TemporaryConnectorApiWrapper(ESClient):
    """Temporary class to wrap calls to Connectors API.

    When connectors API becomes part of official client
    this class will be removed.
    """

    def __init__(self, elastic_config):
        super().__init__(elastic_config)

<<<<<<< HEAD
=======
    async def connector_get(self, connector_id, include_deleted):
        return await self.client.perform_request(
            "GET",
            f"/_connector/{connector_id}",
            headers={"accept": "application/json"},
            params={"include_deleted": include_deleted},
        )

    async def connector_check_in(self, connector_id):
        return await self.client.perform_request(
            "PUT",
            f"/_connector/{connector_id}/_check_in",
            headers={"accept": "application/json"},
        )

    async def connector_update_filtering_draft_validation(
        self, connector_id, validation_result
    ):
        return await self.client.perform_request(
            "PUT",
            f"/_connector/{connector_id}/_filtering/_validation",
            headers={"accept": "application/json", "Content-Type": "application/json"},
            body={"validation": validation_result},
        )

    async def connector_activate_filtering_draft(self, connector_id):
        return await self.client.perform_request(
            "PUT",
            f"/_connector/{connector_id}/_filtering/_activate",
            headers={"accept": "application/json"},
        )

>>>>>>> 00d9bdc8
    async def connector_sync_job_claim(self, sync_job_id, worker_hostname, sync_cursor):
        await self.client.perform_request(
            "PUT",
            f"/_connector/_sync_job/{sync_job_id}/_claim",
            headers={"accept": "application/json", "Content-Type": "application/json"},
            body={
                "worker_hostname": worker_hostname,
                **({"sync_cursor": sync_cursor} if sync_cursor else {}),
            },
        )

    async def connector_sync_job_update_stats(
        self, sync_job_id, ingestion_stats, metadata
    ):
        await self.client.perform_request(
            "PUT",
            f"/_connector/_sync_job/{sync_job_id}/_stats",
            headers={"accept": "application/json", "Content-Type": "application/json"},
            body={
                **ingestion_stats,
                **({"metadata": metadata} if metadata else {}),
            },
        )


class ESApi(ESClient):
    def __init__(self, elastic_config):
        super().__init__(elastic_config)
        self._api_wrapper = TemporaryConnectorApiWrapper(elastic_config)

    async def connector_check_in(self, connector_id):
        return await self._retrier.execute_with_retry(
            partial(self.client.connector.check_in, connector_id=connector_id)
        )

    async def connector_get(self, connector_id, include_deleted=False):
        return await self._retrier.execute_with_retry(
            partial(self._api_wrapper.connector_get, connector_id, include_deleted)
        )

    async def connector_put(
        self, connector_id, service_type, connector_name, index_name, is_native
    ):
        return await self._retrier.execute_with_retry(
            partial(
                self.client.connector.put,
                connector_id=connector_id,
                service_type=service_type,
                name=connector_name,
                index_name=index_name,
                is_native=is_native,
            )
        )

    async def connector_update_scheduling(self, connector_id, scheduling):
        return await self._retrier.execute_with_retry(
            partial(
                self.client.connector.update_scheduling,
                connector_id=connector_id,
                scheduling=scheduling,
            )
        )

    async def connector_update_configuration(self, connector_id, configuration, values):
        return await self._retrier.execute_with_retry(
            partial(
                self.client.connector.update_configuration,
                connector_id=connector_id,
                configuration=configuration,
                values=values,
            )
        )

    async def connector_update_filtering_draft_validation(
        self, connector_id, validation_result
    ):
        return await self._retrier.execute_with_retry(
            partial(
                self.client.connector.update_filtering_validation,
                connector_id=connector_id,
                validation=validation_result,
            )
        )

    async def connector_activate_filtering_draft(self, connector_id):
        return await self._retrier.execute_with_retry(
            partial(
                self.client.connector.update_active_filtering, connector_id=connector_id
            )
        )

    async def connector_sync_job_claim(self, sync_job_id, worker_hostname, sync_cursor):
        return await self._retrier.execute_with_retry(
            partial(
                self._api_wrapper.connector_sync_job_claim,
                sync_job_id,
                worker_hostname,
                sync_cursor,
            )
        )

    async def connector_sync_job_create(self, connector_id, job_type, trigger_method):
        return await self._retrier.execute_with_retry(
            partial(
                self.client.connector.sync_job_post,
                id=connector_id,
                job_type=job_type,
                trigger_method=trigger_method,
            )
        )

    async def connector_sync_job_update_stats(
        self, sync_job_id, ingestion_stats, metadata
    ):
        return await self._retrier.execute_with_retry(
            partial(
                self._api_wrapper.connector_sync_job_update_stats,
                sync_job_id,
                ingestion_stats,
                metadata,
            )
        )


class ESIndex(ESClient):
    """
    Encapsulates the work with Elasticsearch index.

    All classes that are extended by ESIndex should implement _create_object
    method to represent documents

    Args:
        index_name (str): index_name: Name of an Elasticsearch index
        elastic_config (dict): Elasticsearch configuration and credentials
    """

    def __init__(self, index_name, elastic_config):
        # initialize elasticsearch client
        super().__init__(elastic_config)
        self.api = ESApi(elastic_config)
        self.feature_use_connectors_api = elastic_config.get(
            "feature_use_connectors_api"
        )
        self.index_name = index_name
        self.elastic_config = elastic_config

    def _create_object(self, doc):
        """
        The method must be implemented in all successor classes

        Args:
            doc (dict): Represents an Elasticsearch document
        Raises:
            NotImplementedError: if not implemented in a successor class
        """
        raise NotImplementedError

    async def fetch_by_id(self, doc_id):
        resp_body = await self.fetch_response_by_id(doc_id)
        return self._create_object(resp_body)

    async def fetch_response_by_id(self, doc_id):
        try:
            if not self.serverless:
                await self._retrier.execute_with_retry(
                    partial(self.client.indices.refresh, index=self.index_name)
                )

            resp = await self._retrier.execute_with_retry(
                partial(self.client.get, index=self.index_name, id=doc_id)
            )
        except ApiError as e:
            logger.error(f"The server returned {e.status_code}")
            logger.error(e.body, exc_info=True)
            if e.status_code == 404:
                msg = f"Couldn't find document in {self.index_name} by id {doc_id}"
                raise DocumentNotFoundError(msg) from e
            raise

        return resp.body

    async def index(self, doc):
        return await self._retrier.execute_with_retry(
            partial(self.client.index, index=self.index_name, document=doc)
        )

    async def clean_index(self):
        return await self._retrier.execute_with_retry(
            partial(
                self.client.delete_by_query,
                index=self.index_name,
                body={"query": {"match_all": {}}},
                ignore_unavailable=True,
                conflicts="proceed",
            )
        )

    async def update(self, doc_id, doc, if_seq_no=None, if_primary_term=None):
        return await self._retrier.execute_with_retry(
            partial(
                self.client.update,
                index=self.index_name,
                id=doc_id,
                doc=doc,
                if_seq_no=if_seq_no,
                if_primary_term=if_primary_term,
            )
        )

    async def update_by_script(self, doc_id, script):
        return await self._retrier.execute_with_retry(
            partial(
                self.client.update,
                index=self.index_name,
                id=doc_id,
                script=script,
            )
        )

    async def get_all_docs(self, query=None, sort=None, page_size=DEFAULT_PAGE_SIZE):
        """
        Lookup for elasticsearch documents using {query}

        Args:
            query (dict): Represents an Elasticsearch query
            sort (list): A list of fields to sort the result
            page_size (int): Number of documents per query
        Returns:
            Iterator
        """
        if not self.serverless:
            await self._retrier.execute_with_retry(
                partial(self.client.indices.refresh, index=self.index_name)
            )

        if query is None:
            query = {"match_all": {}}

        count = 0
        offset = 0

        while True:
            try:
                resp = await self._retrier.execute_with_retry(
                    partial(
                        self.client.search,
                        index=self.index_name,
                        query=query,
                        sort=sort,
                        from_=offset,
                        size=page_size,
                        expand_wildcards="hidden",
                        seq_no_primary_term=True,
                    )
                )
            except ApiError as e:
                logger.error(
                    f"Elasticsearch returned {e.status_code} for 'GET {self.index_name}/_search' with body:"
                )
                logger.error(e.body, exc_info=True)
                raise

            hits = resp["hits"]["hits"]
            total = resp["hits"]["total"]["value"]
            count += len(hits)
            for hit in hits:
                yield self._create_object(hit)
            if count >= total:
                break
            offset += len(hits)<|MERGE_RESOLUTION|>--- conflicted
+++ resolved
@@ -27,8 +27,6 @@
     def __init__(self, elastic_config):
         super().__init__(elastic_config)
 
-<<<<<<< HEAD
-=======
     async def connector_get(self, connector_id, include_deleted):
         return await self.client.perform_request(
             "GET",
@@ -61,7 +59,6 @@
             headers={"accept": "application/json"},
         )
 
->>>>>>> 00d9bdc8
     async def connector_sync_job_claim(self, sync_job_id, worker_hostname, sync_cursor):
         await self.client.perform_request(
             "PUT",
