--- conflicted
+++ resolved
@@ -16,17 +16,8 @@
 
 RETRIES = 3
 RETRY_INTERVAL = 2
-<<<<<<< HEAD
-USER_BATCH = 50
-DATA_CENTER_USER_BATCH = 1000
-JIRA_CLOUD = "jira_cloud"
-JIRA_SERVER = "jira_server"
-CONFLUENCE_CLOUD = "confluence_cloud"
-CONFLUENCE_SERVER = "confluence_server"
-=======
 CLOUD_USER_BATCH = 50
 NON_CLOUD_USER_BATCH = 1000
->>>>>>> 062edf74
 
 
 class AtlassianAdvancedRulesValidator(AdvancedRulesValidator):
@@ -126,11 +117,7 @@
                 f"{url}?startAt={start_at}"
                 if self.source.configuration["data_source"]
                 in [JIRA_CLOUD, CONFLUENCE_CLOUD]
-<<<<<<< HEAD
-                else url.format(start_at=start_at, max_results=DATA_CENTER_USER_BATCH)
-=======
                 else url.format(start_at=start_at, max_results=NON_CLOUD_USER_BATCH)
->>>>>>> 062edf74
             )
             async for users in self.client.api_call(url=url_):
                 response = await users.json()
@@ -141,26 +128,20 @@
                     JIRA_CLOUD,
                     CONFLUENCE_CLOUD,
                 ]:
-<<<<<<< HEAD
-                    start_at += DATA_CENTER_USER_BATCH
+                    start_at += NON_CLOUD_USER_BATCH
                 else:
-                    start_at += USER_BATCH
+                    start_at += CLOUD_USER_BATCH
 
     async def fetch_confluence_server_users(self, url):
         start_at = 0
         while True:
-            url_ = url.format(start_at=start_at, max_results=DATA_CENTER_USER_BATCH)
+            url_ = url.format(start_at=start_at, max_results=NON_CLOUD_USER_BATCH)
             async for users in self.client.api_call(url=url_):
                 response = await users.json()
                 if len(response.get("users")) == 0:
                     return
                 yield response.get("users")
-                start_at += DATA_CENTER_USER_BATCH
-=======
-                    start_at += NON_CLOUD_USER_BATCH
-                else:
-                    start_at += CLOUD_USER_BATCH
->>>>>>> 062edf74
+                start_at += NON_CLOUD_USER_BATCH
 
     async def fetch_user(self, url):
         async for user in self.client.api_call(url=url):
