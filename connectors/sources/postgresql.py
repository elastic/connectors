--- conflicted
+++ resolved
@@ -25,15 +25,7 @@
 )
 from connectors.utils import get_pem_format, iso_utc
 
-<<<<<<< HEAD
 DEFAULT_SSL_DISABLED = True
-DEFAULT_SSL_CA = ""
-=======
-# Below schemas are system schemas and the tables of the systems schema's will not get indexed
-SYSTEM_SCHEMA = ["pg_toast", "pg_catalog", "information_schema"]
-DEFAULT_SSL_ENABLED = False
->>>>>>> 71fe341d
-
 
 class PostgreSQLQueries(Queries):
     """Class contains methods which return query"""
@@ -108,22 +100,8 @@
             connect_args=self._get_connect_args(),
         )
 
-<<<<<<< HEAD
-        Args:
-            configuration (DataSourceConfiguration): Instance of DataSourceConfiguration class.
-        """
-        super().__init__(configuration=configuration)
-        self.ssl_disabled = self.configuration["ssl_disabled"]
-        self.ssl_ca = self.configuration["ssl_ca"]
-        self.connection_string = f"postgresql+asyncpg://{self.user}:{quote(self.password)}@{self.host}:{self.port}/{self.database}"
-        self.queries = PostgreSQLQueries()
-        self.is_async = True
-        self.dialect = "Postgresql"
-        self.schema = self.configuration["schema"]
-=======
     async def get_cursor(self, query):
         """Execute the passed query on the Async supported Database server and return cursor.
->>>>>>> 71fe341d
 
         Args:
             query (str): Database query to be executed.
@@ -131,23 +109,6 @@
         Returns:
             cursor: Asynchronous cursor
         """
-<<<<<<< HEAD
-        postgresql_configuration = super().get_default_configuration().copy()
-        postgresql_configuration.update(
-            {
-                "schema": {"value": "public", "label": "Schema", "type": "str"},
-                "ssl_disabled": {
-                    "value": DEFAULT_SSL_DISABLED,
-                    "label": "SSL verification will be disabled or not",
-                    "type": "bool",
-                },
-                "ssl_ca": {
-                    "value": DEFAULT_SSL_CA,
-                    "label": "SSL certificate",
-                    "type": "str",
-                },
-            }
-=======
         try:
             async with self.engine.connect() as connection:  # pyright: ignore
                 cursor = await connection.execute(text(query))
@@ -165,7 +126,6 @@
                 fetch_size=1,
                 retry_count=self.retry_count,
             )
->>>>>>> 71fe341d
         )
 
     async def get_all_schemas(self):
@@ -315,6 +275,7 @@
             fetch_size=self.configuration["fetch_size"],
             logger_=self._logger,
         )
+        self.schema = self.configuration["schema"]
 
     def _set_internal_logger(self):
         self.postgresql_client.set_logger(self._logger)
@@ -349,18 +310,23 @@
                 "order": 5,
                 "type": "str",
             },
+            "schema": {
+                "label": "Schema",
+                "order": 6,
+                "type": "str",
+            },
             "tables": {
                 "display": "textarea",
                 "label": "Comma-separated list of tables",
                 "options": [],
-                "order": 6,
+                "order": 7,
                 "type": "list",
             },
             "fetch_size": {
                 "default_value": DEFAULT_FETCH_SIZE,
                 "display": "numeric",
                 "label": "Rows fetched per request",
-                "order": 7,
+                "order": 8,
                 "required": False,
                 "type": "int",
                 "ui_restrictions": ["advanced"],
@@ -369,7 +335,7 @@
                 "default_value": DEFAULT_RETRY_COUNT,
                 "display": "numeric",
                 "label": "Retries per request",
-                "order": 8,
+                "order": 9,
                 "required": False,
                 "type": "int",
                 "ui_restrictions": ["advanced"],
@@ -377,14 +343,14 @@
             "ssl_enabled": {
                 "display": "toggle",
                 "label": "Enable SSL verification",
-                "order": 9,
+                "order": 10,
                 "type": "bool",
                 "value": False,
             },
             "ssl_ca": {
                 "depends_on": [{"field": "ssl_enabled", "value": True}],
                 "label": "SSL certificate",
-                "order": 10,
+                "order": 11,
                 "type": "str",
             },
         }
@@ -473,25 +439,20 @@
         Yields:
             dictionary: Row dictionary containing meta-data of the row.
         """
-<<<<<<< HEAD
-        async for row in self.fetch_rows(schema=self.schema):
-            yield row, None
-=======
-        async for schema in self.postgresql_client.get_all_schemas():
-            if schema not in SYSTEM_SCHEMA:
-                table_count = 0
-                async for table in self.postgresql_client.get_tables_to_fetch(schema):
-                    self._logger.debug(
-                        f"Found table: {table} in database: {self.database}."
-                    )
-                    table_count += 1
-                    async for row in self.fetch_documents(
-                        table=table,
-                        schema=schema,
-                    ):
-                        yield row, None
-                if table_count < 1:
-                    self._logger.warning(
-                        f"Fetched 0 tables for schema: {schema} and database: {self.database}"
-                    )
->>>>>>> 71fe341d
+        table_count = 0
+
+        async for table in self.postgresql_client.get_tables_to_fetch(self.schema):
+            self._logger.debug(
+                f"Found table: {table} in database: {self.database}."
+            )
+            table_count += 1
+            async for row in self.fetch_documents(
+                    table=table,
+                    schema=self.schema,
+            ):
+                yield row, None
+
+        if table_count < 1:
+            self._logger.warning(
+                f"Fetched 0 tables for schema: {self.schema} and database: {self.database}"
+            )