--- conflicted
+++ resolved
@@ -24,11 +24,7 @@
 from connectors.sources.generic_database import (
     DEFAULT_FETCH_SIZE,
     DEFAULT_RETRY_COUNT,
-<<<<<<< HEAD
     DEFAULT_WAIT_MULTIPLIER,
-    WILDCARD,
-=======
->>>>>>> fa9e2228
     Queries,
     configured_tables,
     fetch,
