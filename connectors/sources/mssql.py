--- conflicted
+++ resolved
@@ -101,42 +101,6 @@
     def set_logger(self, logger_):
         self._logger = logger_
 
-<<<<<<< HEAD
-        Returns:
-            dictionary: Default configuration
-        """
-        mssql_configuration = super().get_default_configuration().copy()
-        mssql_configuration.update(
-            {
-                "schema": {
-                    "label": "Schema",
-                    "order": 9,
-                    "type": "str",
-                },
-                "ssl_enabled": {
-                    "display": "toggle",
-                    "label": "Enable SSL verification",
-                    "order": 10,
-                    "type": "bool",
-                    "value": False,
-                },
-                "ssl_ca": {
-                    "depends_on": [{"field": "ssl_enabled", "value": True}],
-                    "label": "SSL certificate",
-                    "order": 11,
-                    "type": "str",
-                },
-                "validate_host": {
-                    "display": "toggle",
-                    "label": "Validate host",
-                    "order": 12,
-                    "type": "bool",
-                    "value": False,
-                },
-            }
-        )
-        return mssql_configuration
-=======
     def close(self):
         if os.path.exists(self.certfile):
             try:
@@ -147,7 +111,6 @@
                 )
         if self.connection is not None:
             self.connection.close()
->>>>>>> b6dcb466
 
     @cached_property
     def engine(self):
