--- conflicted
+++ resolved
@@ -11,12 +11,8 @@
 import pytest
 from bson.decimal128 import Decimal128
 
-<<<<<<< HEAD
 from connectors.byoc import Filter
-from connectors.sources.mongo import MongoDataSource
-=======
 from connectors.sources.mongo import MongoAdvancedRulesValidator, MongoDataSource
->>>>>>> 07182876
 from connectors.sources.tests.support import assert_basics, create_source
 from connectors.tests.commons import AsyncIterator
 
@@ -157,7 +153,6 @@
     assert num == 2
 
 
-<<<<<<< HEAD
 @pytest.mark.asyncio
 async def test_mongo_data_source_get_docs_when_advanced_rules_find_present():
     source = create_source(MongoDataSource)
@@ -193,7 +188,8 @@
 
     find_call_kwargs = collection_mock.find.call_kwargs
     assert find_call_kwargs[0] == filtering.get_advanced_rules().get("find")
-=======
+
+
 def future_with_result(result):
     future = asyncio.Future()
     future.set_result(result)
@@ -268,5 +264,4 @@
             collection=configured_collection_name,
         )
 
-        await source.validate_config()
->>>>>>> 07182876
+        await source.validate_config()