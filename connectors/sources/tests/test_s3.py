--- conflicted
+++ resolved
@@ -336,11 +336,11 @@
     # Setup
     source = create_source(S3DataSource)
     source.configuration.set_field(name="buckets", value=[""])
-
-    # Execute
-<<<<<<< HEAD
-    with pytest.raises(Exception):
-        source._validate_configuration()
+    # Execute
+    with pytest.raises(ConfigurableFieldValueError) as e:
+        source.validate_config()
+
+    assert e.match("buckets")
 
 
 @pytest.mark.asyncio
@@ -378,10 +378,4 @@
     # Execute
     await source.close()
     with pytest.raises(HTTPClientError):
-        await source.ping()
-=======
-    with pytest.raises(ConfigurableFieldValueError) as e:
-        source.validate_config()
-
-    assert e.match("buckets")
->>>>>>> 0164a9f9
+        await source.ping()