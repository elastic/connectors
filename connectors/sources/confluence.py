--- conflicted
+++ resolved
@@ -236,12 +236,8 @@
         Yields:
             response: Client response
         """
-<<<<<<< HEAD
         self._logger.debug(f"Making a GET request to URL: {url}")
-=======
-        self._logger.debug(f"Making a GET call for url: {url}")
-
->>>>>>> bb17ea38
+
         try:
             return await self._get_session().get(
                 url=url,
@@ -266,7 +262,6 @@
         url = os.path.join(self.host_url, URLS[url_name].format(**url_kwargs))
         while True:
             try:
-<<<<<<< HEAD
                 self._logger.debug(f"Starting pagination for API endpoint {url}")
                 async for response in self.api_call(
                     url=url,
@@ -280,18 +275,6 @@
                         self.host_url,
                         links.get("next")[1:],
                     )
-=======
-                response = await self.api_call(url=url)
-                json_response = await response.json()
-                links = json_response.get("_links")
-                yield json_response
-                if links.get("next") is None:
-                    return
-                url = os.path.join(
-                    self.host_url,
-                    links.get("next")[1:],
-                )
->>>>>>> bb17ea38
             except Exception as exception:
                 self._logger.warning(
                     f"Skipping data for type {url_name} from {url}. Exception: {exception}."
@@ -310,7 +293,6 @@
             url = os.path.join(self.host_url, URLS[url_name].format(**url_kwargs))
             json_response = {}
             try:
-<<<<<<< HEAD
                 self._logger.debug(
                     f"Starting pagination for API endpoint: {URLS[url_name].format(**url_kwargs)} to host: {self.host_url} with the following parameters -> start: {start}, limit: {LIMIT}"
                 )
@@ -323,15 +305,6 @@
                     start = url_kwargs.get("start", 0)
                     start += LIMIT
                     url_kwargs["start"] = start
-=======
-                response = await self.api_call(url=url)
-                json_response = await response.json()
-                yield json_response
-
-                start = url_kwargs.get("start", 0)
-                start += LIMIT
-                url_kwargs["start"] = start
->>>>>>> bb17ea38
                 if len(json_response.get("results", [])) < LIMIT:
                     break
             except Exception as exception:
