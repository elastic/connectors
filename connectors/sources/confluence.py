#
# Copyright Elasticsearch B.V. and/or licensed to Elasticsearch B.V. under one
# or more contributor license agreements. Licensed under the Elastic License 2.0;
# you may not use this file except in compliance with the Elastic License 2.0.
#
"""Confluence source module responsible to fetch documents from Confluence Cloud/Server.
"""
import asyncio
import os
from copy import copy
from functools import partial

import aiofiles
import aiohttp
from aiofiles.os import remove
from aiofiles.tempfile import NamedTemporaryFile
from aiohttp.client_exceptions import ServerDisconnectedError

from connectors.logger import logger
from connectors.source import BaseDataSource
from connectors.utils import (
    TIKA_SUPPORTED_FILETYPES,
    CancellableSleeps,
    ConcurrentTasks,
    MemQueue,
    convert_to_b64,
    iso_utc,
    ssl_context,
)

FILE_SIZE_LIMIT = 10485760
RETRY_INTERVAL = 2
SPACE = "space"
ATTACHMENT = "attachment"
CONTENT = "content"
DOWNLOAD = "download"
SPACE_QUERY = "limit=100"
ATTACHMENT_QUERY = "limit=100&expand=version"
CONTENT_QUERY = (
    "limit=50&expand=children.attachment,history.lastUpdated,body.storage,space"
)

URLS = {
    SPACE: "rest/api/space?{api_query}",
    CONTENT: "rest/api/content/search?{api_query}",
    ATTACHMENT: "rest/api/content/{id}/child/attachment?{api_query}",
}
PING_URL = "rest/api/space?limit=1"
MAX_CONCURRENT_DOWNLOADS = 50  # Max concurrent download supported by confluence
CHUNK_SIZE = 1024
MAX_CONCURRENCY = 50
QUEUE_SIZE = 1024
QUEUE_MEM_SIZE = 25 * 1024 * 1024  # Size in Megabytes
END_SIGNAL = "FINISHED_TASK"

CONFLUENCE_CLOUD = "confluence_cloud"
CONFLUENCE_SERVER = "confluence_server"


class ConfluenceClient:
    """Confluence client to handle API calls made to Confluence"""

    def __init__(self, configuration):
        self._sleeps = CancellableSleeps()
        self.configuration = configuration
        self.is_cloud = self.configuration["data_source"] == CONFLUENCE_CLOUD
        self.host_url = self.configuration["confluence_url"]
        self.spaces = self.configuration["spaces"]
        self.ssl_enabled = self.configuration["ssl_enabled"]
        self.certificate = self.configuration["ssl_ca"]
        self.retry_count = self.configuration["retry_count"]
        if self.is_cloud:
            self.host_url = os.path.join(self.host_url, "wiki")

        if self.ssl_enabled and self.certificate:
            self.ssl_ctx = ssl_context(certificate=self.certificate)
        else:
            self.ssl_ctx = False
        self.session = None

    def _get_session(self):
        """Generate and return base client session with configuration fields

        Returns:
            aiohttp.ClientSession: An instance of Client Session
        """
        if self.session:
            return self.session
        if self.is_cloud:
            auth = (
                self.configuration["account_email"],
                self.configuration["api_token"],
            )
        else:
            auth = self.configuration["username"], self.configuration["password"]

        basic_auth = aiohttp.BasicAuth(login=auth[0], password=auth[1])
        timeout = aiohttp.ClientTimeout(total=None)  # pyright: ignore
        self.session = aiohttp.ClientSession(
            auth=basic_auth,
            headers={
                "accept": "application/json",
                "content-type": "application/json",
            },
            timeout=timeout,
            raise_for_status=True,
        )
        return self.session

    async def close_session(self):
        """Closes unclosed client session"""
        self._sleeps.cancel()
        if self.session is None:
            return
        await self.session.close()
        self.session = None

    async def api_call(self, url):
        """Make a GET call for Atlassian API using the passed url with retry for the failed API calls.

        Args:
            url: Request URL to hit the get call

        Raises:
            exception: An instance of an exception class.

        Yields:
            response: Client response
        """
        retry_counter = 0
        while True:
            try:
                async with self._get_session().get(
                    url=url,
                    ssl=self.ssl_ctx,
                ) as response:
                    yield response
                    break
            except Exception as exception:
                if isinstance(
                    exception,
                    ServerDisconnectedError,
                ):
                    await self.session.close()  # pyright: ignore
                retry_counter += 1
                if retry_counter > self.retry_count:
                    raise exception
                logger.warning(
                    f"Retry count: {retry_counter} out of {self.retry_count}. Exception: {exception}"
                )
                await self._sleeps.sleep(RETRY_INTERVAL**retry_counter)

    async def paginated_api_call(self, url_name, **url_kwargs):
        """Make a paginated API call for Confluence objects using the passed url_name.
        Args:
            url_name (str): URL Name to identify the API endpoint to hit
        Yields:
            response: JSON response.
        """
        url = os.path.join(self.host_url, URLS[url_name].format(**url_kwargs))
        while True:
            try:
                async for response in self.api_call(
                    url=url,
                ):
                    json_response = await response.json()
                    links = json_response.get("_links")
                    yield json_response
                    if links.get("next") is None:
                        return
                    url = os.path.join(
                        self.host_url,
                        links.get("next")[1:],
                    )
            except Exception as exception:
                logger.warning(
                    f"Skipping data for type {url_name} from {url}. Exception: {exception}."
                )
                break

    async def verify_spaces(self):
        """Checks if user configured spaces are available in confluence

        Raises:
            Exception: Configured unavailable spaces: <unavailable_space_keys>
        """
        if self.spaces == ["*"]:
            return
        space_keys = []
        async for response in self.paginated_api_call(
            url_name=SPACE, api_query=SPACE_QUERY
        ):
            spaces = response.get("results", [])
            space_keys.extend([space["key"] for space in spaces])
        if unavailable_spaces := set(self.spaces) - set(space_keys):
            raise Exception(
                f"Configured unavailable spaces: {', '.join(unavailable_spaces)}"
            )


class ConfluenceDataSource(BaseDataSource):
    """Confluence"""

    name = "Confluence"
    service_type = "confluence"

    def __init__(self, configuration):
        """Setup the connection to Confluence

        Args:
            configuration (DataSourceConfiguration): Object of DataSourceConfiguration class.
        """
        super().__init__(configuration=configuration)
        self.concurrent_downloads = self.configuration["concurrent_downloads"]
        self.confluence_client = ConfluenceClient(configuration)

        self.queue = MemQueue(maxsize=QUEUE_SIZE, maxmemsize=QUEUE_MEM_SIZE)
        self.fetchers = ConcurrentTasks(max_concurrency=MAX_CONCURRENCY)
        self.fetcher_count = 0

    @classmethod
    def get_default_configuration(cls):
        """Get the default configuration for Confluence

        Returns:
            dictionary: Default configuration.
        """
        return {
            "data_source": {
                "display": "dropdown",
                "label": "Confluence data source",
                "options": [
                    {"label": "Confluence Cloud", "value": CONFLUENCE_CLOUD},
                    {"label": "Confluence Server", "value": CONFLUENCE_SERVER},
                ],
                "order": 1,
                "type": "str",
                "value": CONFLUENCE_SERVER,
            },
            "username": {
                "depends_on": [{"field": "data_source", "value": CONFLUENCE_SERVER}],
                "label": "Confluence Server username",
                "order": 2,
                "type": "str",
                "value": "admin",
            },
            "password": {
                "depends_on": [{"field": "data_source", "value": CONFLUENCE_SERVER}],
                "label": "Confluence Server password",
                "sensitive": True,
                "order": 3,
                "type": "str",
                "value": "abc@123",
            },
            "account_email": {
                "depends_on": [{"field": "data_source", "value": CONFLUENCE_CLOUD}],
                "label": "Confluence Cloud account email",
                "order": 4,
                "type": "str",
                "value": "me@example.com",
            },
            "api_token": {
                "depends_on": [{"field": "data_source", "value": CONFLUENCE_CLOUD}],
                "label": "Confluence Cloud API token",
                "sensitive": True,
                "order": 5,
                "type": "str",
                "value": "abc#123",
            },
            "confluence_url": {
                "label": "Confluence URL",
                "order": 6,
                "type": "str",
                "value": "http://127.0.0.1:5000",
            },
            "spaces": {
                "display": "textarea",
                "label": "Confluence Space Keys",
                "order": 7,
                "type": "list",
                "value": "*",
            },
            "ssl_enabled": {
                "display": "toggle",
                "label": "Enable SSL verification",
                "order": 8,
                "type": "bool",
                "value": False,
            },
            "ssl_ca": {
                "depends_on": [{"field": "ssl_enabled", "value": True}],
                "label": "SSL certificate",
                "order": 9,
                "type": "str",
                "value": "",
            },
            "retry_count": {
                "default_value": 3,
                "display": "numeric",
                "label": "Maximum retries per request",
                "order": 10,
                "required": False,
                "type": "int",
                "ui_restrictions": ["advanced"],
                "value": 3,
            },
            "concurrent_downloads": {
                "default_value": MAX_CONCURRENT_DOWNLOADS,
                "display": "numeric",
                "label": "Maximum concurrent downloads",
                "order": 11,
                "required": False,
                "type": "int",
                "ui_restrictions": ["advanced"],
                "validations": [
                    {"type": "less_than", "constraint": MAX_CONCURRENT_DOWNLOADS + 1}
                ],
                "value": MAX_CONCURRENT_DOWNLOADS,
            },
        }

    async def close(self):
        """Closes unclosed client session"""
        await self.confluence_client.close_session()

    def tweak_bulk_options(self, options):
        """Tweak bulk options as per concurrent downloads support by Confluence

        Args:
            options (dictionary): Config bulker options
        """
        options["concurrent_downloads"] = self.concurrent_downloads

<<<<<<< HEAD
    async def validate_config(self):
        """Validates whether user input is empty or not for configuration fields

        Raises:
            Exception: Configured fields can't be empty.
            Exception: SSL certificate must be configured.
            Exception: Concurrent downloads can't be set more than maximum allowed value.
        """
        logger.info("Validating Confluence Configuration...")

        connection_fields = (
            ["confluence_url", "account_email", "api_token", "spaces"]
            if self.confluence_client.is_cloud
            else ["confluence_url", "username", "password", "spaces"]
        )
        default_config = self.get_default_configuration()

        if empty_connection_fields := [
            default_config[field]["label"]
            for field in connection_fields
            if self.configuration[field] in ["", [""]]
        ]:
            raise Exception(
                f"Configured keys: {empty_connection_fields} can't be empty."
            )
        if self.confluence_client.ssl_enabled and (
            self.confluence_client.certificate == ""
            or self.confluence_client.certificate is None
        ):
            raise Exception("SSL certificate must be configured.")

        if self.concurrent_downloads > MAX_CONCURRENT_DOWNLOADS:
            raise Exception(
                f"Configured concurrent downloads can't be set more than {MAX_CONCURRENT_DOWNLOADS}."
            )

=======
>>>>>>> 94cf32cf
    async def ping(self):
        """Verify the connection with Confluence"""
        try:
            await anext(
                self.confluence_client.api_call(
                    url=os.path.join(self.confluence_client.host_url, PING_URL),
                )
            )
            logger.info("Successfully connected to Confluence")
        except Exception:
            logger.exception("Error while connecting to Confluence")
            raise

    async def fetch_spaces(self):
        """Get spaces with the help of REST APIs

        Yields:
            Dictionary: Space document to get indexed
        """
        async for response in self.confluence_client.paginated_api_call(
            url_name=SPACE,
            api_query=SPACE_QUERY,
        ):
            for space in response.get("results", []):
                space_url = os.path.join(
                    self.confluence_client.host_url, space["_links"]["webui"][1:]
                )
                if (self.confluence_client.spaces == ["*"]) or (
                    space["key"] in self.confluence_client.spaces
                ):
                    yield {
                        "_id": space["id"],
                        "type": "Space",
                        "title": space["name"],
                        "_timestamp": iso_utc(),
                        "url": space_url,
                    }

    async def fetch_documents(self, api_query):
        """Get pages and blog posts with the help of REST APIs

        Args:
            api_query (str): Query parameter for the API call

        Yields:
            Dictionary: Page or blog post to be indexed
            Integer: Number of attachments in a page/blogpost
        """
        async for response in self.confluence_client.paginated_api_call(
            url_name=CONTENT,
            api_query=api_query,
        ):
            documents = response.get("results", [])
            attachment_count = 0
            for document in documents:
                updated_time = document["history"]["lastUpdated"]["when"]
                if document.get("children").get("attachment"):
                    attachment_count = document["children"]["attachment"]["size"]
                document_url = os.path.join(
                    self.confluence_client.host_url, document["_links"]["webui"][1:]
                )
                yield {
                    "_id": document["id"],
                    "type": document["type"],
                    "_timestamp": updated_time,
                    "title": document["title"],
                    "space": document["space"]["name"],
                    "body": document["body"]["storage"]["value"],
                    "url": document_url,
                }, attachment_count

    async def fetch_attachments(
        self, content_id, parent_name, parent_space, parent_type
    ):
        """Fetches all the attachments present in the given content (pages and blog posts)

        Args:
            content_id (str): Unique identifier of Confluence content (pages and blogposts)
            parent_name (str): Page/Blog post where the attachment is present
            parent_space (str): Confluence Space where the attachment is present
            parent_type (str): Type of the parent (Blog post or Page)

        Yields:
            Dictionary: Confluence attachment on the given page or blog post
            String: Download link to get the content of the attachment
        """
        async for response in self.confluence_client.paginated_api_call(
            url_name=ATTACHMENT,
            api_query=ATTACHMENT_QUERY,
            id=content_id,
        ):
            attachments = response.get("results", [])
            for attachment in attachments:
                attachment_url = os.path.join(
                    self.confluence_client.host_url,
                    attachment["_links"]["webui"][1:],
                )
                yield {
                    "type": attachment["type"],
                    "title": attachment["title"],
                    "_id": attachment["id"],
                    "space": parent_space,
                    parent_type: parent_name,
                    "_timestamp": attachment["version"]["when"],
                    "size": attachment["extensions"]["fileSize"],
                    "url": attachment_url,
                }, attachment["_links"]["download"]

    async def download_attachment(self, url, attachment, timestamp=None, doit=False):
        """Downloads the content of the given attachment in chunks using REST API call

        Args:
            url (str): url endpoint to download the attachment content
            attachment (dict): Dictionary containing details of the attachment
            timestamp (timestamp, optional): Timestamp of Confluence last modified. Defaults to None.
            doit (boolean, optional): Boolean value for whether to get content or not. Defaults to False.

        Returns:
            Dictionary: Document of the attachment to be indexed.
        """
        attachment_size = int(attachment["size"])
        if not (doit and attachment_size):
            return
        attachment_name = attachment["title"]
        file_extension = os.path.splitext(attachment_name)[-1]
        if file_extension not in TIKA_SUPPORTED_FILETYPES:
            logger.warning(f"{attachment_name} can't be extracted")
            return

        if attachment_size > FILE_SIZE_LIMIT:
            logger.warning(
                f"File size {attachment_size} of file {attachment_name} is larger than {FILE_SIZE_LIMIT} bytes. Discarding file content"
            )
            return
        logger.debug(f"Downloading {attachment_name} of size {attachment_size} bytes")
        document = {"_id": attachment["_id"], "_timestamp": attachment["_timestamp"]}
        source_file_name = ""
        async with NamedTemporaryFile(mode="wb", delete=False) as async_buffer:
            async for response in self.confluence_client.api_call(
                url=os.path.join(self.confluence_client.host_url, url),
            ):
                async for data in response.content.iter_chunked(n=CHUNK_SIZE):
                    await async_buffer.write(data)
            source_file_name = str(async_buffer.name)

        logger.debug(
            f"Download completed for file: {attachment_name}. Calling convert_to_b64"
        )
        await asyncio.to_thread(
            convert_to_b64,
            source=source_file_name,
        )
        async with aiofiles.open(file=source_file_name, mode="r") as target_file:
            # base64 on macOS will add a EOL, so we strip() here
            document["_attachment"] = (await target_file.read()).strip()
        await remove(source_file_name)
        logger.debug(f"Downloaded {attachment_name} for {attachment_size} bytes ")
        return document

    async def _attachment_coro(self, document):
        """Coroutine to add attachments to Queue and download content

        Args:
            document (dict): Formatted document of page/blogpost
        """
        async for attachment, download_link in self.fetch_attachments(
            content_id=document["_id"],
            parent_name=document["title"],
            parent_space=document["space"],
            parent_type=document["type"],
        ):
            await self.queue.put(
                (  # pyright: ignore
                    attachment,
                    partial(
                        self.download_attachment,
                        download_link[1:],
                        copy(attachment),
                    ),
                )
            )
        await self.queue.put(END_SIGNAL)  # pyright: ignore

    async def _space_coro(self):
        """Coroutine to add spaces documents to Queue"""
        async for space in self.fetch_spaces():
            await self.queue.put((space, None))  # pyright: ignore
        await self.queue.put(END_SIGNAL)  # pyright: ignore

    async def _page_blog_coro(self, api_query):
        """Coroutine to add pages/blogposts to Queue

        Args:
            api_query (str): API Query Parameters for fetching page/blogpost
        """
        async for document, attachment_count in self.fetch_documents(api_query):
            await self.queue.put((document, None))  # pyright: ignore
            if attachment_count > 0:
                await self.fetchers.put(partial(self._attachment_coro, copy(document)))
                self.fetcher_count += 1
        await self.queue.put(END_SIGNAL)  # pyright: ignore

    async def _consumer(self):
        """Async generator to process entries of the queue

        Yields:
            dictionary: Documents from Confluence.
        """
        while self.fetcher_count > 0:
            _, item = await self.queue.get()
            if item == END_SIGNAL:
                self.fetcher_count -= 1
            else:
                yield item

    async def get_docs(self, filtering=None):
        """Executes the logic to fetch Confluence content in async manner.

        Args:
            filtering (Filtering): Object of Class Filtering
        Yields:
            dictionary: dictionary containing meta-data of the content.
        """
        await self.confluence_client.verify_spaces()
        if self.confluence_client.spaces == ["*"]:
            cql = "cql=type="
        else:
            quoted_spaces = "','".join(self.confluence_client.spaces)
            cql = f"cql=space in ('{quoted_spaces}') AND type="
        await self.fetchers.put(self._space_coro)
        await self.fetchers.put(
            partial(self._page_blog_coro, f"{cql}blogpost&{CONTENT_QUERY}")
        )
        await self.fetchers.put(
            partial(self._page_blog_coro, f"{cql}page&{CONTENT_QUERY}")
        )
        self.fetcher_count += 3

        async for item in self._consumer():
            yield item
        await self.fetchers.join()<|MERGE_RESOLUTION|>--- conflicted
+++ resolved
@@ -331,45 +331,6 @@
         """
         options["concurrent_downloads"] = self.concurrent_downloads
 
-<<<<<<< HEAD
-    async def validate_config(self):
-        """Validates whether user input is empty or not for configuration fields
-
-        Raises:
-            Exception: Configured fields can't be empty.
-            Exception: SSL certificate must be configured.
-            Exception: Concurrent downloads can't be set more than maximum allowed value.
-        """
-        logger.info("Validating Confluence Configuration...")
-
-        connection_fields = (
-            ["confluence_url", "account_email", "api_token", "spaces"]
-            if self.confluence_client.is_cloud
-            else ["confluence_url", "username", "password", "spaces"]
-        )
-        default_config = self.get_default_configuration()
-
-        if empty_connection_fields := [
-            default_config[field]["label"]
-            for field in connection_fields
-            if self.configuration[field] in ["", [""]]
-        ]:
-            raise Exception(
-                f"Configured keys: {empty_connection_fields} can't be empty."
-            )
-        if self.confluence_client.ssl_enabled and (
-            self.confluence_client.certificate == ""
-            or self.confluence_client.certificate is None
-        ):
-            raise Exception("SSL certificate must be configured.")
-
-        if self.concurrent_downloads > MAX_CONCURRENT_DOWNLOADS:
-            raise Exception(
-                f"Configured concurrent downloads can't be set more than {MAX_CONCURRENT_DOWNLOADS}."
-            )
-
-=======
->>>>>>> 94cf32cf
     async def ping(self):
         """Verify the connection with Confluence"""
         try:
