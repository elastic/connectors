--- conflicted
+++ resolved
@@ -1013,16 +1013,6 @@
 
     async def _space_coro(self):
         """Coroutine to add spaces documents to Queue"""
-<<<<<<< HEAD
-        self._logger.info("Fetching spaces and its permissions")
-        async for space_metadata in self.confluence_client.fetch_spaces():
-            space = self.format_space(space=space_metadata)
-            if self.confluence_client.data_source_type == CONFLUENCE_CLOUD:
-                access_control = list(
-                    self._get_access_control_from_permission(
-                        permissions=space_metadata.get("permissions", []),
-                        target_type=SPACE,
-=======
         try:
             self._logger.info("Fetching spaces and its permissions from Confluence")
             async for space_metadata in self.confluence_client.fetch_spaces():
@@ -1033,7 +1023,6 @@
                             permissions=space_metadata.get("permissions", []),
                             target_type=SPACE,
                         )
->>>>>>> 9b816dd5
                     )
                 else:
                     permission = await self.fetch_server_space_permission(
@@ -1063,19 +1052,6 @@
             api_query (str): API Query Parameters for fetching page/blogpost
             target_type (str): Type of object to filter permission
         """
-<<<<<<< HEAD
-        self._logger.info(f"Fetching {target_type} and its permissions")
-        async for document, attachment_count, space_key, permissions, restrictions in self.fetch_documents(
-            api_query
-        ):
-            # Pages and blog posts are open to viewing or editing by default,
-            # but you can restrict either viewing or editing to certain users or groups.
-            if self.confluence_client.data_source_type == CONFLUENCE_CLOUD:
-                access_control = list(self._extract_identities(response=restrictions))
-                if len(access_control) == 0:
-                    # Every space has its own independent set of permissions, managed by the space admin(s),
-                    # which determine the access settings for different users and groups.
-=======
         try:
             self._logger.info(
                 f"Fetching {target_type} and its permissions from Confluence"
@@ -1086,7 +1062,6 @@
                 # Pages and blog posts are open to viewing or editing by default,
                 # but you can restrict either viewing or editing to certain users or groups.
                 if self.confluence_client.data_source_type == CONFLUENCE_CLOUD:
->>>>>>> 9b816dd5
                     access_control = list(
                         self._extract_identities(response=restrictions)
                     )
