#
# Copyright Elasticsearch B.V. and/or licensed to Elasticsearch B.V. under one
# or more contributor license agreements. Licensed under the Elastic License 2.0;
# you may not use this file except in compliance with the Elastic License 2.0.
#
"""Confluence source module responsible to fetch documents from Confluence Cloud/Server.
"""
import asyncio
import os
from copy import copy
from functools import partial
from urllib.parse import urljoin

import aiohttp
from aiohttp.client_exceptions import ClientResponseError, ServerDisconnectedError

from connectors.access_control import ACCESS_CONTROL
from connectors.logger import logger
from connectors.source import BaseDataSource, ConfigurableFieldValueError
from connectors.sources.atlassian import (
    AtlassianAccessControl,
    AtlassianAdvancedRulesValidator,
    prefix_account_email,
    prefix_account_id,
    prefix_account_name,
    prefix_group,
    prefix_group_id,
    prefix_user,
)
from connectors.utils import (
    CancellableSleeps,
    ConcurrentTasks,
    MemQueue,
    iso_utc,
    ssl_context,
)

RETRY_INTERVAL = 2
LIMIT = 100
SPACE = "space"
SPACE_PERMISSION = "space_permission"
BLOGPOST = "blogpost"
PAGE = "page"
ATTACHMENT = "attachment"
CONTENT = "content"
DOWNLOAD = "download"
SEARCH = "search"
USER = "user"
USERS_FOR_DATA_CENTER = "users_for_data_center"
SEARCH_FOR_DATA_CENTER = "search_for_data_center"
USERS_FOR_SERVER = "users_for_server"
SPACE_QUERY = "limit=100&expand=permissions"
ATTACHMENT_QUERY = "limit=100&expand=version"
CONTENT_QUERY = "limit=50&expand=children.attachment,history.lastUpdated,body.storage,space,space.permissions,restrictions.read.restrictions.user,restrictions.read.restrictions.group"
SEARCH_QUERY = "limit=100&expand=content.extensions,content.container,content.space,space.description"
USER_QUERY = "expand=groups,applicationRoles"

URLS = {
    SPACE: "rest/api/space?{api_query}",
    SPACE_PERMISSION: "rest/extender/1.0/permission/space/{space_key}/getSpacePermissionActors/VIEWSPACE",
    CONTENT: "rest/api/content/search?{api_query}",
    ATTACHMENT: "rest/api/content/{id}/child/attachment?{api_query}",
    SEARCH: "rest/api/search?cql={query}",
    SEARCH_FOR_DATA_CENTER: "rest/api/search?cql={query}&start={start}",
    USER: "rest/api/3/users/search",
    USERS_FOR_DATA_CENTER: "rest/api/user/list?limit={limit}&start={start}",
    USERS_FOR_SERVER: "rest/extender/1.0/user/getUsersWithConfluenceAccess?showExtendedDetails=true&startAt={start}&maxResults={limit}",
}
PING_URL = "rest/api/space?limit=1"
MAX_CONCURRENT_DOWNLOADS = 50  # Max concurrent download supported by confluence
MAX_CONCURRENCY = 50
QUEUE_SIZE = 1024
QUEUE_MEM_SIZE = 25 * 1024 * 1024  # Size in Megabytes
SERVER_USER_BATCH = 1000
DATACENTER_USER_BATCH = 200
END_SIGNAL = "FINISHED_TASK"

CONFLUENCE_CLOUD = "confluence_cloud"
CONFLUENCE_SERVER = "confluence_server"
CONFLUENCE_DATA_CENTER = "confluence_data_center"
WILDCARD = "*"


class InvalidConfluenceDataSourceTypeError(ValueError):
    pass


class ConfluenceClient:
    """Confluence client to handle API calls made to Confluence"""

    def __init__(self, configuration):
        self._sleeps = CancellableSleeps()
        self.configuration = configuration
        self._logger = logger
        self.data_source_type = self.configuration["data_source"]
        self.host_url = self.configuration["confluence_url"]
        self.ssl_enabled = self.configuration["ssl_enabled"]
        self.certificate = self.configuration["ssl_ca"]
        self.retry_count = self.configuration["retry_count"]
        if self.data_source_type == CONFLUENCE_CLOUD:
            self.host_url = os.path.join(self.host_url, "wiki")

        if self.ssl_enabled and self.certificate:
            self.ssl_ctx = ssl_context(certificate=self.certificate)
        else:
            self.ssl_ctx = False
        self.session = None

    def set_logger(self, logger_):
        self._logger = logger_

    def _get_session(self):
        """Generate and return base client session with configuration fields

        Returns:
            aiohttp.ClientSession: An instance of Client Session
        """
        if self.session:
            return self.session

<<<<<<< HEAD
        self._logger.debug(f"Creating a '{self.data_source_type}' client session")
=======
        self._logger.debug("Creating a client session")
>>>>>>> f6198be9
        if self.data_source_type == CONFLUENCE_CLOUD:
            auth = (
                self.configuration["account_email"],
                self.configuration["api_token"],
            )
        elif self.data_source_type == CONFLUENCE_SERVER:
            auth = (
                self.configuration["username"],
                self.configuration["password"],
            )
        elif self.data_source_type == CONFLUENCE_DATA_CENTER:
            auth = (
                self.configuration["data_center_username"],
                self.configuration["data_center_password"],
            )
        else:
            msg = f"Unknown data source type '{self.data_source_type}' for Confluence connector"
            self._logger.error(msg)

            raise InvalidConfluenceDataSourceTypeError(msg)

        basic_auth = aiohttp.BasicAuth(login=auth[0], password=auth[1])
        timeout = aiohttp.ClientTimeout(total=None)  # pyright: ignore
        self.session = aiohttp.ClientSession(
            auth=basic_auth,
            headers={
                "accept": "application/json",
                "content-type": "application/json",
            },
            timeout=timeout,
            raise_for_status=True,
        )
        return self.session

    async def close_session(self):
        """Closes unclosed client session"""
        self._sleeps.cancel()
        if self.session is None:
            return
        await self.session.close()
        self.session = None

    async def api_call(self, url):
        """Make a GET call for Atlassian API using the passed url with retry for the failed API calls.

        Args:
            url: Request URL to hit the get call

        Raises:
            exception: An instance of an exception class.

        Yields:
            response: Client response
        """
        self._logger.debug(f"Making a GET call for url: {url}")
        retry_counter = 0
        while True:
            try:
                async with self._get_session().get(
                    url=url,
                    ssl=self.ssl_ctx,
                ) as response:
                    yield response
                    break
            except Exception as exception:
                if isinstance(
                    exception,
                    ServerDisconnectedError,
                ):
                    await self.session.close()  # pyright: ignore
                retry_counter += 1
                if retry_counter > self.retry_count:
                    raise exception
                self._logger.warning(
                    f"Retry count: {retry_counter} out of {self.retry_count}. Exception: {exception}"
                )
                await self._sleeps.sleep(RETRY_INTERVAL**retry_counter)

    async def paginated_api_call(self, url_name, **url_kwargs):
        """Make a paginated API call for Confluence objects using the passed url_name.
        Args:
            url_name (str): URL Name to identify the API endpoint to hit
        Yields:
            response: JSON response.
        """
        self._logger.info(
            f"Started pagination for the API endpoint: {URLS[url_name]} to host: {self.host_url}"
        )
        url = os.path.join(self.host_url, URLS[url_name].format(**url_kwargs))
        while True:
            try:
                async for response in self.api_call(
                    url=url,
                ):
                    json_response = await response.json()
                    links = json_response.get("_links")
                    yield json_response
                    if links.get("next") is None:
                        return
                    url = os.path.join(
                        self.host_url,
                        links.get("next")[1:],
                    )
            except Exception as exception:
                self._logger.warning(
                    f"Skipping data for type {url_name} from {url}. Exception: {exception}."
                )
                break

    async def paginated_api_call_for_datacenter_syncrule(self, url_name, **url_kwargs):
        """Make a paginated API call for datacenter using the passed url_name.
        Args:
            url_name (str): URL Name to identify the API endpoint to hit
        Yields:
            response: JSON response.
        """
        self._logger.info(
            f"Started pagination for the API endpoint: {URLS[url_name]} to host: {self.host_url} with the parameters -> start: 0, limit: {LIMIT}"
        )
        while True:
            url = os.path.join(self.host_url, URLS[url_name].format(**url_kwargs))
            json_response = {}
            try:
                async for response in self.api_call(
                    url=url,
                ):
                    json_response = await response.json()
                    yield json_response

                    start = url_kwargs.get("start", 0)
                    start += LIMIT
                    url_kwargs["start"] = start
                if len(json_response.get("results", [])) < LIMIT:
                    break
            except Exception as exception:
                self._logger.warning(
                    f"Skipping data for type {url_name} from {url}. Exception: {exception}."
                )
                break

    async def search_by_query(self, query):
        if self.data_source_type == CONFLUENCE_DATA_CENTER:
            search_documents = self.paginated_api_call_for_datacenter_syncrule(
                url_name=SEARCH_FOR_DATA_CENTER,
                query=f"{query}&{SEARCH_QUERY}",
                start=0,
            )
        else:
            search_documents = self.paginated_api_call(
                url_name=SEARCH,
                query=f"{query}&{SEARCH_QUERY}",
            )
        async for response in search_documents:
            for entity in response.get("results", []):
                yield entity

    async def fetch_spaces(self):
        async for response in self.paginated_api_call(
            url_name=SPACE,
            api_query=SPACE_QUERY,
        ):
            for space in response.get("results", []):
                spaces = self.configuration.get("spaces", "")
                if (spaces == [WILDCARD]) or (space.get("key", "") in spaces):
                    yield space

    async def fetch_server_space_permission(self, url):
        try:
            async for permissions in self.api_call(
                url=os.path.join(self.host_url, url),
            ):
                permission = await permissions.json()
                return permission
        except ClientResponseError as exception:
            self._logger.warning(
                f"Something went wrong. Make sure you have installed Extender for running confluence datacenter/server DLS. Exception: {exception}."
            )
            return {}

    async def fetch_page_blog_documents(self, api_query):
        async for response in self.paginated_api_call(
            url_name=CONTENT,
            api_query=api_query,
        ):
            attachment_count = 0
            for document in response.get("results", []):
                if document.get("children").get("attachment"):
                    attachment_count = (
                        document.get("children", {})
                        .get("attachment", {})
                        .get("size", 0)
                    )
                yield document, attachment_count

    async def fetch_attachments(self, content_id):
        async for response in self.paginated_api_call(
            url_name=ATTACHMENT,
            api_query=ATTACHMENT_QUERY,
            id=content_id,
        ):
            for attachment in response.get("results", []):
                yield attachment

    async def ping(self):
        await anext(
            self.api_call(
                url=os.path.join(self.host_url, PING_URL),
            )
        )

    async def fetch_confluence_server_users(self):
        start_at = 0
        if self.data_source_type == CONFLUENCE_DATA_CENTER:
            limit = DATACENTER_USER_BATCH
            key = "results"
            url = urljoin(self.host_url, URLS[USERS_FOR_DATA_CENTER])
        else:
            limit = SERVER_USER_BATCH
            key = "users"
            url = urljoin(self.host_url, URLS[USERS_FOR_SERVER])

        while True:
            url_ = url.format(start=start_at, limit=limit)
            async for users in self.api_call(url=url_):
                response = await users.json()
                if len(response.get(key)) == 0:
                    return
                yield response.get(key)
                start_at += limit


class ConfluenceDataSource(BaseDataSource):
    """Confluence"""

    name = "Confluence"
    service_type = "confluence"
    advanced_rules_enabled = True
    dls_enabled = True
    incremental_sync_enabled = True

    def __init__(self, configuration):
        """Setup the connection to Confluence

        Args:
            configuration (DataSourceConfiguration): Object of DataSourceConfiguration class.
        """
        super().__init__(configuration=configuration)
        self.spaces = self.configuration["spaces"]
        self.concurrent_downloads = self.configuration["concurrent_downloads"]
        self.confluence_client = ConfluenceClient(configuration=configuration)
        self.atlassian_access_control = AtlassianAccessControl(
            self, self.confluence_client
        )

        self.queue = MemQueue(maxsize=QUEUE_SIZE, maxmemsize=QUEUE_MEM_SIZE)
        self.fetchers = ConcurrentTasks(max_concurrency=MAX_CONCURRENCY)
        self.fetcher_count = 0

    def _set_internal_logger(self):
        self.confluence_client.set_logger(self._logger)

    @classmethod
    def get_default_configuration(cls):
        """Get the default configuration for Confluence

        Returns:
            dictionary: Default configuration.
        """
        return {
            "data_source": {
                "display": "dropdown",
                "label": "Confluence data source",
                "options": [
                    {"label": "Confluence Cloud", "value": CONFLUENCE_CLOUD},
                    {"label": "Confluence Server", "value": CONFLUENCE_SERVER},
                    {
                        "label": "Confluence Data Center",
                        "value": CONFLUENCE_DATA_CENTER,
                    },
                ],
                "order": 1,
                "type": "str",
                "value": CONFLUENCE_SERVER,
            },
            "username": {
                "depends_on": [{"field": "data_source", "value": CONFLUENCE_SERVER}],
                "label": "Confluence Server username",
                "order": 2,
                "type": "str",
            },
            "password": {
                "depends_on": [{"field": "data_source", "value": CONFLUENCE_SERVER}],
                "label": "Confluence Server password",
                "sensitive": True,
                "order": 3,
                "type": "str",
            },
            "data_center_username": {
                "depends_on": [
                    {"field": "data_source", "value": CONFLUENCE_DATA_CENTER}
                ],
                "label": "Confluence Data Center username",
                "order": 4,
                "type": "str",
            },
            "data_center_password": {
                "depends_on": [
                    {"field": "data_source", "value": CONFLUENCE_DATA_CENTER}
                ],
                "label": "Confluence Data Center password",
                "sensitive": True,
                "order": 5,
                "type": "str",
            },
            "account_email": {
                "depends_on": [{"field": "data_source", "value": CONFLUENCE_CLOUD}],
                "label": "Confluence Cloud account email",
                "order": 6,
                "type": "str",
            },
            "api_token": {
                "depends_on": [{"field": "data_source", "value": CONFLUENCE_CLOUD}],
                "label": "Confluence Cloud API token",
                "sensitive": True,
                "order": 7,
                "type": "str",
            },
            "confluence_url": {
                "label": "Confluence URL",
                "order": 8,
                "type": "str",
            },
            "spaces": {
                "display": "textarea",
                "label": "Confluence space keys",
                "order": 9,
                "tooltip": "This configurable field is ignored when Advanced Sync Rules are used.",
                "type": "list",
            },
            "ssl_enabled": {
                "display": "toggle",
                "label": "Enable SSL",
                "order": 10,
                "type": "bool",
                "value": False,
            },
            "ssl_ca": {
                "depends_on": [{"field": "ssl_enabled", "value": True}],
                "label": "SSL certificate",
                "order": 11,
                "type": "str",
            },
            "retry_count": {
                "default_value": 3,
                "display": "numeric",
                "label": "Retries per request",
                "order": 12,
                "required": False,
                "type": "int",
                "ui_restrictions": ["advanced"],
            },
            "concurrent_downloads": {
                "default_value": MAX_CONCURRENT_DOWNLOADS,
                "display": "numeric",
                "label": "Maximum concurrent downloads",
                "order": 13,
                "required": False,
                "type": "int",
                "ui_restrictions": ["advanced"],
                "validations": [
                    {"type": "less_than", "constraint": MAX_CONCURRENT_DOWNLOADS + 1}
                ],
            },
            "use_document_level_security": {
                "display": "toggle",
                "label": "Enable document level security",
                "order": 14,
                "tooltip": "Document level security ensures identities and permissions set in confluence are maintained in Elasticsearch. This enables you to restrict and personalize read-access users have to documents in this index. Access control syncs ensure this metadata is kept up to date in your Elasticsearch documents.",
                "type": "bool",
                "value": False,
            },
            "use_text_extraction_service": {
                "display": "toggle",
                "label": "Use text extraction service",
                "order": 15,
                "tooltip": "Requires a separate deployment of the Elastic Text Extraction Service. Requires that pipeline settings disable text extraction.",
                "type": "bool",
                "ui_restrictions": ["advanced"],
                "value": False,
            },
        }

    def _dls_enabled(self):
        """Check if document level security is enabled. This method checks whether document level security (DLS) is enabled based on the provided configuration.

        Returns:
            bool: True if document level security is enabled, False otherwise.
        """
        if self._features is None:
            return False

        if not self._features.document_level_security_enabled():
            return False

        return self.configuration["use_document_level_security"]

    def _decorate_with_access_control(self, document, access_control):
        if self._dls_enabled():
            document[ACCESS_CONTROL] = list(
                set(document.get(ACCESS_CONTROL, []) + access_control)
            )

        return document

    async def user_access_control_confluence_server(self, user):
        """Generate a user access control document for confluence server.

        This method generates a user access control document based on the provided user information.
        The document includes the user's account ID, prefixed account ID, and prefixed account name
        The access control list is then constructed using these values.

        Args:
            user (dict): A dictionary containing user information, such as account ID, display name and email.

        Returns:
            dict: A user access control document with the following structure:
                {
                    "_id": <account_id>,
                    "identity": {
                        "account_id": <prefixed_account_id>,
                        "display_name": <prefixed_account_name>
                        "email_address": <prefixed_account_email>
                    },
                    "created_at": <iso_utc_timestamp>,
                    ACCESS_CONTROL: [<prefixed_account_id>, <prefixed_account_email>, <prefixed_account_name>]
                }
        """
        account_id = user.get("key") or user.get("name")
        account_name = user.get("fullName")
        email = user.get("email")

        prefixed_account_email = prefix_account_email(email=email)
        prefixed_account_id = prefix_account_id(account_id=account_id)
        prefixed_account_name = prefix_account_name(account_name=account_name)

        access_control = [
            prefixed_account_id,
            prefixed_account_email,
            prefixed_account_name,
        ]

        return {
            "_id": account_id,
            "identity": {
                "account_id": prefixed_account_id,
                "display_name": prefixed_account_name,
                "email_address": prefixed_account_email,
            },
            "created_at": iso_utc(),
        } | self.atlassian_access_control.access_control_query(
            access_control=access_control
        )

    async def user_access_control_data_center(self, user):
        """Generate a user access control document for confluence data enter.

        This method generates a user access control document based on the provided user information.
        The document includes the user's account ID, prefixed account ID, and prefixed account name
        The access control list is then constructed using these values.

        Args:
            user (dict): A dictionary containing user information, such as account ID, display name and email.

        Returns:
            dict: A user access control document with the following structure:
                {
                    "_id": <account_id>,
                    "identity": {
                        "account_id": <prefixed_account_id>,
                        "username": <prefixed_account_name>,
                        "display_name: <prefixed_display_name>
                    },
                    "created_at": <iso_utc_timestamp>,
                    ACCESS_CONTROL: [<prefixed_account_id>, <prefixed_account_name>, <prefixed_display_name>]
                }
        """
        account_id = user.get("userKey")
        account_name = user.get("username")
        display_name = user.get("displayName")

        prefixed_account_id = prefix_account_id(account_id=account_id)
        prefixed_account_name = prefix_account_name(account_name=account_name)
        prefixed_display_name = prefix_account_name(account_name=display_name)

        access_control = [
            prefixed_account_id,
            prefixed_account_name,
            prefixed_display_name,
        ]

        return {
            "_id": account_id,
            "identity": {
                "account_id": prefixed_account_id,
                "username": prefixed_account_name,
                "display_name": prefixed_display_name,
            },
            "created_at": iso_utc(),
        } | self.atlassian_access_control.access_control_query(
            access_control=access_control
        )

    async def get_user_for_server(self):
        async for users in self.confluence_client.fetch_confluence_server_users():
            for user_info in users:
                if self.confluence_client.data_source_type == CONFLUENCE_DATA_CENTER:
                    yield await self.user_access_control_data_center(user=user_info)
                else:
                    yield await self.user_access_control_confluence_server(
                        user=user_info
                    )

    async def get_user(self):
        url = os.path.join(self.configuration["confluence_url"], URLS[USER])
        async for users in self.atlassian_access_control.fetch_all_users(url=url):
            active_atlassian_users = filter(
                self.atlassian_access_control.is_active_atlassian_user, users
            )
            tasks = [
                anext(
                    self.atlassian_access_control.fetch_user(
                        url=f"{user_info.get('self')}&{USER_QUERY}"
                    )
                )
                for user_info in active_atlassian_users
            ]
            user_results = await asyncio.gather(*tasks)

            for user in user_results:
                yield await self.atlassian_access_control.user_access_control_doc(
                    user=user
                )

    async def get_access_control(self):
        """Get access control documents for active Atlassian users.

        This method fetches access control documents for active Atlassian users when document level security (DLS)
        is enabled.
        If DLS is enabled, the method fetches all users from the Confluence API, filters out active Atlassian users,
        and fetches additional information for each active user using the fetch_user method. After gathering the user information,
        it generates an access control document for each user using the user_access_control_doc method and yields the results.

        Yields:
            dict: An access control document for each active Atlassian user.
        """
        if not self._dls_enabled():
            self._logger.warning("DLS is not enabled. Skipping")
            return

        self._logger.info("Fetching all users for Access Control sync")
        if self.confluence_client.data_source_type == CONFLUENCE_CLOUD:
            users = self.get_user()
        else:
            users = self.get_user_for_server()

        async for user in users:
            yield user

    def _get_access_control_from_permission(self, permissions, target_type):
        if not self._dls_enabled():
            return []

        access_control = set()
        for permission in permissions:
            permission_operation = permission.get("operation", {})
            if permission_operation.get("targetType") != target_type and (
                permission_operation.get("targetType") != SPACE
                and permission_operation.get("operation") != "read"
            ):
                continue

            access_control = access_control.union(
                self._extract_identities(response=permission.get("subjects", {}))
            )

        return access_control

    def _extract_identities(self, response):
        if not self._dls_enabled():
            return set()

        identities = set()
        user_results = response.get("user", {}).get("results", [])
        group_results = response.get("group", {}).get("results", [])

        for item in user_results + group_results:
            item_type = item.get("type")
            if item_type == "known" and item.get("accountType") == "atlassian":
                identities.add(prefix_account_id(account_id=item.get("accountId", "")))
            elif item_type == "group":
                identities.add(prefix_group_id(group_id=item.get("id", "")))

        return identities

    def _extract_identities_for_datacenter(self, response):
        if not self._dls_enabled():
            return set()
        identities = set()
        user_results = response.get("user", {}).get("results", [])
        group_results = response.get("group", {}).get("results", [])

        for item in user_results + group_results:
            item_type = item.get("type")
            if item_type == "known":
                identities.add(prefix_user(item.get("username")))
            elif item_type == "group":
                identities.add(prefix_group(item.get("name", "")))

        return identities

    async def close(self):
        """Closes unclosed client session"""
        await self.confluence_client.close_session()

    def advanced_rules_validators(self):
        return [AtlassianAdvancedRulesValidator(self)]

    def tweak_bulk_options(self, options):
        """Tweak bulk options as per concurrent downloads support by Confluence

        Args:
            options (dictionary): Config bulker options
        """
        options["concurrent_downloads"] = self.concurrent_downloads

    async def validate_config(self):
        """Validates whether user input is empty or not for configuration fields.
        Also validate, if user configured spaces are available in Confluence.

        Raises:
            Exception: Configured keys can't be empty
        """
        await super().validate_config()
        await self._remote_validation()

    async def _remote_validation(self):
        await self.confluence_client.ping()
        if self.spaces == [WILDCARD]:
            return
        space_keys = []
        async for response in self.confluence_client.paginated_api_call(
            url_name=SPACE, api_query=SPACE_QUERY
        ):
            spaces = response.get("results", [])
            space_keys.extend([space.get("key", "") for space in spaces])
        if unavailable_spaces := set(self.spaces) - set(space_keys):
            msg = f"Spaces '{', '.join(unavailable_spaces)}' are not available. Available spaces are: '{', '.join(space_keys)}'"
            raise ConfigurableFieldValueError(msg)

    async def ping(self):
        """Verify the connection with Confluence"""
        try:
            await self.confluence_client.ping()
            self._logger.info("Successfully connected to Confluence")
        except Exception:
            self._logger.exception("Error while connecting to Confluence")
            raise

    def get_permission(self, permission):
        permissions = set()
        if permission.get("users"):
            for user in permission.get("users"):
                permissions.add(prefix_user(user))

        if permission.get("groups"):
            for group in permission.get("groups"):
                permissions.add(prefix_group(group))

        return permissions

    async def fetch_server_space_permission(self, space_key):
        if not self._dls_enabled():
            return {}

        url = URLS[SPACE_PERMISSION].format(space_key=space_key)
<<<<<<< HEAD
        self._logger.info(f"Fetching permissions for '{space_key}' space")
        try:
            async for permissions in self.confluence_client.api_call(
                url=os.path.join(self.confluence_client.host_url, url),
            ):
                permission = await permissions.json()
                return permission
        except ClientResponseError as exception:
            self._logger.warning(
                f"Something went wrong. Make sure you have installed Extender for running confluence datacenter/server DLS. Exception: {exception}."
            )
            return {}
=======
        self._logger.debug(
            f"Fetching permissions for space '{space_key} from Confluence server'"
        )
        return await self.confluence_client.fetch_server_space_permission(url=url)
>>>>>>> f6198be9

    async def fetch_documents(self, api_query):
        """Get pages and blog posts with the help of REST APIs

        Args:
            api_query (str): Query parameter for the API call

        Yields:
            Dictionary: Page or blog post to be indexed
            Integer: Number of attachments in a page/blogpost
            List: List of permissions attached to document
            Dictionary: Dictionary of restrictions attached to document
        """
        async for document, attachment_count in self.confluence_client.fetch_page_blog_documents(
            api_query=api_query,
        ):
            document_url = os.path.join(
                self.confluence_client.host_url,
                document.get("_links", {}).get("webui", "")[1:],
            )
            yield {
                "_id": document.get("id"),
                "type": document.get("type", ""),
                "_timestamp": document.get("history", {})
                .get("lastUpdated", {})
                .get("when", iso_utc()),
                "title": document.get("title", ""),
                "space": document.get("space", {}).get("name", ""),
                "body": document.get("body", {}).get("storage", {}).get("value", ""),
                "url": document_url,
            }, attachment_count, document.get("space", {}).get("key"), document.get(
                "space", {}
            ).get(
                "permissions", []
            ), document.get(
                "restrictions", {}
            ).get(
                "read", {}
            ).get(
                "restrictions", {}
            )

    async def fetch_attachments(
        self, content_id, parent_name, parent_space, parent_type
    ):
        """Fetches all the attachments present in the given content (pages and blog posts)

        Args:
            content_id (str): Unique identifier of Confluence content (pages and blogposts)
            parent_name (str): Page/Blog post where the attachment is present
            parent_space (str): Confluence Space where the attachment is present
            parent_type (str): Type of the parent (Blog post or Page)

        Yields:
            Dictionary: Confluence attachment on the given page or blog post
            String: Download link to get the content of the attachment
        """
        self._logger.info(
<<<<<<< HEAD
            f"Fetching attachments for '{parent_name}' {parent_type} from '{parent_space}' space"
        )
        async for response in self.confluence_client.paginated_api_call(
            url_name=ATTACHMENT,
            api_query=ATTACHMENT_QUERY,
            id=content_id,
=======
            f"Fetching attachments for '{parent_name}' from '{parent_space}' space"
        )
        async for attachment in self.confluence_client.fetch_attachments(
            content_id=content_id,
>>>>>>> f6198be9
        ):
            attachment_url = os.path.join(
                self.confluence_client.host_url,
                attachment.get("_links", {}).get("webui", "")[1:],
            )
            yield {
                "type": attachment.get("type"),
                "title": attachment.get("title"),
                "_id": attachment.get("id"),
                "space": parent_space,
                parent_type: parent_name,
                "_timestamp": attachment.get("version", {}).get("when", iso_utc()),
                "size": attachment.get("extensions", {}).get("fileSize", 0),
                "url": attachment_url,
            }, attachment.get("_links", {}).get("download")

    async def search_by_query(self, query):
        async for entity in self.confluence_client.search_by_query(query=query):
            # entity can be space or content
            entity_details = entity.get(SPACE) or entity.get(CONTENT)

            if (
                entity_details.get("type", "") == "attachment"
                and entity_details.get("container", {}).get("title") is None
            ):
                continue

            document = {
                "_id": entity_details.get("id"),
                "title": entity.get("title"),
                "_timestamp": entity.get("lastModified"),
                "body": entity.get("excerpt"),
                "type": entity.get("entityType"),
                "url": os.path.join(
                    self.confluence_client.host_url, entity.get("url")[1:]
                ),
            }
            download_url = None
            if document.get("type", "") == "content":
                document.update(
                    {
                        "type": entity_details.get("type"),
                        "space": entity_details.get("space", {}).get("name"),
                    }
                )

                if document.get("type", "") == "attachment":
                    container_type = entity_details.get("container", {}).get("type")
                    container_title = entity_details.get("container", {}).get("title")
                    file_size = entity_details.get("extensions", {}).get("fileSize")
                    document.update(
                        {"size": file_size, container_type: container_title}
                    )
                    # Removing body as attachment will be downloaded lazily
                    document.pop("body")
                    download_url = entity_details.get("_links", {}).get("download")

            yield document, download_url

    async def download_attachment(self, url, attachment, timestamp=None, doit=False):
        """Downloads the content of the given attachment in chunks using REST API call

        Args:
            url (str): url endpoint to download the attachment content
            attachment (dict): Dictionary containing details of the attachment
            timestamp (timestamp, optional): Timestamp of Confluence last modified. Defaults to None.
            doit (boolean, optional): Boolean value for whether to get content or not. Defaults to False.

        Returns:
            Dictionary: Document of the attachment to be indexed.
        """
        file_size = int(attachment["size"])
        if not (doit and file_size):
            return

        filename = attachment["title"]
        file_extension = self.get_file_extension(filename)
        if not self.can_file_be_downloaded(file_extension, filename, file_size):
            return

<<<<<<< HEAD
        self._logger.debug(f"Downloading content for file: {filename}")
=======
        self._logger.info(f"Downloading content for file: {filename}")
>>>>>>> f6198be9
        document = {"_id": attachment["_id"], "_timestamp": attachment["_timestamp"]}
        return await self.download_and_extract_file(
            document,
            filename,
            file_extension,
            partial(
                self.generic_chunked_download_func,
                partial(
                    self.confluence_client.api_call,
                    url=os.path.join(self.confluence_client.host_url, url),
                ),
            ),
        )

    async def _attachment_coro(self, document, access_control):
        """Coroutine to add attachments to Queue and download content

        Args:
            document (dict): Formatted document of page/blogpost
            access_control (list): List of identities which have access to document
        """
        async for attachment, download_link in self.fetch_attachments(
            content_id=document.get("_id"),
            parent_name=document.get("title"),
            parent_space=document.get("space"),
            parent_type=document.get("type"),
        ):
            attachment = self._decorate_with_access_control(
                document=attachment, access_control=access_control
            )
            await self.queue.put(
                (  # pyright: ignore
                    attachment,
                    partial(
                        self.download_attachment,
                        download_link[1:],
                        copy(attachment),
                    ),
                )
            )
        await self.queue.put(END_SIGNAL)  # pyright: ignore

    def format_space(self, space):
        space_url = os.path.join(
            self.confluence_client.host_url,
            space.get("_links", {}).get("webui", "")[1:],
        )
        return {
            "_id": space.get("id"),
            "type": "Space",
            "title": space.get("name"),
            "_timestamp": iso_utc(),
            "url": space_url,
        }

    async def _space_coro(self):
        """Coroutine to add spaces documents to Queue"""
<<<<<<< HEAD
        self._logger.info("Fetching spaces and its permissions")
        async for space, permissions, key in self.fetch_spaces():
=======
        self._logger.info("Fetching spaces and its permissions from Confluence")
        async for space_metadata in self.confluence_client.fetch_spaces():
            space = self.format_space(space=space_metadata)
>>>>>>> f6198be9
            if self.confluence_client.data_source_type == CONFLUENCE_CLOUD:
                access_control = list(
                    self._get_access_control_from_permission(
                        permissions=space_metadata.get("permissions", []),
                        target_type=SPACE,
                    )
                )
            else:
                permission = await self.fetch_server_space_permission(
                    space_key=space_metadata.get("key")
                )
                access_control = list(
                    self.get_permission(
                        permission=permission.get("permissions", {}).get(
                            "VIEWSPACE", {}
                        )
                    )
                )
            space = self._decorate_with_access_control(
                document=space, access_control=access_control
            )
            await self.queue.put((space, None))  # pyright: ignore
        await self.queue.put(END_SIGNAL)  # pyright: ignore

    async def _page_blog_coro(self, api_query, target_type):
        """Coroutine to add pages/blogposts to Queue

        Args:
            api_query (str): API Query Parameters for fetching page/blogpost
            target_type (str): Type of object to filter permission
        """
<<<<<<< HEAD
        self._logger.info(f"Fetching {target_type} and its permissions")
=======
        self._logger.info(f"Fetching {target_type} and its permissions from Confluence")
>>>>>>> f6198be9
        async for document, attachment_count, space_key, permissions, restrictions in self.fetch_documents(
            api_query
        ):
            # Pages and blog posts are open to viewing or editing by default,
            # but you can restrict either viewing or editing to certain users or groups.
            if self.confluence_client.data_source_type == CONFLUENCE_CLOUD:
                access_control = list(self._extract_identities(response=restrictions))
                if len(access_control) == 0:
                    # Every space has its own independent set of permissions, managed by the space admin(s),
                    # which determine the access settings for different users and groups.
                    access_control = list(
                        self._get_access_control_from_permission(
                            permissions=permissions, target_type=target_type
                        )
                    )
            else:
                access_control = list(
                    self._extract_identities_for_datacenter(response=restrictions)
                )
                if len(access_control) == 0:
                    permission = await self.fetch_server_space_permission(
                        space_key=space_key
                    )
                    access_control = list(
                        self.get_permission(
                            permission=permission.get("permissions", {}).get(
                                "VIEWSPACE", {}
                            )
                        )
                    )
            document = self._decorate_with_access_control(
                document=document, access_control=access_control
            )
            await self.queue.put((document, None))  # pyright: ignore
            if attachment_count > 0:
                await self.fetchers.put(
                    partial(self._attachment_coro, copy(document), access_control)
                )
                self.fetcher_count += 1
        await self.queue.put(END_SIGNAL)  # pyright: ignore

    async def _consumer(self):
        """Async generator to process entries of the queue

        Yields:
            dictionary: Documents from Confluence.
        """
        while self.fetcher_count > 0:
            _, item = await self.queue.get()
            if item == END_SIGNAL:
                self.fetcher_count -= 1
            else:
                yield item

    async def get_docs(self, filtering=None):
        """Executes the logic to fetch Confluence content in async manner.

        Args:
            filtering (Filtering): Object of Class Filtering
        Yields:
            dictionary: dictionary containing meta-data of the content.
        """
        if filtering and filtering.has_advanced_rules():
            advanced_rules = filtering.get_advanced_rules()
            for query_info in advanced_rules:
                query = query_info.get("query")
                logger.debug(f"Fetching confluence content using custom query: {query}")
                async for document, download_link in self.search_by_query(query):
                    if download_link:
                        yield document, partial(
                            self.download_attachment,
                            download_link[1:],
                            copy(document),
                        )
                    else:
                        yield document, None

        else:
            if self.spaces == [WILDCARD]:
                logger.debug("Including docs from all spaces")
                configured_spaces_query = "cql=type="
            else:
                quoted_spaces = "','".join(self.spaces)
                logger.debug(
                    f"Including docs from the following spaces: {quoted_spaces}"
                )
                configured_spaces_query = f"cql=space in ('{quoted_spaces}') AND type="
            await self.fetchers.put(self._space_coro)
            await self.fetchers.put(
                partial(
                    self._page_blog_coro,
                    f"{configured_spaces_query}{BLOGPOST}&{CONTENT_QUERY}",
                    BLOGPOST,
                )
            )
            await self.fetchers.put(
                partial(
                    self._page_blog_coro,
                    f"{configured_spaces_query}{PAGE}&{CONTENT_QUERY}",
                    PAGE,
                )
            )
            self.fetcher_count += 3

            async for item in self._consumer():
                yield item
            await self.fetchers.join()<|MERGE_RESOLUTION|>--- conflicted
+++ resolved
@@ -118,11 +118,7 @@
         if self.session:
             return self.session
 
-<<<<<<< HEAD
         self._logger.debug(f"Creating a '{self.data_source_type}' client session")
-=======
-        self._logger.debug("Creating a client session")
->>>>>>> f6198be9
         if self.data_source_type == CONFLUENCE_CLOUD:
             auth = (
                 self.configuration["account_email"],
@@ -808,25 +804,8 @@
             return {}
 
         url = URLS[SPACE_PERMISSION].format(space_key=space_key)
-<<<<<<< HEAD
         self._logger.info(f"Fetching permissions for '{space_key}' space")
-        try:
-            async for permissions in self.confluence_client.api_call(
-                url=os.path.join(self.confluence_client.host_url, url),
-            ):
-                permission = await permissions.json()
-                return permission
-        except ClientResponseError as exception:
-            self._logger.warning(
-                f"Something went wrong. Make sure you have installed Extender for running confluence datacenter/server DLS. Exception: {exception}."
-            )
-            return {}
-=======
-        self._logger.debug(
-            f"Fetching permissions for space '{space_key} from Confluence server'"
-        )
         return await self.confluence_client.fetch_server_space_permission(url=url)
->>>>>>> f6198be9
 
     async def fetch_documents(self, api_query):
         """Get pages and blog posts with the help of REST APIs
@@ -885,19 +864,10 @@
             String: Download link to get the content of the attachment
         """
         self._logger.info(
-<<<<<<< HEAD
             f"Fetching attachments for '{parent_name}' {parent_type} from '{parent_space}' space"
-        )
-        async for response in self.confluence_client.paginated_api_call(
-            url_name=ATTACHMENT,
-            api_query=ATTACHMENT_QUERY,
-            id=content_id,
-=======
-            f"Fetching attachments for '{parent_name}' from '{parent_space}' space"
         )
         async for attachment in self.confluence_client.fetch_attachments(
             content_id=content_id,
->>>>>>> f6198be9
         ):
             attachment_url = os.path.join(
                 self.confluence_client.host_url,
@@ -978,11 +948,7 @@
         if not self.can_file_be_downloaded(file_extension, filename, file_size):
             return
 
-<<<<<<< HEAD
         self._logger.debug(f"Downloading content for file: {filename}")
-=======
-        self._logger.info(f"Downloading content for file: {filename}")
->>>>>>> f6198be9
         document = {"_id": attachment["_id"], "_timestamp": attachment["_timestamp"]}
         return await self.download_and_extract_file(
             document,
@@ -1040,14 +1006,9 @@
 
     async def _space_coro(self):
         """Coroutine to add spaces documents to Queue"""
-<<<<<<< HEAD
         self._logger.info("Fetching spaces and its permissions")
-        async for space, permissions, key in self.fetch_spaces():
-=======
-        self._logger.info("Fetching spaces and its permissions from Confluence")
         async for space_metadata in self.confluence_client.fetch_spaces():
             space = self.format_space(space=space_metadata)
->>>>>>> f6198be9
             if self.confluence_client.data_source_type == CONFLUENCE_CLOUD:
                 access_control = list(
                     self._get_access_control_from_permission(
@@ -1079,11 +1040,7 @@
             api_query (str): API Query Parameters for fetching page/blogpost
             target_type (str): Type of object to filter permission
         """
-<<<<<<< HEAD
         self._logger.info(f"Fetching {target_type} and its permissions")
-=======
-        self._logger.info(f"Fetching {target_type} and its permissions from Confluence")
->>>>>>> f6198be9
         async for document, attachment_count, space_key, permissions, restrictions in self.fetch_documents(
             api_query
         ):
@@ -1150,7 +1107,9 @@
             advanced_rules = filtering.get_advanced_rules()
             for query_info in advanced_rules:
                 query = query_info.get("query")
-                logger.debug(f"Fetching confluence content using custom query: {query}")
+                self._logger.debug(
+                    f"Fetching confluence content using custom query: {query}"
+                )
                 async for document, download_link in self.search_by_query(query):
                     if download_link:
                         yield document, partial(
