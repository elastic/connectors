--- conflicted
+++ resolved
@@ -286,24 +286,14 @@
             response: Client response
         """
         self._logger.debug(f"Making a GET call for url: {url}")
-<<<<<<< HEAD
         if url != os.path.join(self.host_url, PING_URL):
             self.api_total_count += 1
-=======
-
->>>>>>> 418931be
         try:
             return await self._get_session().get(
                 url=url,
                 ssl=self.ssl_ctx,
-<<<<<<< HEAD
-            ) as response:
-                yield response
+            )
         except ServerConnectionError:
-=======
-            )
-        except ServerDisconnectedError:
->>>>>>> 418931be
             await self.close_session()
             raise
         except ClientResponseError as exception:
@@ -330,19 +320,16 @@
         url = os.path.join(self.host_url, URLS[url_name].format(**url_kwargs))
         while True:
             try:
-<<<<<<< HEAD
-                async for response in self.api_call(
-                    url=url,
-                ):
-                    json_response = await response.json()
-                    links = json_response.get("_links")
-                    yield json_response
-                    if links.get("next") is None:
-                        return
-                    url = os.path.join(
-                        self.host_url,
-                        links.get("next")[1:],
-                    )
+                response = await self.api_call(url=url)
+                json_response = await response.json()
+                links = json_response.get("_links")
+                yield json_response
+                if links.get("next") is None:
+                    return
+                url = os.path.join(
+                    self.host_url,
+                    links.get("next")[1:],
+                )
             except (
                 ServerConnectionError,
                 ClientResponseError,
@@ -355,22 +342,6 @@
                 Exception,
             ) as exception:
                 await self._handle_api_call_error(url, exception)
-=======
-                response = await self.api_call(url=url)
-                json_response = await response.json()
-                links = json_response.get("_links")
-                yield json_response
-                if links.get("next") is None:
-                    return
-                url = os.path.join(
-                    self.host_url,
-                    links.get("next")[1:],
-                )
-            except Exception as exception:
-                self._logger.warning(
-                    f"Skipping data for type {url_name} from {url}. Exception: {exception}."
-                )
->>>>>>> 418931be
                 break
 
     async def paginated_api_call_for_datacenter_syncrule(self, url_name, **url_kwargs):
@@ -441,12 +412,9 @@
 
     async def fetch_server_space_permission(self, url):
         try:
-<<<<<<< HEAD
-            async for permissions in self.api_call(
-                url=os.path.join(self.host_url, url),
-            ):
-                permission = await permissions.json()
-                return permission
+            permissions = await self.api_call(url=os.path.join(self.host_url, url))
+            permission = await permissions.json()
+            return permission
         except (
             ServerConnectionError,
             ClientResponseError,
@@ -459,16 +427,6 @@
             Exception,
         ) as exception:
             await self._handle_api_call_error(url, exception)
-=======
-            permissions = await self.api_call(url=os.path.join(self.host_url, url))
-            permission = await permissions.json()
-            return permission
-        except ClientResponseError as exception:
-            self._logger.warning(
-                f"Something went wrong. Make sure you have installed Extender for running confluence datacenter/server DLS. Exception: {exception}."
-            )
-            return {}
->>>>>>> 418931be
 
     async def fetch_page_blog_documents(self, api_query):
         async for response in self.paginated_api_call(
@@ -514,15 +472,14 @@
             url = urljoin(self.host_url, URLS[USERS_FOR_SERVER])
 
         while True:
-<<<<<<< HEAD
             try:
                 url_ = url.format(start=start_at, limit=limit)
-                async for users in self.api_call(url=url_):
-                    response = await users.json()
-                    if len(response.get(key)) == 0:
-                        return
-                    yield response.get(key)
-                    start_at += limit
+                users = await self.api_call(url=url_)
+                response = await users.json()
+                if len(response.get(key)) == 0:
+                    return
+                yield response.get(key)
+                start_at += limit
             except (
                 ServerConnectionError,
                 ClientResponseError,
@@ -540,11 +497,9 @@
     async def fetch_label(self, label_id):
         url = os.path.join(self.host_url, URLS[LABEL].format(id=label_id))
         try:
-            async for label_data in self.api_call(
-                url=url,
-            ):
-                labels = await label_data.json()
-                return [label.get("name") for label in labels["results"]]
+            label_data = await self.api_call(url=url)
+            labels = await label_data.json()
+            return [label.get("name") for label in labels["results"]]
 
         except (
             ServerConnectionError,
@@ -558,21 +513,6 @@
             Exception,
         ) as exception:
             await self._handle_api_call_error(url, exception)
-=======
-            url_ = url.format(start=start_at, limit=limit)
-            users = await self.api_call(url=url_)
-            response = await users.json()
-            if len(response.get(key)) == 0:
-                return
-            yield response.get(key)
-            start_at += limit
-
-    async def fetch_label(self, label_id):
-        url = os.path.join(self.host_url, URLS[LABEL].format(id=label_id))
-        label_data = await self.api_call(url=url)
-        labels = await label_data.json()
-        return [label.get("name") for label in labels["results"]]
->>>>>>> 418931be
 
 
 class ConfluenceDataSource(BaseDataSource):
@@ -1215,36 +1155,18 @@
 
         self._logger.info(f"Downloading content for file: {filename}")
         document = {"_id": attachment["_id"], "_timestamp": attachment["_timestamp"]}
-        try:
-            return await self.download_and_extract_file(
-                document,
-                filename,
-                file_extension,
+        return await self.download_and_extract_file(
+            document,
+            filename,
+            file_extension,
+            partial(
+                self.generic_chunked_download_func,
                 partial(
-<<<<<<< HEAD
-                    self.generic_chunked_download_func,
-                    partial(
-                        self.confluence_client.api_call,
-                        url=os.path.join(self.confluence_client.host_url, url),
-                    ),
-=======
-                    self.confluence_client.download_func,
+                    self.confluence_client.api_call,
                     url=os.path.join(self.confluence_client.host_url, url),
->>>>>>> 418931be
                 ),
-            )
-        except (
-            ServerConnectionError,
-            ClientResponseError,
-            ClientPayloadError,
-            Forbidden,
-            UnauthorizedException,
-            ThrottledError,
-            NotFound,
-            InternalServerError,
-            Exception,
-        ) as exception:
-            await self.confluence_client._handle_api_call_error(url, exception)
+            ),
+        )
 
     async def _attachment_coro(self, document, access_control):
         """Coroutine to add attachments to Queue and download content
