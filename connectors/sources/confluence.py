--- conflicted
+++ resolved
@@ -1409,15 +1409,9 @@
                 )
                 self.fetcher_count += 2
 
-<<<<<<< HEAD
-            async for item in self._consumer():
-                yield item
-            await self.fetchers.join()
-
-        if self.confluence_client.api_total_count > MIN_API_CALL:
-            self.check_api_exceptions_and_raise()
-=======
                 async for item in self._consumer():
                     yield item
             await self.fetchers.join()
->>>>>>> 6783c47c
+
+        if self.confluence_client.api_total_count > MIN_API_CALL:
+            self.check_api_exceptions_and_raise()