--- conflicted
+++ resolved
@@ -410,35 +410,6 @@
             raise NoDatabaseConfiguredError
 
         if filtering and filtering.has_advanced_rules():
-<<<<<<< HEAD
-            for database in databases:
-                advanced_rules = filtering.get_advanced_rules()
-
-                if database in advanced_rules:
-                    database_filtering = advanced_rules.get(database, {})
-                    tables = await self.fetch_tables(database)
-
-                    for table in tables:
-                        table_name = table[0]
-
-                        if table_name in database_filtering:
-                            query = database_filtering[table_name]
-                            logger.debug(
-                                f"Fetching rows from table '{table_name}' in database '{database}' with a custom query."
-                            )
-                            async for row in self.fetch_rows_for_table(
-                                database=database,
-                                table=table_name,
-                                query=query,
-                            ):
-                                yield row, None
-                            await self._sleeps.sleep(0)
-        else:
-            for database in databases:
-                async for row in self.fetch_rows_from_all_tables(database=database):
-                    yield row, None
-                await self._sleeps.sleep(0)
-=======
             advanced_rules = filtering.get_advanced_rules()
 
             for table in advanced_rules:
@@ -451,9 +422,8 @@
                     query=query,
                 ):
                     yield row, None
-                await asyncio.sleep(0)
+                await self._sleeps.sleep(0)
         else:
             async for row in self.fetch_rows_from_all_tables():
                 yield row, None
-            await asyncio.sleep(0)
->>>>>>> 8f7ab064
+            await self._sleeps.sleep(0)