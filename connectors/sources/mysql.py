#
# Copyright Elasticsearch B.V. and/or licensed to Elasticsearch B.V. under one
# or more contributor license agreements. Licensed under the Elastic License 2.0;
# you may not use this file except in compliance with the Elastic License 2.0.
#
"""MySQL source module responsible to fetch documents from MySQL"""
import ssl
from contextlib import asynccontextmanager

import aiomysql

from connectors.filtering.validation import (
    AdvancedRulesValidator,
    SyncRuleValidationResult,
)
from connectors.logger import logger
from connectors.source import BaseDataSource, ConfigurableFieldValueError
from connectors.sources.generic_database import (
    WILDCARD,
    Queries,
    configured_tables,
    is_wildcard,
)
from connectors.utils import CancellableSleeps, RetryStrategy, retryable

MAX_POOL_SIZE = 10
DEFAULT_FETCH_SIZE = 50
RETRIES = 3
RETRY_INTERVAL = 2
DEFAULT_SSL_ENABLED = False
DEFAULT_SSL_CA = ""


def format_list(list_):
    return ", ".join(list_)


<<<<<<< HEAD
=======
class NoDatabaseConfiguredError(Exception):
    pass


class MySQLQueries(Queries):
    def __init__(self, database):
        self.database = database

    def all_tables(self, **kwargs):
        return f"SELECT TABLE_NAME FROM INFORMATION_SCHEMA.TABLES WHERE TABLE_SCHEMA = '{self.database}'"

    def table_primary_key(self, table):
        return f"SELECT COLUMN_NAME FROM INFORMATION_SCHEMA.COLUMNS WHERE TABLE_SCHEMA = '{self.database}' AND TABLE_NAME = '{table}' AND COLUMN_KEY = 'PRI'"

    def table_data(self, table):
        return f"SELECT * FROM {self.database}.{table}"

    def table_last_update_time(self, table):
        return f"SELECT UPDATE_TIME FROM INFORMATION_SCHEMA.TABLES WHERE TABLE_SCHEMA = '{self.database}' AND TABLE_NAME = '{table}'"

    def ping(self):
        pass

    def table_data_count(self, **kwargs):
        pass

    def all_schemas(self):
        pass


>>>>>>> a41f6bf4
class MySQLAdvancedRulesValidator(AdvancedRulesValidator):
    def __init__(self, source):
        self.source = source

    async def validate(self, advanced_rules):
        return await self._remote_validation(advanced_rules)

    @retryable(
        retries=RETRIES,
        interval=RETRY_INTERVAL,
        strategy=RetryStrategy.EXPONENTIAL_BACKOFF,
    )
    async def _remote_validation(self, advanced_rules):
        await self.source.ping()

        tables = set(
            map(
                lambda table: table[0],
                await self.source.fetch_all_tables(),
            )
        )
        tables_to_filter = set(advanced_rules.keys())

        missing_tables = tables_to_filter - tables

        if len(missing_tables) > 0:
            return SyncRuleValidationResult(
                SyncRuleValidationResult.ADVANCED_RULES,
                is_valid=False,
                validation_message=f"Tables not found or inaccessible: {format_list(sorted(list(missing_tables)))}.",
            )

        return SyncRuleValidationResult.valid_result(
            SyncRuleValidationResult.ADVANCED_RULES
        )


class MySqlDataSource(BaseDataSource):
    """MySQL"""

    name = "MySQL"
    service_type = "mysql"

    def __init__(self, configuration):
        """Set up the connection to the MySQL server.

        Args:
            configuration (DataSourceConfiguration): Object  of DataSourceConfiguration class.
        """
        super().__init__(configuration=configuration)
        self._sleeps = CancellableSleeps()
        self.retry_count = self.configuration["retry_count"]
        self.ssl_enabled = self.configuration["ssl_enabled"]
        self.certificate = self.configuration["ssl_ca"]
        self.database = self.configuration["database"]
        self.tables = self.configuration["tables"]
        self.queries = MySQLQueries(self.database)

    @classmethod
    def get_default_configuration(cls):
        """Get the default configuration for MySQL server

        Returns:
            dictionary: Default configuration
        """
        return {
            "host": {
                "label": "Host",
                "order": 1,
                "type": "str",
                "value": "127.0.0.1",
            },
            "port": {
                "display": "numeric",
                "label": "Port",
                "order": 2,
                "type": "int",
                "value": 3306,
            },
            "user": {
                "label": "Username",
                "order": 3,
                "type": "str",
                "value": "root",
            },
            "password": {
                "label": "Password",
                "order": 4,
                "sensitive": True,
                "type": "str",
                "value": "changeme",
            },
            "database": {
                "label": "Database",
                "order": 5,
                "type": "str",
                "value": "customerinfo",
            },
            "tables": {
                "display": "textarea",
                "label": "Comma-separated list of tables",
                "order": 6,
                "type": "list",
                "value": WILDCARD,
            },
            "ssl_enabled": {
                "display": "toggle",
                "label": "Enable SSL verification",
                "order": 7,
                "type": "bool",
                "value": DEFAULT_SSL_ENABLED,
            },
            "ssl_ca": {
                "label": "SSL certificate",
                "order": 8,
                "type": "str",
                "value": DEFAULT_SSL_CA,
            },
            "fetch_size": {
                "default_value": DEFAULT_FETCH_SIZE,
                "display": "numeric",
                "label": "Number of rows fetched per request",
                "order": 9,
                "required": False,
                "type": "int",
                "ui_restrictions": ["advanced"],
                "value": DEFAULT_FETCH_SIZE,
            },
            "retry_count": {
                "default_value": RETRIES,
                "display": "numeric",
                "label": "Maximum retries per request",
                "order": 10,
                "required": False,
                "type": "int",
                "ui_restrictions": ["advanced"],
                "value": RETRIES,
            },
        }

    def advanced_rules_validators(self):
        return [MySQLAdvancedRulesValidator(self)]

    async def close(self):
        self._sleeps.cancel()

    async def validate_config(self):
        """Validates whether user input is empty or not for configuration fields and validate type for port.
        Also validate, if the configured database and the configured tables are present and accessible by the configured user.

        Raises:
            Exception: Configured keys can't be empty
        """
        connection_fields = ["host", "port", "user", "password", "database", "tables"]
        empty_connection_fields = []
        for field in connection_fields:
            if self.configuration[field] == "":
                empty_connection_fields.append(field)

        if empty_connection_fields:
            raise ConfigurableFieldValueError(
                f"Configured keys: {empty_connection_fields} can't be empty."
            )

        if (
            isinstance(self.configuration["port"], str)
            and not self.configuration["port"].isnumeric()
        ):
            raise ConfigurableFieldValueError("Configured port has to be an integer.")

        if self.ssl_enabled and (self.certificate == "" or self.certificate is None):
            raise ConfigurableFieldValueError("SSL certificate must be configured.")

        await self._remote_validation()

    @retryable(
        retries=RETRIES,
        interval=RETRY_INTERVAL,
        strategy=RetryStrategy.EXPONENTIAL_BACKOFF,
    )
    async def _remote_validation(self):
        async with self.with_connection_pool() as connection_pool:
            async with connection_pool.acquire() as conn:
                async with conn.cursor() as cursor:
                    await self._validate_database_accessible(cursor)
                    await self._validate_tables_accessible(cursor)

    async def _validate_database_accessible(self, cursor):
        try:
            await cursor.execute(f"USE {self.database};")
        except aiomysql.Error:
            raise ConfigurableFieldValueError(
                f"The database '{self.database}' is either not present or not accessible for the user '{self.configuration['user']}'."
            )

    async def _validate_tables_accessible(self, cursor):
        non_accessible_tables = []
        tables_to_validate = await self.get_tables_to_fetch()

        for table in tables_to_validate:
            try:
                await cursor.execute(f"SELECT 1 FROM {table} LIMIT 1;")
            except aiomysql.Error:
                non_accessible_tables.append(table)

        if len(non_accessible_tables) > 0:
            raise ConfigurableFieldValueError(
                f"The tables '{format_list(non_accessible_tables)}' are either not present or not accessible for user '{self.configuration['user']}'."
            )

    def _ssl_context(self, certificate):
        """Convert string to pem format and create a SSL context

        Args:
            certificate (str): certificate in string format

        Returns:
            ssl_context: SSL context with certificate
        """
        certificate = certificate.replace(" ", "\n")
        pem_format = " ".join(certificate.split("\n", 1))
        pem_format = " ".join(pem_format.rsplit("\n", 1))
        ctx = ssl.create_default_context()
        ctx.load_verify_locations(cadata=pem_format)
        return ctx

    @asynccontextmanager
    async def with_connection_pool(self):
        connection_string = {
            "host": self.configuration["host"],
            "port": int(self.configuration["port"]),
            "user": self.configuration["user"],
            "password": self.configuration["password"],
            "db": None,
            "maxsize": MAX_POOL_SIZE,
            "ssl": self._ssl_context(certificate=self.certificate)
            if self.ssl_enabled
            else None,
        }

        connection_pool = None

        try:
            connection_pool = await aiomysql.create_pool(**connection_string)
        except Exception:
            logger.error("Failed to create connection pool.")
            raise

        try:
            yield connection_pool
        finally:
            connection_pool.close()
            await connection_pool.wait_closed()

    async def ping(self):
        """Verify the connection with MySQL server"""

        async with self.with_connection_pool() as connection_pool:
            try:
                async with connection_pool.acquire() as connection:
                    await connection.ping()
                    logger.info("Successfully connected to the MySQL Server.")
            except Exception:
                logger.exception("Error while connecting to the MySQL Server.")
                raise

    async def _connect(self, query, fetch_many=False, **query_kwargs):
        """Executes the passed query on the MySQL server.

        Args:
            query (str): MySql query to be executed.
            query_kwargs (dict): Query kwargs to format the query.
            fetch_many (boolean): Should use fetchmany to fetch the response.

        Yields:
            list: Column names and query response
        """

        formatted_query = query.format(**query_kwargs)
        size = self.configuration["fetch_size"]
        retry = 1
        yield_once = True

        rows_fetched = 0
        cursor_position = 0

        async with self.with_connection_pool() as connection_pool:
            while retry <= self.retry_count:
                try:
                    async with connection_pool.acquire() as connection:
                        async with connection.cursor(
                            aiomysql.cursors.SSCursor
                        ) as cursor:
                            await cursor.execute(formatted_query)

                            if fetch_many:
                                # sending back column names only once
                                if yield_once:
                                    yield [
                                        f"{self.database}_{query_kwargs['table']}_{column[0]}"
                                        for column in cursor.description
                                    ]
                                    yield_once = False

                                # setting cursor position where it was failed
                                if cursor_position:
                                    await cursor.scroll(
                                        cursor_position, mode="absolute"
                                    )

                                while True:
                                    rows = await cursor.fetchmany(size=size)
                                    rows_length = len(rows)

                                    # resetting cursor position & retry to 0 for next batch
                                    if cursor_position:
                                        cursor_position = retry = 0

                                    if not rows_length:
                                        break

                                    for row in rows:
                                        yield row

                                    rows_fetched += rows_length
                                    await self._sleeps.sleep(0)
                            else:
                                yield await cursor.fetchall()
                            break

                except IndexError as exception:
                    logger.exception(
                        f"None of responses fetched from {rows_fetched} rows. Exception: {exception}"
                    )
                    break
                except Exception as exception:
                    logger.warning(
                        f"Retry count: {retry} out of {self.retry_count}. Exception: {exception}"
                    )
                    if retry == self.retry_count:
                        raise exception
                    cursor_position = rows_fetched
                    await self._sleeps.sleep(RETRY_INTERVAL**retry)
                    retry += 1

    async def fetch_all_tables(self):
        return await anext(self._connect(query=self.queries.all_tables()))

    async def fetch_rows_for_table(self, table=None, query=None):
        """Fetches all the rows from all the tables of the database.

        Args:
            table (str): Name of the table to fetch from
            query (str): MySQL query

        Yields:
            Dict: Row document to index
        """
        if table is not None:
            async for row in self.fetch_documents(table=table, query=query):
                yield row
        else:
            logger.warning(
                f"Fetched 0 rows for the table: {table}. As table has no rows."
            )

    async def fetch_rows_from_tables(self, tables):
        """Fetches all the rows from all the tables of the database.

        Yields:
            Dict: Row document to index
        """
        if tables:
            for table in tables:
                logger.debug(f"Found table: {table} in database: {self.database}.")

                async for row in self.fetch_rows_for_table(
                    table=table,
                    query=self.queries.table_data(table),
                ):
                    yield row
        else:
            logger.warning(
                f"Fetched 0 tables for database: {self.database}. As database has no tables."
            )

    async def fetch_documents(self, table, query=None):
        """Fetches all the table entries and format them in Elasticsearch documents

        Args:
            table (str): Name of table
            query (str): Query to fetch data from a table

        Yields:
            Dict: Document to be indexed
        """

        primary_key = await anext(
            self._connect(query=self.queries.table_primary_key(table), table=table)
        )

        keys = []
        for column_name in primary_key:
            keys.append(f"{self.database}_{table}_{column_name[0]}")

        if keys:
            last_update_time = await anext(
                self._connect(
                    query=self.queries.table_last_update_time(table),
                    table=table,
                )
            )
            last_update_time = last_update_time[0][0]

            table_rows = self._connect(query=query, fetch_many=True, table=table)
            column_names = await anext(table_rows)

            async for row in table_rows:
                row = dict(zip(column_names, row))
                keys_value = ""
                for key in keys:
                    keys_value += f"{row.get(key)}_" if row.get(key) else ""
                row.update(
                    {
                        "_id": f"{self.database}_{table}_{keys_value}",
                        "_timestamp": last_update_time,
                        "Database": self.database,
                        "Table": table,
                    }
                )
                yield self.serialize(doc=row)
        else:
            logger.warning(
                f"Skipping {table} table from database {self.database} since no primary key is associated with it. Assign primary key to the table to index it in the next sync interval."
            )

    async def get_docs(self, filtering=None):
        """Executes the logic to fetch tables and rows in async manner.

        Yields:
            dictionary: Row dictionary containing meta-data of the row.
        """
        if filtering and filtering.has_advanced_rules():
            advanced_rules = filtering.get_advanced_rules()

            for table in advanced_rules:
                query = advanced_rules.get(table)
                logger.debug(
                    f"Fetching rows from table '{table}' in database '{self.database}' with a custom query."
                )
                async for row in self.fetch_rows_for_table(
                    table=table,
                    query=query,
                ):
                    yield row, None
                await self._sleeps.sleep(0)
        else:
            tables_to_fetch = await self.get_tables_to_fetch()

            async for row in self.fetch_rows_from_tables(tables_to_fetch):
                yield row, None
            await self._sleeps.sleep(0)

    async def get_tables_to_fetch(self):
        tables = configured_tables(self.tables)

        def table_name(table):
            return table[0]

        return (
            map(lambda table: table_name(table), await self.fetch_all_tables())
            if is_wildcard(tables)
            else tables
        )<|MERGE_RESOLUTION|>--- conflicted
+++ resolved
@@ -35,12 +35,6 @@
     return ", ".join(list_)
 
 
-<<<<<<< HEAD
-=======
-class NoDatabaseConfiguredError(Exception):
-    pass
-
-
 class MySQLQueries(Queries):
     def __init__(self, database):
         self.database = database
@@ -67,7 +61,6 @@
         pass
 
 
->>>>>>> a41f6bf4
 class MySQLAdvancedRulesValidator(AdvancedRulesValidator):
     def __init__(self, source):
         self.source = source
