#
# Copyright Elasticsearch B.V. and/or licensed to Elasticsearch B.V. under one
# or more contributor license agreements. Licensed under the Elastic License 2.0;
# you may not use this file except in compliance with the Elastic License 2.0.
#
"""MySQL source module responsible to fetch documents from MySQL"""
import asyncio
import re

import aiomysql

from connectors.filtering.validation import (
    AdvancedRulesValidator,
    SyncRuleValidationResult,
)
from connectors.logger import logger
from connectors.source import BaseDataSource, ConfigurableFieldValueError
from connectors.sources.generic_database import (
    WILDCARD,
    Queries,
    configured_tables,
    is_wildcard,
)
from connectors.utils import (
    CancellableSleeps,
    RetryStrategy,
    iso_utc,
    retryable,
    ssl_context,
)

SPLIT_BY_COMMA_OUTSIDE_BACKTICKS_PATTERN = re.compile(r"`(?:[^`]|``)+`|\w+")

MAX_POOL_SIZE = 10
DEFAULT_FETCH_SIZE = 50
RETRIES = 3
RETRY_INTERVAL = 2
DEFAULT_SSL_ENABLED = False
DEFAULT_SSL_CA = ""


def parse_tables_string_to_list_of_tables(tables_string):
    if tables_string is None or len(tables_string) == 0:
        return []

    return SPLIT_BY_COMMA_OUTSIDE_BACKTICKS_PATTERN.findall(tables_string)


def format_list(list_):
    return ", ".join(list_)


class MySQLQueries(Queries):
    def __init__(self, database):
        self.database = database

    def all_tables(self, **kwargs):
        return f"SELECT TABLE_NAME FROM INFORMATION_SCHEMA.TABLES WHERE TABLE_SCHEMA = '{self.database}'"

    def table_primary_key(self, table):
        return f"SELECT COLUMN_NAME FROM INFORMATION_SCHEMA.COLUMNS WHERE TABLE_SCHEMA = '{self.database}' AND TABLE_NAME = '{table}' AND COLUMN_KEY = 'PRI'"

    def table_data(self, table):
        return f"SELECT * FROM {self.database}.{table}"

    def table_last_update_time(self, table):
        return f"SELECT UPDATE_TIME FROM INFORMATION_SCHEMA.TABLES WHERE TABLE_SCHEMA = '{self.database}' AND TABLE_NAME = '{table}'"

    def columns(self, table):
        return f"SELECT COLUMN_NAME FROM INFORMATION_SCHEMA.COLUMNS WHERE TABLE_SCHEMA = '{self.database}' AND TABLE_NAME = '{table}'"

    def ping(self):
        pass

    def table_data_count(self, **kwargs):
        pass

    def all_schemas(self):
        pass


class MySQLAdvancedRulesValidator(AdvancedRulesValidator):
    def __init__(self, source):
        self.source = source

    async def validate(self, advanced_rules):
        return await self._remote_validation(advanced_rules)

    @retryable(
        retries=RETRIES,
        interval=RETRY_INTERVAL,
        strategy=RetryStrategy.EXPONENTIAL_BACKOFF,
    )
    async def _remote_validation(self, advanced_rules):
        await self.source.ping()

        async with self.source.mysql_client() as client:
            tables = set(await client.get_all_table_names())

        tables_to_filter = set(advanced_rules.keys())
        missing_tables = tables_to_filter - tables

        if len(missing_tables) > 0:
            return SyncRuleValidationResult(
                SyncRuleValidationResult.ADVANCED_RULES,
                is_valid=False,
                validation_message=f"Tables not found or inaccessible: {format_list(sorted(list(missing_tables)))}.",
            )

        return SyncRuleValidationResult.valid_result(
            SyncRuleValidationResult.ADVANCED_RULES
        )


class MySQLClient:
    def __init__(
        self,
        host,
        port,
        user,
        password,
        ssl_enabled,
        ssl_certificate,
        database=None,
        max_pool_size=MAX_POOL_SIZE,
        fetch_size=DEFAULT_FETCH_SIZE,
    ):
        self.host = host
        self.port = port
        self.user = user
        self.password = password
        self.database = database
        self.max_pool_size = max_pool_size
        self.fetch_size = fetch_size
        self.ssl_enabled = ssl_enabled
        self.ssl_certificate = ssl_certificate
        self.queries = MySQLQueries(self.database)
        self.connection_pool = None
        self.connection = None

    async def __aenter__(self):
        connection_string = {
            "host": self.host,
            "port": int(self.port),
            "user": self.user,
            "password": self.password,
            "db": self.database,
            "maxsize": self.max_pool_size,
            "ssl": ssl_context(certificate=self.ssl_certificate)
            if self.ssl_enabled
            else None,
        }
        self.connection_pool = await aiomysql.create_pool(**connection_string)
        self.connection = await self.connection_pool.acquire()

        return self

    async def __aexit__(self, exception_type, exception_value, exception_traceback):
        self.connection_pool.release(self.connection)
        self.connection_pool.close()
        await self.connection_pool.wait_closed()

    @retryable(
        retries=RETRIES,
        interval=RETRY_INTERVAL,
        strategy=RetryStrategy.EXPONENTIAL_BACKOFF,
    )
    async def get_all_table_names(self):
        async with self.connection.cursor(aiomysql.cursors.SSCursor) as cursor:
            await cursor.execute(self.queries.all_tables())
            return list(map(lambda table: table[0], await cursor.fetchall()))

    async def ping(self):
        try:
            await self.connection.ping()
            logger.info("Successfully connected to the MySQL Server.")
        except Exception:
            logger.exception("Error while connecting to the MySQL Server.")
            raise

    @retryable(
        retries=RETRIES,
        interval=RETRY_INTERVAL,
        strategy=RetryStrategy.EXPONENTIAL_BACKOFF,
    )
    async def get_column_names(self, table, query=None):
        if query is None:
            # fetch all columns on default
            query = self.queries.columns(table)

        async with self.connection.cursor(aiomysql.cursors.SSCursor) as cursor:
            await cursor.execute(query)

            return [f"{table}_{column[0]}" for column in await cursor.fetchall()]

    async def get_primary_key_column_names(self, table):
        return await self.get_column_names(
            table, query=self.queries.table_primary_key(table)
        )

    @retryable(
        retries=RETRIES,
        interval=RETRY_INTERVAL,
        strategy=RetryStrategy.EXPONENTIAL_BACKOFF,
    )
    async def get_last_update_time(self, table):
        async with self.connection.cursor(aiomysql.cursors.SSCursor) as cursor:
            await cursor.execute(self.queries.table_last_update_time(table))

            result = await cursor.fetchone()

            if result is not None:
                return result[0]

            return None

    @retryable(
        retries=RETRIES,
        interval=RETRY_INTERVAL,
        strategy=RetryStrategy.EXPONENTIAL_BACKOFF,
    )
    async def yield_rows_for_table(self, table):
        async for row in self._fetchmany_in_batches(self.queries.table_data(table)):
            yield row

    @retryable(
        retries=RETRIES,
        interval=RETRY_INTERVAL,
        strategy=RetryStrategy.EXPONENTIAL_BACKOFF,
    )
    async def yield_rows_for_query(self, query):
        async for row in self._fetchmany_in_batches(query):
            yield row

    async def _fetchmany_in_batches(self, query):
        async with self.connection.cursor(aiomysql.cursors.SSCursor) as cursor:
            await cursor.execute(query)

            fetched_rows = 0
            successful_batches = 0

            try:
                while True:
                    rows = await cursor.fetchmany(self.fetch_size)

                    if not rows:
                        break

                    for row in rows:
                        yield row

                    fetched_rows += len(rows)
                    successful_batches += 1

                    await asyncio.sleep(0)
            except IndexError as e:
                logger.exception(
                    f"Fetched {fetched_rows} rows in {successful_batches} batches. Encountered exception {e} in batch {successful_batches + 1}."
                )


class MySqlDataSource(BaseDataSource):
    """MySQL"""

    name = "MySQL"
    service_type = "mysql"

    def __init__(self, configuration):
        """Set up the connection to the MySQL server.

        Args:
            configuration (DataSourceConfiguration): Object  of DataSourceConfiguration class.
        """
        super().__init__(configuration=configuration)
        self._sleeps = CancellableSleeps()
        self.retry_count = self.configuration["retry_count"]
        self.ssl_enabled = self.configuration["ssl_enabled"]
        self.certificate = self.configuration["ssl_ca"]
        self.database = self.configuration["database"]
        self.tables = self.configuration["tables"]
        self.queries = MySQLQueries(self.database)

    @classmethod
    def get_default_configuration(cls):
        """Get the default configuration for MySQL server

        Returns:
            dictionary: Default configuration
        """
        return {
            "host": {
                "label": "Host",
                "order": 1,
                "type": "str",
                "value": "127.0.0.1",
            },
            "port": {
                "display": "numeric",
                "label": "Port",
                "order": 2,
                "type": "int",
                "value": 3306,
            },
            "user": {
                "label": "Username",
                "order": 3,
                "type": "str",
                "value": "root",
            },
            "password": {
                "label": "Password",
                "order": 4,
                "sensitive": True,
                "type": "str",
                "value": "changeme",
            },
            "database": {
                "label": "Database",
                "order": 5,
                "type": "str",
                "value": "customerinfo",
            },
            "tables": {
                "display": "textarea",
                "label": "Comma-separated list of tables",
                "order": 6,
                "type": "list",
                "value": WILDCARD,
            },
            "ssl_enabled": {
                "display": "toggle",
                "label": "Enable SSL verification",
                "order": 7,
                "type": "bool",
                "value": DEFAULT_SSL_ENABLED,
            },
            "ssl_ca": {
                "depends_on": [{"field": "ssl_enabled", "value": True}],
                "label": "SSL certificate",
                "order": 8,
                "type": "str",
                "value": DEFAULT_SSL_CA,
            },
            "fetch_size": {
                "default_value": DEFAULT_FETCH_SIZE,
                "display": "numeric",
                "label": "Number of rows fetched per request",
                "order": 9,
                "required": False,
                "type": "int",
                "ui_restrictions": ["advanced"],
                "value": DEFAULT_FETCH_SIZE,
            },
            "retry_count": {
                "default_value": RETRIES,
                "display": "numeric",
                "label": "Maximum retries per request",
                "order": 10,
                "required": False,
                "type": "int",
                "ui_restrictions": ["advanced"],
                "value": RETRIES,
            },
        }

    def mysql_client(self):
        return MySQLClient(
            host=self.configuration["host"],
            port=self.configuration["port"],
            user=self.configuration["user"],
            password=self.configuration["password"],
            database=self.configuration["database"],
            fetch_size=self.configuration["fetch_size"],
            ssl_enabled=self.configuration["ssl_enabled"],
            ssl_certificate=self.configuration["ssl_ca"],
        )

    def advanced_rules_validators(self):
        return [MySQLAdvancedRulesValidator(self)]

    async def close(self):
        self._sleeps.cancel()

    async def validate_config(self):
        """Validates whether user input is empty or not for configuration fields and validate type for port.
        Also validate, if the configured database and the configured tables are present and accessible by the configured user.

        Raises:
            Exception: Configured keys can't be empty
        """
        self.configuration.check_valid()
        await self._remote_validation()

    @retryable(
        retries=RETRIES,
        interval=RETRY_INTERVAL,
        strategy=RetryStrategy.EXPONENTIAL_BACKOFF,
    )
    async def _remote_validation(self):
        async with self.mysql_client() as client:
            async with client.connection.cursor() as cursor:
                await self._validate_database_accessible(cursor)
                await self._validate_tables_accessible(cursor)

    async def _validate_database_accessible(self, cursor):
        try:
            await cursor.execute(f"USE {self.database};")
        except aiomysql.Error:
            raise ConfigurableFieldValueError(
                f"The database '{self.database}' is either not present or not accessible for the user '{self.configuration['user']}'."
            )

    async def _validate_tables_accessible(self, cursor):
        non_accessible_tables = []
        tables_to_validate = await self.get_tables_to_fetch()

        for table in tables_to_validate:
            try:
                await cursor.execute(f"SELECT 1 FROM {table} LIMIT 1;")
            except aiomysql.Error:
                non_accessible_tables.append(table)

        if len(non_accessible_tables) > 0:
            raise ConfigurableFieldValueError(
                f"The tables '{format_list(non_accessible_tables)}' are either not present or not accessible for user '{self.configuration['user']}'."
            )

    async def ping(self):
        async with self.mysql_client() as client:
            await client.ping()

    async def _connect(self, query, fetch_many=False, **query_kwargs):
        """Executes the passed query on the MySQL server.

        Args:
            query (str): MySql query to be executed.
            query_kwargs (dict): Query kwargs to format the query.
            fetch_many (boolean): Should use fetchmany to fetch the response.

        Yields:
            list: Column names and query response
        """

        formatted_query = query.format(**query_kwargs)
        size = self.configuration["fetch_size"]
        retry = 1
        yield_once = True

        rows_fetched = 0
        cursor_position = 0

        async with self.mysql_client() as client:
            while retry <= self.retry_count:
                try:
                    async with client.connection.cursor(
                        aiomysql.cursors.SSCursor
                    ) as cursor:
                        await cursor.execute(formatted_query)

                        if fetch_many:
                            # sending back column names only once
                            if yield_once:
                                yield [
                                    f"{query_kwargs['table']}_{column[0]}"
                                    for column in cursor.description
                                ]
                                yield_once = False

                            # setting cursor position where it was failed
                            if cursor_position:
                                await cursor.scroll(cursor_position, mode="absolute")

                            while True:
                                rows = await cursor.fetchmany(size=size)
                                rows_length = len(rows)

                                # resetting cursor position & retry to 0 for next batch
                                if cursor_position:
                                    cursor_position = retry = 0

                                if not rows_length:
                                    break

                                for row in rows:
                                    yield row

                                rows_fetched += rows_length
                                await self._sleeps.sleep(0)
                        else:
                            yield await cursor.fetchall()
                        break
                except IndexError as exception:
                    logger.exception(
                        f"None of responses fetched from {rows_fetched} rows. Exception: {exception}"
                    )
                    break
                except Exception as exception:
                    logger.warning(
                        f"Retry count: {retry} out of {self.retry_count}. Exception: {exception}"
                    )
                    if retry == self.retry_count:
                        raise exception
                    cursor_position = rows_fetched
                    await self._sleeps.sleep(RETRY_INTERVAL**retry)
                    retry += 1

    async def fetch_rows_for_table(self, table=None, query=None):
        """Fetches all the rows from all the tables of the database.

        Args:
            table (str): Name of the table to fetch from
            query (str): MySQL query

        Yields:
            Dict: Row document to index
        """
        if table is not None:
            async for row in self.fetch_documents(table=table, query=query):
                yield row
        else:
            logger.warning(
                f"Fetched 0 rows for the table: {table}. As table has no rows."
            )

    async def fetch_rows_from_tables(self, tables):
        """Fetches all the rows from all the tables of the database.

        Yields:
            Dict: Row document to index
        """
        if tables:
            for table in tables:
                logger.debug(f"Found table: {table} in database: {self.database}.")

                async for row in self.fetch_rows_for_table(
                    table=table,
                    query=self.queries.table_data(table),
                ):
                    yield row
        else:
            logger.warning(
                f"Fetched 0 tables for database: {self.database}. As database has no tables."
            )

    async def fetch_documents(self, table, query=None):
        """Fetches all the table entries and format them in Elasticsearch documents

        Args:
            table (str): Name of table
            query (str): Query to fetch data from a table

        Yields:
            Dict: Document to be indexed
        """

        async with self.mysql_client() as client:
            primary_key_columns = await client.get_primary_key_column_names(table)

            if not primary_key_columns:
                logger.warning(
                    f"Skipping {table} table from database {self.database} since no primary key is associated with it. Assign primary key to the table to index it in the next sync interval."
                )
                return

            last_update_time = await client.get_last_update_time(table)
            column_names = await client.get_column_names(table)
            row_generator = (
                client.yield_rows_for_table(table)
                if query is None
                else client.yield_rows_for_query(query)
            )

<<<<<<< HEAD
        last_update_time = await anext(
            self._connect(
                query=self.queries.table_last_update_time(table),
                table=table,
            )
        )
        last_update_time = last_update_time[0][0]

        table_rows = self._connect(query=query, fetch_many=True, table=table)
        column_names = await anext(table_rows)

        async for row in table_rows:
            row = dict(zip(column_names, row))
            row.update(
                {
                    "_id": self._generate_id(table, row, primary_key_columns),
                    "_timestamp": last_update_time or iso_utc(),
                    "Table": table,
                }
            )
            yield self.serialize(doc=row)
=======
            async for row in row_generator:
                row = dict(zip(column_names, row))
                row.update(
                    {
                        "_id": self._generate_id(table, row, primary_key_columns),
                        "_timestamp": last_update_time,
                        "Table": table,
                    }
                )
                yield self.serialize(doc=row)
>>>>>>> 0514b58e

    def _generate_id(self, table, row, primary_key_columns):
        keys_value = ""
        for key in primary_key_columns:
            keys_value += f"{row.get(key)}_" if row.get(key) else ""

        return f"{table}_{keys_value}"

    async def _get_primary_key_columns(self, table):
        primary_key = await anext(
            self._connect(query=self.queries.table_primary_key(table), table=table)
        )

        columns = []
        for column_name in primary_key:
            columns.append(f"{table}_{column_name[0]}")

        return columns

    async def get_docs(self, filtering=None):
        """Executes the logic to fetch tables and rows in async manner.

        Yields:
            dictionary: Row dictionary containing meta-data of the row.
        """
        if filtering and filtering.has_advanced_rules():
            advanced_rules = filtering.get_advanced_rules()

            for table in advanced_rules:
                query = advanced_rules.get(table)
                logger.debug(
                    f"Fetching rows from table '{table}' in database '{self.database}' with a custom query."
                )
                async for row in self.fetch_documents(table, query):
                    yield row, None
                await self._sleeps.sleep(0)
        else:
            tables_to_fetch = await self.get_tables_to_fetch()

            for table in tables_to_fetch:
                async for row in self.fetch_documents(table):
                    yield row, None
                await self._sleeps.sleep(0)

    async def get_tables_to_fetch(self):
        tables = configured_tables(self.tables)

        async with self.mysql_client() as client:
            return await client.get_all_table_names() if is_wildcard(tables) else tables<|MERGE_RESOLUTION|>--- conflicted
+++ resolved
@@ -570,40 +570,16 @@
                 else client.yield_rows_for_query(query)
             )
 
-<<<<<<< HEAD
-        last_update_time = await anext(
-            self._connect(
-                query=self.queries.table_last_update_time(table),
-                table=table,
-            )
-        )
-        last_update_time = last_update_time[0][0]
-
-        table_rows = self._connect(query=query, fetch_many=True, table=table)
-        column_names = await anext(table_rows)
-
-        async for row in table_rows:
-            row = dict(zip(column_names, row))
-            row.update(
-                {
-                    "_id": self._generate_id(table, row, primary_key_columns),
-                    "_timestamp": last_update_time or iso_utc(),
-                    "Table": table,
-                }
-            )
-            yield self.serialize(doc=row)
-=======
             async for row in row_generator:
                 row = dict(zip(column_names, row))
                 row.update(
                     {
                         "_id": self._generate_id(table, row, primary_key_columns),
-                        "_timestamp": last_update_time,
+                        "_timestamp": last_update_time or iso_utc(),
                         "Table": table,
                     }
                 )
                 yield self.serialize(doc=row)
->>>>>>> 0514b58e
 
     def _generate_id(self, table, row, primary_key_columns):
         keys_value = ""
