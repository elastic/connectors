--- conflicted
+++ resolved
@@ -10,14 +10,11 @@
 from fastjsonschema import JsonSchemaValueException
 from motor.motor_asyncio import AsyncIOMotorClient
 
-<<<<<<< HEAD
-=======
 from connectors.filtering.validation import (
     AdvancedRulesValidator,
     SyncRuleValidationResult,
 )
 from connectors.logger import logger
->>>>>>> 07182876
 from connectors.source import BaseDataSource
 
 
@@ -110,12 +107,9 @@
 
         self.client = AsyncIOMotorClient(host, **client_params)
 
-<<<<<<< HEAD
         self.db = self.client[self.configuration["database"]]
         self.collection = self.db[self.configuration["collection"]]
 
-=======
->>>>>>> 07182876
     @classmethod
     def get_default_configuration(cls):
         return {
@@ -187,15 +181,8 @@
         return doc
 
     async def get_docs(self, filtering=None):
-<<<<<<< HEAD
         if filtering is not None and filtering.has_advanced_rules():
             advanced_rules = filtering.get_advanced_rules()
-=======
-        db = self.client[self.configuration["database"]]
-
-        logger.debug("Grabbing collection info")
-        collection = db[self.configuration["collection"]]
->>>>>>> 07182876
 
             if "find" in advanced_rules:
                 find_kwargs = advanced_rules.get("find", {})
