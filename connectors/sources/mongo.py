#
# Copyright Elasticsearch B.V. and/or licensed to Elasticsearch B.V. under one
# or more contributor license agreements. Licensed under the Elastic License 2.0;
# you may not use this file except in compliance with the Elastic License 2.0.
#
import os
import urllib.parse
from contextlib import contextmanager
from copy import deepcopy
from datetime import datetime
from tempfile import NamedTemporaryFile

import fastjsonschema
from bson import DBRef, Decimal128, ObjectId
from fastjsonschema import JsonSchemaValueException
from motor.motor_asyncio import AsyncIOMotorClient
from pymongo.errors import OperationFailure

from connectors.filtering.validation import (
    AdvancedRulesValidator,
    SyncRuleValidationResult,
)
from connectors.source import BaseDataSource, ConfigurableFieldValueError
from connectors.utils import get_pem_format


class MongoAdvancedRulesValidator(AdvancedRulesValidator):
    """
    Validate advanced rules for MongoDB, so that they're adhering to the motor asyncio API (see: https://motor.readthedocs.io/en/stable/api-asyncio/asyncio_motor_collection.html)
    """

    # see: https://motor.readthedocs.io/en/stable/api-asyncio/asyncio_motor_collection.html#motor.motor_asyncio.AsyncIOMotorCollection.aggregate
    AGGREGATE_SCHEMA_DEFINITION = {
        "type": "object",
        "properties": {
            "allowDiskUse": {"type": "boolean"},
            "maxTimeMS": {"type": "integer"},
            "batchSize": {"type": "integer"},
            "let": {"type": "object"},
            "pipeline": {"type": "array", "minItems": 1},
        },
        "additionalProperties": False,
    }

    # see: https://pymongo.readthedocs.io/en/4.3.2/api/pymongo/collection.html#pymongo.collection.Collection.find
    FIND_SCHEMA_DEFINITION = {
        "type": "object",
        "properties": {
            "filter": {"type": "object"},
            "projection": {"type": ["array", "object"], "minItems": 1},
            "skip": {"type": "integer"},
            "limit": {"type": "integer"},
            "no_cursor_timeout": {"type": "boolean"},
            "allow_partial_results": {"type": "boolean"},
            "batch_size": {"type": "integer"},
            "return_key": {"type": "boolean"},
            "show_record_id": {"type": "boolean"},
            "max_time_ms": {"type": "integer"},
            "allow_disk_use": {"type": "boolean"},
        },
        "additionalProperties": False,
    }

    SCHEMA_DEFINITION = {
        "type": "object",
        "properties": {
            "aggregate": AGGREGATE_SCHEMA_DEFINITION,
            "find": FIND_SCHEMA_DEFINITION,
        },
        "additionalProperties": False,
        # at most one property -> only "aggregate" OR "find" allowed
        "maxProperties": 1,
    }

    SCHEMA = fastjsonschema.compile(definition=SCHEMA_DEFINITION)

    async def validate(self, advanced_rules):
        try:
            MongoAdvancedRulesValidator.SCHEMA(advanced_rules)

            return SyncRuleValidationResult.valid_result(
                rule_id=SyncRuleValidationResult.ADVANCED_RULES
            )
        except JsonSchemaValueException as e:
            return SyncRuleValidationResult(
                rule_id=SyncRuleValidationResult.ADVANCED_RULES,
                is_valid=False,
                validation_message=e.message,
            )


class MongoDataSource(BaseDataSource):
    """MongoDB"""

    name = "MongoDB"
    service_type = "mongodb"
    advanced_rules_enabled = True

    def __init__(self, configuration):
        super().__init__(configuration=configuration)

        self.client = None
        self.host = self.configuration["host"]
        self.ssl_enabled = self.configuration["ssl_enabled"]
        self.ssl_ca = self.configuration["ssl_ca"]
        self.user = self.configuration["user"]
        self.password = self.configuration["password"]
        self.tls_insecure = self.configuration["tls_insecure"]
        self.collection = None

    @classmethod
    def get_default_configuration(cls):
        return {
            "host": {
                "label": "Server hostname",
                "order": 1,
                "type": "str",
            },
            "user": {
                "label": "Username",
                "order": 2,
                "required": False,
                "type": "str",
            },
            "password": {
                "label": "Password",
                "order": 3,
                "required": False,
                "sensitive": True,
                "type": "str",
            },
            "database": {"label": "Database", "order": 4, "type": "str"},
            "collection": {
                "label": "Collection",
                "order": 5,
                "type": "str",
            },
            "direct_connection": {
                "display": "toggle",
                "label": "Direct connection",
                "order": 6,
                "type": "bool",
                "value": False,
            },
            "ssl_enabled": {
                "display": "toggle",
                "label": "SSL/TLS Connection",
                "order": 7,
                "tooltip": "This option establishes a secure connection to the MongoDB server using SSL/TLS encryption. Ensure that your MongoDB deployment supports SSL/TLS connections. Enable if MongoDB cluster uses DNS SRV records.",
                "type": "bool",
                "value": False,
            },
            "ssl_ca": {
                "depends_on": [{"field": "ssl_enabled", "value": True}],
                "label": "Certificate Authority (.pem)",
                "order": 8,
                "required": False,
                "tooltip": "Specifies the root certificate from the Certificate Authority. The value of the certificate is used to validate the certificate presented by the MongoDB instance.",
                "type": "str",
            },
            "tls_insecure": {
                "display": "toggle",
                "depends_on": [{"field": "ssl_enabled", "value": True}],
                "label": "Skip certificate verification",
                "order": 9,
                "tooltip": "This option skips certificate validation for TLS/SSL connections to your MongoDB server. We strongly recommend setting this option to 'disable'.",
                "type": "bool",
                "ui_restrictions": ["advanced"],
                "value": False,
            },
        }

    @contextmanager
    def get_client(self):
        certfile = ""
        try:
            client_params = {}
            if self.configuration["direct_connection"]:
                client_params["directConnection"] = True

            if len(self.user) > 0 or len(self.password) > 0:
                client_params["username"] = self.user
                client_params["password"] = self.password

            if self.configuration["ssl_enabled"]:
                client_params["tls"] = True
                if self.ssl_ca:
                    pem_certificates = get_pem_format(key=self.ssl_ca)
                    with NamedTemporaryFile(
                        mode="w", suffix=".pem", delete=False
                    ) as cert:
                        cert.write(pem_certificates)
                        certfile = cert.name
                    client_params["tlsCAFile"] = certfile
                client_params["tlsInsecure"] = self.tls_insecure
            else:
                client_params["tls"] = False

            client = AsyncIOMotorClient(self.host, **client_params)

            db = client[self.configuration["database"]]
            self.collection = db[self.configuration["collection"]]

            yield client
        finally:
            self.remove_temp_file(certfile)

    def advanced_rules_validators(self):
        return [MongoAdvancedRulesValidator()]

    async def ping(self):
        with self.get_client() as client:
            await client.admin.command("ping")

    def remove_temp_file(self, temp_file):
        if os.path.exists(temp_file):
            try:
                os.remove(temp_file)
            except Exception as exception:
                self._logger.warning(
                    f"Something went wrong while removing temporary certificate file. Exception: {exception}",
                    exc_info=True,
                )

    # TODO: That's a lot of work. Find a better way
    def serialize(self, doc):
        def _serialize(value):
            if isinstance(value, ObjectId):
                value = str(value)
            elif isinstance(value, (list, tuple)):
                value = [_serialize(item) for item in value]
            elif isinstance(value, dict):
                for key, svalue in value.items():
                    value[key] = _serialize(svalue)
            elif isinstance(value, datetime):
                value = value.isoformat()
            elif isinstance(value, Decimal128):
                value = value.to_decimal()
            elif isinstance(value, DBRef):
                value = _serialize(value.as_doc().to_dict())
            return value

        for key, value in doc.items():
            doc[key] = _serialize(value)

        return doc

    async def get_docs(self, filtering=None):
        if filtering is not None and filtering.has_advanced_rules():
            advanced_rules = filtering.get_advanced_rules()

            if "find" in advanced_rules:
                find_kwargs = advanced_rules.get("find", {})

                with self.get_client():
                    async for doc in self.collection.find(**find_kwargs):
                        yield self.serialize(doc), None

            elif "aggregate" in advanced_rules:
                aggregate_kwargs = deepcopy(advanced_rules.get("aggregate", {}))
                pipeline = aggregate_kwargs.pop("pipeline", [])

                with self.get_client():
                    async for doc in self.collection.aggregate(
                        pipeline=pipeline, **aggregate_kwargs
                    ):
                        yield self.serialize(doc), None
        else:
            with self.get_client():
                async for doc in self.collection.find():
                    yield self.serialize(doc), None

    async def validate_config(self):
        await super().validate_config()
        parsed_url = urllib.parse.urlparse(self.host)
        query_params = urllib.parse.parse_qs(parsed_url.query)

        if "ssl" in query_params:
            ssl_value = query_params.get("ssl", ["None"])[0]

<<<<<<< HEAD
            if ssl_value == "true":
                ssl_value = True
            elif ssl_value == "false":
                ssl_value = False
            else:
                ssl_value = None

            if ssl_value != self.ssl_enabled:
                msg = "The value of SSL/TLS must be the same in the hostname and configuration field."
                raise ConfigurableFieldValueError(msg)

        with self.get_client() as client:
            configured_database_name = self.configuration["database"]
            configured_collection_name = self.configuration["collection"]

            existing_database_names = await client.list_database_names()

            self._logger.debug(f"Existing databases: {existing_database_names}")

            if configured_database_name not in existing_database_names:
                msg = f"Database ({configured_database_name}) does not exist. Existing databases: {', '.join(existing_database_names)}"
                raise ConfigurableFieldValueError(msg)

            database = client[configured_database_name]

=======
        client = self.client

        user = self.configuration["user"]
        configured_database_name = self.configuration["database"]
        configured_collection_name = self.configuration["collection"]

        # First check if collection is accessible
        try:
            # This works on both standalone and Managed mongo in the same way
            await client[configured_database_name].validate_collection(
                configured_collection_name
            )
            return
        except OperationFailure:
            self._logger.warning(
                f"Unable to access '{configured_database_name}.{configured_collection_name}' as user '{user}'"
            )

        # If it's not accessible, try to make a good user-friendly error message
        try:
            # We will try to access some databases/collections to give a friendly message
            # That will suggest the name of existing collection - but only if the user
            # that we use to log in into MongoDB has access to it
            existing_database_names = await client.list_database_names()

            self._logger.debug(f"Existing databases: {existing_database_names}")

            if configured_database_name not in existing_database_names:
                msg = f"Database '{configured_database_name}' does not exist. Existing databases: {', '.join(existing_database_names)}"
                raise ConfigurableFieldValueError(msg)

            database = client[configured_database_name]

>>>>>>> 8e2692bd
            existing_collection_names = await database.list_collection_names()
            self._logger.debug(
                f"Existing collections in {configured_database_name}: {existing_collection_names}"
            )

            if configured_collection_name not in existing_collection_names:
<<<<<<< HEAD
                msg = f"Collection ({configured_collection_name}) does not exist within database {configured_database_name}. Existing collections: {', '.join(existing_collection_names)}"
                raise ConfigurableFieldValueError(msg)
=======
                msg = f"Collection '{configured_collection_name}' does not exist within database '{configured_database_name}'. Existing collections: {', '.join(existing_collection_names)}"
                raise ConfigurableFieldValueError(msg)
        except OperationFailure as e:
            # This happens if the user has no access to operations to list collection/database names
            # Managed MongoDB never gets here, but if we're running against a standalone mongo
            # Then this code can trigger
            msg = f"Database '{configured_database_name}' or collection '{configured_collection_name}' is not accessible by user '{user}'. Verify that these database and collection exist, and specified user has access to it"
            raise ConfigurableFieldValueError(msg) from e
>>>>>>> 8e2692bd
<|MERGE_RESOLUTION|>--- conflicted
+++ resolved
@@ -270,6 +270,18 @@
                 async for doc in self.collection.find():
                     yield self.serialize(doc), None
 
+    def check_conflicting_values(self, value):
+        if value == "true":
+            value = True
+        elif value == "false":
+            value = False
+        else:
+            value = None
+
+        if value != self.ssl_enabled:
+            msg = "The value of SSL/TLS must be the same in the hostname and configuration field."
+            raise ConfigurableFieldValueError(msg)
+
     async def validate_config(self):
         await super().validate_config()
         parsed_url = urllib.parse.urlparse(self.host)
@@ -277,84 +289,55 @@
 
         if "ssl" in query_params:
             ssl_value = query_params.get("ssl", ["None"])[0]
-
-<<<<<<< HEAD
-            if ssl_value == "true":
-                ssl_value = True
-            elif ssl_value == "false":
-                ssl_value = False
-            else:
-                ssl_value = None
-
-            if ssl_value != self.ssl_enabled:
-                msg = "The value of SSL/TLS must be the same in the hostname and configuration field."
-                raise ConfigurableFieldValueError(msg)
-
-        with self.get_client() as client:
-            configured_database_name = self.configuration["database"]
-            configured_collection_name = self.configuration["collection"]
-
-            existing_database_names = await client.list_database_names()
-
-            self._logger.debug(f"Existing databases: {existing_database_names}")
-
-            if configured_database_name not in existing_database_names:
-                msg = f"Database ({configured_database_name}) does not exist. Existing databases: {', '.join(existing_database_names)}"
-                raise ConfigurableFieldValueError(msg)
-
-            database = client[configured_database_name]
-
-=======
-        client = self.client
+            self.check_conflicting_values(ssl_value)
+
+        if "tls" in query_params:
+            ssl_value = query_params.get("tls", ["None"])[0]
+            self.check_conflicting_values(ssl_value)
 
         user = self.configuration["user"]
         configured_database_name = self.configuration["database"]
         configured_collection_name = self.configuration["collection"]
 
-        # First check if collection is accessible
-        try:
-            # This works on both standalone and Managed mongo in the same way
-            await client[configured_database_name].validate_collection(
-                configured_collection_name
-            )
-            return
-        except OperationFailure:
-            self._logger.warning(
-                f"Unable to access '{configured_database_name}.{configured_collection_name}' as user '{user}'"
-            )
-
-        # If it's not accessible, try to make a good user-friendly error message
-        try:
-            # We will try to access some databases/collections to give a friendly message
-            # That will suggest the name of existing collection - but only if the user
-            # that we use to log in into MongoDB has access to it
-            existing_database_names = await client.list_database_names()
-
-            self._logger.debug(f"Existing databases: {existing_database_names}")
-
-            if configured_database_name not in existing_database_names:
-                msg = f"Database '{configured_database_name}' does not exist. Existing databases: {', '.join(existing_database_names)}"
-                raise ConfigurableFieldValueError(msg)
-
-            database = client[configured_database_name]
-
->>>>>>> 8e2692bd
-            existing_collection_names = await database.list_collection_names()
-            self._logger.debug(
-                f"Existing collections in {configured_database_name}: {existing_collection_names}"
-            )
-
-            if configured_collection_name not in existing_collection_names:
-<<<<<<< HEAD
-                msg = f"Collection ({configured_collection_name}) does not exist within database {configured_database_name}. Existing collections: {', '.join(existing_collection_names)}"
-                raise ConfigurableFieldValueError(msg)
-=======
-                msg = f"Collection '{configured_collection_name}' does not exist within database '{configured_database_name}'. Existing collections: {', '.join(existing_collection_names)}"
-                raise ConfigurableFieldValueError(msg)
-        except OperationFailure as e:
-            # This happens if the user has no access to operations to list collection/database names
-            # Managed MongoDB never gets here, but if we're running against a standalone mongo
-            # Then this code can trigger
-            msg = f"Database '{configured_database_name}' or collection '{configured_collection_name}' is not accessible by user '{user}'. Verify that these database and collection exist, and specified user has access to it"
-            raise ConfigurableFieldValueError(msg) from e
->>>>>>> 8e2692bd
+        with self.get_client() as client:
+            # First check if collection is accessible
+            try:
+                # This works on both standalone and Managed mongo in the same way
+                await client[configured_database_name].validate_collection(
+                    configured_collection_name
+                )
+                return
+            except OperationFailure:
+                self._logger.warning(
+                    f"Unable to access '{configured_database_name}.{configured_collection_name}' as user '{user}'"
+                )
+
+            # If it's not accessible, try to make a good user-friendly error message
+            try:
+                # We will try to access some databases/collections to give a friendly message
+                # That will suggest the name of existing collection - but only if the user
+                # that we use to log in into MongoDB has access to it
+                existing_database_names = await client.list_database_names()
+
+                self._logger.debug(f"Existing databases: {existing_database_names}")
+
+                if configured_database_name not in existing_database_names:
+                    msg = f"Database '{configured_database_name}' does not exist. Existing databases: {', '.join(existing_database_names)}"
+                    raise ConfigurableFieldValueError(msg)
+
+                database = client[configured_database_name]
+
+                existing_collection_names = await database.list_collection_names()
+                self._logger.debug(
+                    f"Existing collections in {configured_database_name}: {existing_collection_names}"
+                )
+
+                if configured_collection_name not in existing_collection_names:
+                    msg = f"Collection '{configured_collection_name}' does not exist within database '{configured_database_name}'. Existing collections: {', '.join(existing_collection_names)}"
+                    raise ConfigurableFieldValueError(msg)
+            except OperationFailure as e:
+                # This happens if the user has no access to operations to list collection/database names
+                # Managed MongoDB never gets here, but if we're running against a standalone mongo
+                # Then this code can trigger
+                msg = f"Database '{configured_database_name}' or collection '{configured_collection_name}' is not accessible by user '{user}'. Verify that these database and collection exist, and specified user has access to it"
+                raise ConfigurableFieldValueError(msg) from e