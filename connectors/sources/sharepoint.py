--- conflicted
+++ resolved
@@ -885,16 +885,9 @@
         document.update(
             {
                 "_id": item["GUID"],
-<<<<<<< HEAD
-                "size": item.get("File", {}).get("Length", "0"),
-                "url": urljoin(
-                    self.sharepoint_client.host_url,
-                    item[item_type]["ServerRelativeUrl"],
-=======
                 "size": item.get("File", {}).get("Length", 0),
                 "url": self.sharepoint_client.format_url(
                     relative_url=item[item_type]["ServerRelativeUrl"]
->>>>>>> 013b0ada
                 ),
                 "server_relative_url": item[item_type]["ServerRelativeUrl"],
                 "type": item_type,
