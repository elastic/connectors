--- conflicted
+++ resolved
@@ -176,9 +176,8 @@
                     ):  # pyright: ignore
                         yield grandchild
 
-<<<<<<< HEAD
         try:
-            async for block in async_iterate_paginated_api(
+            async for block in self.async_iterate_paginated_api(
                 self._get_client.blocks.children.list, block_id=block_id
             ):
                 if block.get("type") not in [
@@ -199,19 +198,6 @@
             else:
                 self._logger.exception(f"API response error: {error}")
                 raise
-=======
-        async for block in self.async_iterate_paginated_api(
-            self._get_client.blocks.children.list, block_id=block_id
-        ):
-            if block.get("type") not in ["child_database", "child_page", "unsupported"]:
-                yield block
-                if block.get("has_children") is True:
-                    async for child in fetch_children_recursively(block):
-                        yield child
-            if block.get("type") == "child_database":
-                async for record in self.query_database(block.get("id")):
-                    yield record
->>>>>>> 921eb460
 
     async def fetch_by_query(self, query):
         async for document in self.async_iterate_paginated_api(
