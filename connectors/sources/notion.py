--- conflicted
+++ resolved
@@ -195,20 +195,15 @@
                     async for record in self.query_database(block.get("id")):
                         yield record
         except APIResponseError as error:
-<<<<<<< HEAD
-            if error.code == "object_not_found":
-                self._logger.warning(f"Object not found: {error}")
-            else:
-                self._logger.exception(f"API response error: {error}")
-=======
             if error.code == "validation_error" and "external_object" in json.loads(
                 error.body
             ).get("message"):
                 self._logger.warning(
                     f"Encountered external object with id: {block_id}. Skipping : {error}"
                 )
+            elif error.code == "object_not_found":
+                self._logger.warning(f"Object not found: {error}")
             else:
->>>>>>> acf4115a
                 raise
 
     async def fetch_by_query(self, query):
