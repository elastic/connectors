#
# Copyright Elasticsearch B.V. and/or licensed to Elasticsearch B.V. under one
# or more contributor license agreements. Licensed under the Elastic License 2.0;
# you may not use this file except in compliance with the Elastic License 2.0.
#
import asyncio
from abc import ABC, abstractmethod

from asyncpg.exceptions._base import InternalClientError
from sqlalchemy.exc import ProgrammingError

from connectors.utils import RetryStrategy, retryable

WILDCARD = "*"

DEFAULT_FETCH_SIZE = 50
DEFAULT_RETRY_COUNT = 3
DEFAULT_WAIT_MULTIPLIER = 2


def configured_tables(tables):
    """Split a string containing a comma-seperated list of tables by comma and strip the table names.

    Filter out `None` and zero-length values from the tables.
    If `tables` is a list return the list also without `None` and zero-length values.

    Arguments:
    - `tables`: string containing a comma-seperated list of tables or a list of tables
    """

    def table_filter(table):
        return table is not None and len(table) > 0

    if tables is None:
        return []

    return (
        list(
            filter(
                lambda table: table_filter(table),
                map(lambda table: table.strip(), tables.split(",")),
            )
        )
        if isinstance(tables, str)
        else list(filter(lambda table: table_filter(table), tables))
    )


def is_wildcard(tables):
    return tables in (WILDCARD, [WILDCARD])


def map_column_names(column_names, schema=None, table=None):
    prefix = ""
    if schema and len(schema.strip()) > 0:
        prefix += schema.strip() + "_"
    if table and len(table.strip()) > 0:
        prefix += table.strip() + "_"
    return [f"{prefix}{column}".lower() for column in column_names]


async def fetch(
    cursor_func,
    fetch_columns=False,
    fetch_size=DEFAULT_FETCH_SIZE,
    retry_count=DEFAULT_RETRY_COUNT,
):
    @retryable(
        retries=retry_count,
        interval=DEFAULT_WAIT_MULTIPLIER,
        strategy=RetryStrategy.EXPONENTIAL_BACKOFF,
        skipped_exceptions=[InternalClientError, ProgrammingError],
    )
    async def _execute():
        cursor = await cursor_func()
        # sending back column names if required
        if fetch_columns:
            yield cursor.keys()

        while True:
            rows = cursor.fetchmany(size=fetch_size)  # pyright: ignore
            rows_length = len(rows)

            if not rows_length:
                break

            for row in rows:
                yield row

            if rows_length < fetch_size:
                break

            await asyncio.sleep(0)

    async for result in _execute():
        yield result


class Queries(ABC):
    """Class contains abstract methods for queries"""

    @abstractmethod
    def ping(self):
        """Query to ping source"""
        pass

    @abstractmethod
    def all_tables(self, **kwargs):
        """Query to get all tables"""
        pass

    @abstractmethod
    def table_primary_key(self, **kwargs):
        """Query to get the primary key"""
        pass

    @abstractmethod
    def table_data(self, **kwargs):
        """Query to get the table data"""
        pass

    @abstractmethod
    def table_last_update_time(self, **kwargs):
        """Query to get the last update time of the table"""
        pass

    @abstractmethod
    def table_data_count(self, **kwargs):
        """Query to get the number of rows in the table"""
        pass

    @abstractmethod
    def all_schemas(self):
        """Query to get all schemas of database"""
<<<<<<< HEAD
        pass


class GenericBaseDataSource(BaseDataSource):
    """Class contains common functionalities for Generic Database connector"""

    def __init__(self, configuration):
        """Setup connection to the database-server configured by user

        Args:
            configuration (DataSourceConfiguration): Object of DataSourceConfiguration class.
        """
        super().__init__(configuration=configuration)

        # Connector configurations
        self.retry_count = self.configuration["retry_count"]

        # Connection related configurations
        self.user = self.configuration["username"]
        self.password = self.configuration["password"]
        self.host = self.configuration["host"]
        self.port = self.configuration["port"]
        self.database = self.configuration["database"]
        self.tables = self.configuration["tables"]
        self.is_async = False
        self.engine = None
        self.dialect = ""
        self.connection = None
        self.queries = None
        self.certfile = ""
        self.tables_to_skip = {}

    @classmethod
    def get_default_configuration(cls):
        """Get the default configuration for database-server configured by user

        Returns:
            dictionary: Default configuration
        """
        return {
            "host": {
                "label": "Host",
                "order": 1,
                "type": "str",
            },
            "port": {
                "display": "numeric",
                "label": "Port",
                "order": 2,
                "type": "int",
            },
            "username": {
                "label": "Username",
                "order": 3,
                "type": "str",
            },
            "password": {
                "label": "Password",
                "order": 4,
                "sensitive": True,
                "type": "str",
            },
            "database": {
                "label": "Database",
                "order": 5,
                "type": "str",
            },
            "tables": {
                "display": "textarea",
                "label": "Comma-separated list of tables",
                "options": [],
                "order": 6,
                "type": "list",
            },
            "fetch_size": {
                "default_value": DEFAULT_FETCH_SIZE,
                "display": "numeric",
                "label": "Rows fetched per request",
                "order": 7,
                "required": False,
                "type": "int",
                "ui_restrictions": ["advanced"],
            },
            "retry_count": {
                "default_value": DEFAULT_RETRY_COUNT,
                "display": "numeric",
                "label": "Retries per request",
                "order": 8,
                "required": False,
                "type": "int",
                "ui_restrictions": ["advanced"],
            },
        }

    async def execute_query(self, query, fetch_many=False, **kwargs):
        """Executes a query and yield rows

        Args:
            query (str): Query.
            fetch_many (bool): Flag to use fetchmany method. Defaults to False.

        Raises:
            exception: Raise an exception after retrieving

        Yields:
            list: Column names and query response
        """
        size = self.configuration["fetch_size"]

        retry = 1
        yield_once = True

        rows_fetched = 0

        while retry <= self.retry_count:
            try:
                if self.is_async:
                    cursor = await self._async_connect(query=query)
                else:
                    cursor = await self._sync_connect(query=query)
                if fetch_many:
                    # sending back column names only once
                    if yield_once:
                        if kwargs["schema"] is not None:
                            yield [
                                f"{kwargs['schema']}_{kwargs['table']}_{column}".lower()
                                for column in cursor.keys()  # pyright: ignore
                            ]
                        else:
                            yield [
                                f"{kwargs['table']}_{column}".lower()
                                for column in cursor.keys()  # pyright: ignore
                            ]
                        yield_once = False

                    while True:
                        rows = cursor.fetchmany(size=size)  # pyright: ignore
                        rows_length = len(rows)

                        if not rows_length:
                            break

                        for row in rows:
                            yield row

                        rows_fetched += rows_length
                        await asyncio.sleep(0)
                else:
                    yield cursor.fetchall()  # pyright: ignore
                break
            except (InternalClientError, ProgrammingError):
                raise
            except Exception as exception:
                self._logger.warning(
                    f"Retry count: {retry} out of {self.retry_count}. Exception: {exception}"
                )
                if retry == self.retry_count:
                    raise exception
                await asyncio.sleep(DEFAULT_WAIT_MULTIPLIER**retry)
                retry += 1

    async def _async_connect(self, query):
        """Execute the passed query on the Async supported Database server and return cursor.

        Args:
            query (str): Database query to be executed.

        Returns:
            cursor: Asynchronous cursor
        """
        try:
            if self.engine is None:
                self._create_engine()
            async with self.engine.connect() as connection:  # pyright: ignore
                cursor = await connection.execute(text(query))
                return cursor
        except Exception as exception:
            self._logger.warning(
                f"Something went wrong while executing query. Exception: {exception}"
            )
            raise

    async def close(self):
        """Close the connection to the database server."""
        if self.connection is None:
            return
        self.connection.close()

    async def _sync_connect(self, query):
        """Executes the passed query on the Non-Async supported Database server and return cursor.

        Args:
            query (str): Database query to be executed.

        Returns:
            cursor: Synchronous cursor
        """
        try:
            if self.engine is None:
                self._create_engine()
            loop = asyncio.get_running_loop()
            if self.connection is None:
                self.connection = await loop.run_in_executor(
                    executor=None, func=self.engine.connect  # pyright: ignore
                )
            cursor = await loop.run_in_executor(
                executor=None,
                func=partial(self.connection.execute, statement=text(query)),
            )
            return cursor
        except Exception as exception:
            self._logger.warning(
                f"Something went wrong while executing query. Exception: {exception}"
            )
            raise

    def _create_engine(self):
        """Create engine based on dialects"""
        raise NotImplementedError

    async def ping(self):
        """Verify the connection with the database-server configured by user"""
        self._logger.info("Validating the Connector Configuration...")
        try:
            if self.queries is None:
                raise NotImplementedError

            await anext(
                self.execute_query(
                    query=self.queries.ping(),
                )
            )
            self._logger.info(f"Successfully connected to {self.dialect}.")
        except Exception as e:
            raise Exception(f"Can't connect to {self.dialect} on {self.host}") from e

    async def fetch_documents(self, table, schema=None):
        """Fetches all the table entries and format them in Elasticsearch documents

        Args:
            table (str): Name of table
            schema (str): Name of schema. Defaults to None.

        Yields:
            Dict: Document to be indexed
        """
        try:
            if self.queries is None:
                raise NotImplementedError

            [[row_count]] = await anext(
                self.execute_query(
                    query=self.queries.table_data_count(
                        schema=schema,
                        table=table,
                    ),
                )
            )
            if row_count > 0:
                # Query to get the table's primary key
                columns = await anext(
                    self.execute_query(
                        query=self.queries.table_primary_key(
                            user=self.user.upper(),
                            database=self.database,
                            schema=schema,
                            table=table,
                        ),
                    )
                )
                if schema:
                    keys = [
                        f"{schema}_{table}_{column_name}"
                        for [column_name] in columns
                        if column_name
                    ]
                else:
                    keys = [
                        f"{table}_{column_name}"
                        for [column_name] in columns
                        if column_name
                    ]
                if keys:
                    try:
                        last_update_time = await anext(
                            self.execute_query(
                                query=self.queries.table_last_update_time(
                                    database=self.database,
                                    schema=schema,
                                    table=table,
                                ),
                            )
                        )
                        last_update_time = last_update_time[0][0]
                    except Exception:
                        self._logger.warning(
                            f"Unable to fetch last_updated_time for {table}"
                        )
                        last_update_time = None
                    streamer = self.execute_query(
                        query=self.queries.table_data(
                            schema=schema,
                            table=table,
                        ),
                        fetch_many=True,
                        schema=schema,
                        table=table,
                    )
                    column_names = await anext(streamer)
                    async for row in streamer:
                        row = dict(zip(column_names, row, strict=True))
                        keys_value = ""
                        for key in keys:
                            keys_value += (
                                f"{row.get(key.lower())}_"
                                if row.get(key.lower())
                                else ""
                            )
                        row.update(
                            {
                                "_id": f"{self.database}_{schema}_{table}_{keys_value}"
                                if schema
                                else f"{self.database}_{table}_{keys_value}",
                                "_timestamp": last_update_time or iso_utc(),
                                "Database": self.database,
                                "Table": table,
                            }
                        )
                        if schema:
                            row["schema"] = schema
                        yield self.serialize(doc=row)
                else:
                    self._logger.warning(
                        f"Skipping {table} table from database {self.database} since no primary key is associated with it. Assign primary key to the table to index it in the next sync interval."
                    )
            else:
                self._logger.warning(f"No rows found for {table}.")
        except (InternalClientError, ProgrammingError) as exception:
            self._logger.warning(
                f"Something went wrong while fetching document for table {table}. Error: {exception}"
            )

    async def fetch_rows(self, schema=None):
        """Fetches all the rows from all the tables of the database.

        Args:
            schema (str): Name of schema. Defaults to None.

        Yields:
            Dict: Row document to index
        """
        tables_to_fetch = await self.get_tables_to_fetch(schema)
        if self.database in self.tables_to_skip.keys():
            tables_to_fetch = set(tables_to_fetch) - set(
                self.tables_to_skip[self.database]
            )
        tables_to_fetch = list(tables_to_fetch)
        for table in tables_to_fetch:
            self._logger.debug(f"Found table: {table} in database: {self.database}.")
            async for row in self.fetch_documents(
                table=table,
                schema=schema,
            ):
                yield row
        if len(tables_to_fetch) < 1:
            if schema:
                self._logger.warning(
                    f"Fetched 0 tables for schema: {schema} and database: {self.database}"
                )
            else:
                self._logger.warning(
                    f"Fetched 0 tables for the database: {self.database}"
                )

    async def get_tables_to_fetch(self, schema):
        tables = configured_tables(self.tables)
        if self.queries is None:
            raise NotImplementedError
        return (
            map(
                lambda table: table[0],  # type: ignore
                await anext(
                    self.execute_query(
                        query=self.queries.all_tables(
                            user=self.user.upper(),
                            database=self.database,
                            schema=schema,
                        )
                    )
                ),
            )
            if is_wildcard(tables)
            else tables
        )
=======
        pass
>>>>>>> b6dcb466
<|MERGE_RESOLUTION|>--- conflicted
+++ resolved
@@ -132,401 +132,4 @@
     @abstractmethod
     def all_schemas(self):
         """Query to get all schemas of database"""
-<<<<<<< HEAD
-        pass
-
-
-class GenericBaseDataSource(BaseDataSource):
-    """Class contains common functionalities for Generic Database connector"""
-
-    def __init__(self, configuration):
-        """Setup connection to the database-server configured by user
-
-        Args:
-            configuration (DataSourceConfiguration): Object of DataSourceConfiguration class.
-        """
-        super().__init__(configuration=configuration)
-
-        # Connector configurations
-        self.retry_count = self.configuration["retry_count"]
-
-        # Connection related configurations
-        self.user = self.configuration["username"]
-        self.password = self.configuration["password"]
-        self.host = self.configuration["host"]
-        self.port = self.configuration["port"]
-        self.database = self.configuration["database"]
-        self.tables = self.configuration["tables"]
-        self.is_async = False
-        self.engine = None
-        self.dialect = ""
-        self.connection = None
-        self.queries = None
-        self.certfile = ""
-        self.tables_to_skip = {}
-
-    @classmethod
-    def get_default_configuration(cls):
-        """Get the default configuration for database-server configured by user
-
-        Returns:
-            dictionary: Default configuration
-        """
-        return {
-            "host": {
-                "label": "Host",
-                "order": 1,
-                "type": "str",
-            },
-            "port": {
-                "display": "numeric",
-                "label": "Port",
-                "order": 2,
-                "type": "int",
-            },
-            "username": {
-                "label": "Username",
-                "order": 3,
-                "type": "str",
-            },
-            "password": {
-                "label": "Password",
-                "order": 4,
-                "sensitive": True,
-                "type": "str",
-            },
-            "database": {
-                "label": "Database",
-                "order": 5,
-                "type": "str",
-            },
-            "tables": {
-                "display": "textarea",
-                "label": "Comma-separated list of tables",
-                "options": [],
-                "order": 6,
-                "type": "list",
-            },
-            "fetch_size": {
-                "default_value": DEFAULT_FETCH_SIZE,
-                "display": "numeric",
-                "label": "Rows fetched per request",
-                "order": 7,
-                "required": False,
-                "type": "int",
-                "ui_restrictions": ["advanced"],
-            },
-            "retry_count": {
-                "default_value": DEFAULT_RETRY_COUNT,
-                "display": "numeric",
-                "label": "Retries per request",
-                "order": 8,
-                "required": False,
-                "type": "int",
-                "ui_restrictions": ["advanced"],
-            },
-        }
-
-    async def execute_query(self, query, fetch_many=False, **kwargs):
-        """Executes a query and yield rows
-
-        Args:
-            query (str): Query.
-            fetch_many (bool): Flag to use fetchmany method. Defaults to False.
-
-        Raises:
-            exception: Raise an exception after retrieving
-
-        Yields:
-            list: Column names and query response
-        """
-        size = self.configuration["fetch_size"]
-
-        retry = 1
-        yield_once = True
-
-        rows_fetched = 0
-
-        while retry <= self.retry_count:
-            try:
-                if self.is_async:
-                    cursor = await self._async_connect(query=query)
-                else:
-                    cursor = await self._sync_connect(query=query)
-                if fetch_many:
-                    # sending back column names only once
-                    if yield_once:
-                        if kwargs["schema"] is not None:
-                            yield [
-                                f"{kwargs['schema']}_{kwargs['table']}_{column}".lower()
-                                for column in cursor.keys()  # pyright: ignore
-                            ]
-                        else:
-                            yield [
-                                f"{kwargs['table']}_{column}".lower()
-                                for column in cursor.keys()  # pyright: ignore
-                            ]
-                        yield_once = False
-
-                    while True:
-                        rows = cursor.fetchmany(size=size)  # pyright: ignore
-                        rows_length = len(rows)
-
-                        if not rows_length:
-                            break
-
-                        for row in rows:
-                            yield row
-
-                        rows_fetched += rows_length
-                        await asyncio.sleep(0)
-                else:
-                    yield cursor.fetchall()  # pyright: ignore
-                break
-            except (InternalClientError, ProgrammingError):
-                raise
-            except Exception as exception:
-                self._logger.warning(
-                    f"Retry count: {retry} out of {self.retry_count}. Exception: {exception}"
-                )
-                if retry == self.retry_count:
-                    raise exception
-                await asyncio.sleep(DEFAULT_WAIT_MULTIPLIER**retry)
-                retry += 1
-
-    async def _async_connect(self, query):
-        """Execute the passed query on the Async supported Database server and return cursor.
-
-        Args:
-            query (str): Database query to be executed.
-
-        Returns:
-            cursor: Asynchronous cursor
-        """
-        try:
-            if self.engine is None:
-                self._create_engine()
-            async with self.engine.connect() as connection:  # pyright: ignore
-                cursor = await connection.execute(text(query))
-                return cursor
-        except Exception as exception:
-            self._logger.warning(
-                f"Something went wrong while executing query. Exception: {exception}"
-            )
-            raise
-
-    async def close(self):
-        """Close the connection to the database server."""
-        if self.connection is None:
-            return
-        self.connection.close()
-
-    async def _sync_connect(self, query):
-        """Executes the passed query on the Non-Async supported Database server and return cursor.
-
-        Args:
-            query (str): Database query to be executed.
-
-        Returns:
-            cursor: Synchronous cursor
-        """
-        try:
-            if self.engine is None:
-                self._create_engine()
-            loop = asyncio.get_running_loop()
-            if self.connection is None:
-                self.connection = await loop.run_in_executor(
-                    executor=None, func=self.engine.connect  # pyright: ignore
-                )
-            cursor = await loop.run_in_executor(
-                executor=None,
-                func=partial(self.connection.execute, statement=text(query)),
-            )
-            return cursor
-        except Exception as exception:
-            self._logger.warning(
-                f"Something went wrong while executing query. Exception: {exception}"
-            )
-            raise
-
-    def _create_engine(self):
-        """Create engine based on dialects"""
-        raise NotImplementedError
-
-    async def ping(self):
-        """Verify the connection with the database-server configured by user"""
-        self._logger.info("Validating the Connector Configuration...")
-        try:
-            if self.queries is None:
-                raise NotImplementedError
-
-            await anext(
-                self.execute_query(
-                    query=self.queries.ping(),
-                )
-            )
-            self._logger.info(f"Successfully connected to {self.dialect}.")
-        except Exception as e:
-            raise Exception(f"Can't connect to {self.dialect} on {self.host}") from e
-
-    async def fetch_documents(self, table, schema=None):
-        """Fetches all the table entries and format them in Elasticsearch documents
-
-        Args:
-            table (str): Name of table
-            schema (str): Name of schema. Defaults to None.
-
-        Yields:
-            Dict: Document to be indexed
-        """
-        try:
-            if self.queries is None:
-                raise NotImplementedError
-
-            [[row_count]] = await anext(
-                self.execute_query(
-                    query=self.queries.table_data_count(
-                        schema=schema,
-                        table=table,
-                    ),
-                )
-            )
-            if row_count > 0:
-                # Query to get the table's primary key
-                columns = await anext(
-                    self.execute_query(
-                        query=self.queries.table_primary_key(
-                            user=self.user.upper(),
-                            database=self.database,
-                            schema=schema,
-                            table=table,
-                        ),
-                    )
-                )
-                if schema:
-                    keys = [
-                        f"{schema}_{table}_{column_name}"
-                        for [column_name] in columns
-                        if column_name
-                    ]
-                else:
-                    keys = [
-                        f"{table}_{column_name}"
-                        for [column_name] in columns
-                        if column_name
-                    ]
-                if keys:
-                    try:
-                        last_update_time = await anext(
-                            self.execute_query(
-                                query=self.queries.table_last_update_time(
-                                    database=self.database,
-                                    schema=schema,
-                                    table=table,
-                                ),
-                            )
-                        )
-                        last_update_time = last_update_time[0][0]
-                    except Exception:
-                        self._logger.warning(
-                            f"Unable to fetch last_updated_time for {table}"
-                        )
-                        last_update_time = None
-                    streamer = self.execute_query(
-                        query=self.queries.table_data(
-                            schema=schema,
-                            table=table,
-                        ),
-                        fetch_many=True,
-                        schema=schema,
-                        table=table,
-                    )
-                    column_names = await anext(streamer)
-                    async for row in streamer:
-                        row = dict(zip(column_names, row, strict=True))
-                        keys_value = ""
-                        for key in keys:
-                            keys_value += (
-                                f"{row.get(key.lower())}_"
-                                if row.get(key.lower())
-                                else ""
-                            )
-                        row.update(
-                            {
-                                "_id": f"{self.database}_{schema}_{table}_{keys_value}"
-                                if schema
-                                else f"{self.database}_{table}_{keys_value}",
-                                "_timestamp": last_update_time or iso_utc(),
-                                "Database": self.database,
-                                "Table": table,
-                            }
-                        )
-                        if schema:
-                            row["schema"] = schema
-                        yield self.serialize(doc=row)
-                else:
-                    self._logger.warning(
-                        f"Skipping {table} table from database {self.database} since no primary key is associated with it. Assign primary key to the table to index it in the next sync interval."
-                    )
-            else:
-                self._logger.warning(f"No rows found for {table}.")
-        except (InternalClientError, ProgrammingError) as exception:
-            self._logger.warning(
-                f"Something went wrong while fetching document for table {table}. Error: {exception}"
-            )
-
-    async def fetch_rows(self, schema=None):
-        """Fetches all the rows from all the tables of the database.
-
-        Args:
-            schema (str): Name of schema. Defaults to None.
-
-        Yields:
-            Dict: Row document to index
-        """
-        tables_to_fetch = await self.get_tables_to_fetch(schema)
-        if self.database in self.tables_to_skip.keys():
-            tables_to_fetch = set(tables_to_fetch) - set(
-                self.tables_to_skip[self.database]
-            )
-        tables_to_fetch = list(tables_to_fetch)
-        for table in tables_to_fetch:
-            self._logger.debug(f"Found table: {table} in database: {self.database}.")
-            async for row in self.fetch_documents(
-                table=table,
-                schema=schema,
-            ):
-                yield row
-        if len(tables_to_fetch) < 1:
-            if schema:
-                self._logger.warning(
-                    f"Fetched 0 tables for schema: {schema} and database: {self.database}"
-                )
-            else:
-                self._logger.warning(
-                    f"Fetched 0 tables for the database: {self.database}"
-                )
-
-    async def get_tables_to_fetch(self, schema):
-        tables = configured_tables(self.tables)
-        if self.queries is None:
-            raise NotImplementedError
-        return (
-            map(
-                lambda table: table[0],  # type: ignore
-                await anext(
-                    self.execute_query(
-                        query=self.queries.all_tables(
-                            user=self.user.upper(),
-                            database=self.database,
-                            schema=schema,
-                        )
-                    )
-                ),
-            )
-            if is_wildcard(tables)
-            else tables
-        )
-=======
-        pass
->>>>>>> b6dcb466
+        pass