#
# Copyright Elasticsearch B.V. and/or licensed to Elasticsearch B.V. under one
# or more contributor license agreements. Licensed under the Elastic License 2.0;
# you may not use this file except in compliance with the Elastic License 2.0.
#
"""Jira source module responsible to fetch documents from Jira on-prem or cloud server.
"""
import asyncio
import os
from copy import copy
from datetime import datetime
from functools import partial
from urllib import parse

import aiofiles
import aiohttp
import pytz
from aiofiles.os import remove
from aiofiles.tempfile import NamedTemporaryFile
from aiohttp.client_exceptions import ServerDisconnectedError

from connectors.logger import logger
from connectors.source import BaseDataSource
from connectors.utils import (
    TIKA_SUPPORTED_FILETYPES,
    CancellableSleeps,
    ConcurrentTasks,
    MemQueue,
    convert_to_b64,
    iso_utc,
    ssl_context,
)

RETRY_INTERVAL = 2
FILE_SIZE_LIMIT = 10485760

FETCH_SIZE = 100
CHUNK_SIZE = 1024
QUEUE_MEM_SIZE = 5 * 1024 * 1024  # Size in Megabytes
MAX_CONCURRENCY = 5
MAX_CONCURRENT_DOWNLOADS = 100  # Max concurrent download supported by jira

PING = "ping"
PROJECT = "project"
PROJECT_BY_KEY = "project_by_key"
ISSUES = "all_issues"
ISSUE_DATA = "issue_data"
ATTACHMENT_CLOUD = "attachment_cloud"
ATTACHMENT_SERVER = "attachment_server"
URLS = {
    PING: "/rest/api/2/myself",
    PROJECT: "/rest/api/2/project?expand=description,lead,url",
    PROJECT_BY_KEY: "/rest/api/2/project/{key}",
    ISSUES: "/rest/api/2/search?jql={jql}&maxResults={max_results}&startAt={start_at}",
    ISSUE_DATA: "/rest/api/2/issue/{id}",
    ATTACHMENT_CLOUD: "/rest/api/2/attachment/content/{attachment_id}",
    ATTACHMENT_SERVER: "/secure/attachment/{attachment_id}/{attachment_name}",
}

JIRA_CLOUD = "jira_cloud"
JIRA_SERVER = "jira_server"


class JiraClient:
    """Jira client to handle API calls made to Jira"""

    def __init__(self, configuration):
        self._sleeps = CancellableSleeps()
        self.configuration = configuration
        self.is_cloud = self.configuration["data_source"] == JIRA_CLOUD
        self.host_url = self.configuration["jira_url"]
        self.projects = self.configuration["projects"]
        self.ssl_enabled = self.configuration["ssl_enabled"]
        self.certificate = self.configuration["ssl_ca"]
        self.retry_count = self.configuration["retry_count"]

        if self.ssl_enabled and self.certificate:
            self.ssl_ctx = ssl_context(certificate=self.certificate)
        else:
            self.ssl_ctx = False
        self.session = None

    def _get_session(self):
        """Generate and return base client session with configuration fields

        Returns:
            aiohttp.ClientSession: An instance of Client Session
        """
        if self.session:
            return self.session
        if self.is_cloud:
            login, password = (
                self.configuration["account_email"],
                self.configuration["api_token"],
            )
        else:
            login, password = (
                self.configuration["username"],
                self.configuration["password"],
            )

        basic_auth = aiohttp.BasicAuth(login=login, password=password)
        timeout = aiohttp.ClientTimeout(total=None)  # pyright: ignore
        self.session = aiohttp.ClientSession(
            auth=basic_auth,
            headers={
                "accept": "application/json",
                "content-type": "application/json",
            },
            timeout=timeout,
            raise_for_status=True,
        )
        return self.session

    async def close_session(self):
        """Closes unclosed client session"""
        self._sleeps.cancel()
        if self.session is None:
            return
        await self.session.close()
        self.session = None

    async def api_call(self, url_name, **url_kwargs):
        """Make a GET call for Atlassian API using the passed url_name with retry for the failed API calls.

        Args:
            url_name (str): URL Name to identify the API endpoint to hit
            url_kwargs (dict): Url kwargs to format the query.

        Raises:
            exception: An instance of an exception class.

        Yields:
            response: Return api response.
        """
        retry = 0
        url = parse.urljoin(self.host_url, URLS[url_name].format(**url_kwargs))
        while True:
            try:
                async with self._get_session().get(  # pyright: ignore
                    url=url,
                    ssl=self.ssl_ctx,
                ) as response:
                    yield response
                    break
            except Exception as exception:
                if isinstance(
                    exception,
                    ServerDisconnectedError,
                ):
                    await self.close_session()
                retry += 1
                if retry > self.retry_count:
                    raise exception
                logger.warning(
                    f"Retry count: {retry} out of {self.retry_count}. Exception: {exception}"
                )
                await self._sleeps.sleep(RETRY_INTERVAL**retry)

    async def paginated_api_call(self, url_name, jql=None):
        """Make a paginated API call for Jira objects using the passed url_name with retry for the failed API calls.

        Args:
            url_name (str): URL Name to identify the API endpoint to hit
            jql (str, None): Jira Query Language to filter the issues.

        Yields:
            response: Return api response.
        """
        start_at = 0

        while True:
            try:
                async for response in self.api_call(
                    url_name=url_name,
                    start_at=start_at,
                    max_results=FETCH_SIZE,
                    jql=jql,
                ):
                    response_json = await response.json()
                    total = response_json["total"]
                    yield response_json
                    if start_at + FETCH_SIZE > total or total <= FETCH_SIZE:
                        return
                    start_at += FETCH_SIZE
            except Exception as exception:
                logger.warning(
                    f"Skipping data for type: {url_name}, query params: jql={jql}, startAt={start_at}, maxResults={FETCH_SIZE}. Error: {exception}."
                )
                break


class JiraDataSource(BaseDataSource):
    """Jira"""

    name = "Jira"
    service_type = "jira"

    def __init__(self, configuration):
        """Setup the connection to the Jira

        Args:
            configuration (DataSourceConfiguration): Object of DataSourceConfiguration class.
        """
        super().__init__(configuration=configuration)
        self.concurrent_downloads = self.configuration["concurrent_downloads"]
        self.jira_client = JiraClient(configuration=configuration)

        self.tasks = 0
        self.queue = MemQueue(maxmemsize=QUEUE_MEM_SIZE, refresh_timeout=120)
        self.fetchers = ConcurrentTasks(max_concurrency=MAX_CONCURRENCY)

    @classmethod
    def get_default_configuration(cls):
        """Get the default configuration for Jira

        Returns:
            dictionary: Default configuration.
        """
        return {
            "data_source": {
                "display": "dropdown",
                "label": "Jira data source",
                "options": [
                    {"label": "Jira Cloud", "value": JIRA_CLOUD},
                    {"label": "Jira Server", "value": JIRA_SERVER},
                ],
                "order": 1,
                "type": "str",
                "value": JIRA_CLOUD,
            },
            "username": {
                "depends_on": [{"field": "data_source", "value": JIRA_SERVER}],
                "label": "Jira Server username",
                "order": 2,
                "type": "str",
                "value": "admin",
            },
            "password": {
                "depends_on": [{"field": "data_source", "value": JIRA_SERVER}],
                "label": "Jira Server password",
                "sensitive": True,
                "order": 3,
                "type": "str",
                "value": "changeme",
            },
            "account_email": {
                "depends_on": [{"field": "data_source", "value": JIRA_CLOUD}],
                "label": "Jira Cloud service account id",
                "order": 4,
                "type": "str",
                "value": "me@example.com",
            },
            "api_token": {
                "depends_on": [{"field": "data_source", "value": JIRA_CLOUD}],
                "label": "Jira Cloud API token",
                "order": 5,
                "sensitive": True,
                "type": "str",
                "value": "abc#123",
            },
            "jira_url": {
                "label": "Jira host url",
                "order": 6,
                "type": "str",
                "value": "http://127.0.0.1:8080",
            },
            "projects": {
                "display": "textarea",
                "label": "Jira Project Keys",
                "type": "list",
                "value": "*",
            },
            "ssl_enabled": {
                "display": "toggle",
                "label": "Enable SSL verification",
                "order": 7,
                "type": "bool",
                "value": False,
            },
            "ssl_ca": {
                "depends_on": [{"field": "ssl_enabled", "value": True}],
                "label": "SSL certificate",
                "order": 8,
                "type": "str",
                "value": "",
            },
            "retry_count": {
                "default_value": 3,
                "display": "numeric",
                "label": "Maximum retries for failed requests",
                "order": 9,
                "required": False,
                "type": "int",
                "ui_restrictions": ["advanced"],
                "value": 3,
            },
            "concurrent_downloads": {
                "default_value": MAX_CONCURRENT_DOWNLOADS,
                "display": "numeric",
                "label": "Number of concurrent downloads for fetching attachment content",
                "order": 10,
                "required": False,
                "type": "int",
                "ui_restrictions": ["advanced"],
                "validations": [
                    {"type": "less_than", "constraint": MAX_CONCURRENT_DOWNLOADS + 1}
                ],
                "value": MAX_CONCURRENT_DOWNLOADS,
            },
        }

    def tweak_bulk_options(self, options):
        """Tweak bulk options as per concurrent downloads support by jira

        Args:
            options (dictionary): Config bulker options
        """
        options["concurrent_downloads"] = self.concurrent_downloads

<<<<<<< HEAD
=======
    async def validate_config(self):
        """Validates whether user input is empty or not for configuration fields

        Raises:
            Exception: Configured keys can't be empty
        """
        logger.info("Validating Jira Configuration")
        connection_fields = (
            ["jira_url", "account_email", "api_token", "projects"]
            if self.jira_client.is_cloud
            else ["jira_url", "username", "password", "projects"]
        )

        default_config = self.get_default_configuration()

        if empty_connection_fields := [
            default_config[field]["label"]
            for field in connection_fields
            if self.configuration[field] in ["", [""]]
        ]:
            raise ConfigurableFieldValueError(
                f"Configured keys: {empty_connection_fields} can't be empty."
            )

        if self.jira_client.ssl_enabled and (
            self.jira_client.certificate == "" or self.jira_client.certificate is None
        ):
            raise ConfigurableFieldValueError("SSL certificate must be configured.")

        if self.concurrent_downloads > MAX_CONCURRENT_DOWNLOADS:
            raise ConfigurableFieldValueError(
                f"Configured concurrent downloads can't be set more than {MAX_CONCURRENT_DOWNLOADS}."
            )

>>>>>>> ece71a94
    async def close(self):
        """Closes unclosed client session"""
        await self.jira_client.close_session()

    async def get_content(self, issue_key, attachment, timestamp=None, doit=False):
        """Extracts the content for allowed file types.

        Args:
            issue_key (str): Issue key to generate `_id` for attachment document
            attachment (dictionary): Formatted attachment document.
            timestamp (timestamp, optional): Timestamp of attachment last modified. Defaults to None.
            doit (boolean, optional): Boolean value for whether to get content or not. Defaults to False.

        Returns:
            dictionary: Content document with _id, _timestamp and attachment content
        """
        attachment_size = int(attachment["size"])
        if not (doit and attachment_size > 0):
            return

        attachment_name = attachment["filename"]
        if os.path.splitext(attachment_name)[-1] not in TIKA_SUPPORTED_FILETYPES:
            logger.warning(f"{attachment_name} is not supported by TIKA, skipping")
            return

        if attachment_size > FILE_SIZE_LIMIT:
            logger.warning(
                f"File size {attachment_size} of file {attachment_name} is larger than {FILE_SIZE_LIMIT} bytes. Discarding file content"
            )
            return

        logger.debug(f"Downloading {attachment_name}")

        document = {
            "_id": f"{issue_key}-{attachment['id']}",
            "_timestamp": attachment["created"],
        }
        temp_filename = ""
        attachment_url = (
            ATTACHMENT_CLOUD if self.jira_client.is_cloud else ATTACHMENT_SERVER
        )
        async with NamedTemporaryFile(mode="wb", delete=False) as async_buffer:
            async for response in self.jira_client.api_call(
                url_name=attachment_url,
                attachment_id=attachment["id"],
                attachment_name=attachment["filename"],
            ):
                async for data in response.content.iter_chunked(CHUNK_SIZE):
                    await async_buffer.write(data)
                temp_filename = str(async_buffer.name)

        logger.debug(f"Calling convert_to_b64 for file : {attachment_name}")
        await asyncio.to_thread(convert_to_b64, source=temp_filename)
        async with aiofiles.open(file=temp_filename, mode="r") as async_buffer:
            # base64 on macOS will add a EOL, so we strip() here
            document["_attachment"] = (await async_buffer.read()).strip()
        try:
            await remove(temp_filename)
        except Exception as exception:
            logger.warning(
                f"Could not remove file from: {temp_filename}. Error: {exception}"
            )
        return document

    async def ping(self):
        """Verify the connection with Jira"""
        try:
            await anext(self.jira_client.api_call(url_name=PING))
            logger.debug("Successfully connected to the Jira")
        except Exception:
            logger.exception("Error while connecting to the Jira")
            raise

    async def _verify_projects(self):
        """Checks if user configured projects are available in jira

        Raises:
            Exception: Configured unavailable projects: <unavailable_project_keys>
        """
        if self.jira_client.projects == ["*"]:
            return
        project_keys = []
        try:
            async for response in self.jira_client.api_call(url_name=PROJECT):
                response = await response.json()
                project_keys = [project["key"] for project in response]
            if unavailable_projects := set(self.jira_client.projects) - set(
                project_keys
            ):
                raise Exception(
                    f"Configured unavailable projects: {', '.join(unavailable_projects)}"
                )
        except Exception as exception:
            raise Exception(
                f"Unable to verify projects: {self.jira_client.projects}. Error: {exception}"
            )

    async def _get_timezone(self):
        """Returns the timezone of the Jira deployment"""
        async for response in self.jira_client.api_call(url_name=PING):
            timezone = await response.json()
            return timezone["timeZone"]

    async def _put_projects(self, project, timestamp):
        """Store project documents to queue

        Args:
            project (dict): Project document to store in queue
            timestamp (str): Timestamp to manage project document
        """
        document = {
            "_id": f"project-{project['id']}",
            "_timestamp": timestamp,
            "Type": "Project",
            "Project": project,
        }
        await self.queue.put((document, None))  # pyright: ignore

    async def _get_projects(self):
        """Get projects with the help of REST APIs

        Yields:
            project: Project document to get indexed
        """
        try:
            timezone = await self._get_timezone()

            timestamp = iso_utc(
                when=datetime.now(pytz.timezone(timezone))  # pyright: ignore
            )
            if self.jira_client.projects == ["*"]:
                async for response in self.jira_client.api_call(url_name=PROJECT):
                    response = await response.json()
                    for project in response:
                        await self._put_projects(project=project, timestamp=timestamp)
            else:
                for project_key in self.jira_client.projects:
                    async for response in self.jira_client.api_call(
                        url_name=PROJECT_BY_KEY, key=project_key
                    ):
                        project = await response.json()
                        await self._put_projects(project=project, timestamp=timestamp)
            await self.queue.put("FINISHED")  # pyright: ignore
        except Exception as exception:
            logger.warning(f"Skipping data for type: {PROJECT}. Error: {exception}")

    async def _put_issue(self, issue):
        """Put specific issue as per the given issue_key in a queue

        Args:
            issue (str): Issue key to fetch an issue
        """
        try:
            async for response in self.jira_client.api_call(
                url_name=ISSUE_DATA, id=issue["key"]
            ):
                issue = await response.json()
                response_fields = issue.get("fields")
                document = {
                    "_id": f"{response_fields['project']['name']}-{issue['key']}",
                    "_timestamp": response_fields["updated"],
                    "Type": response_fields["issuetype"]["name"],
                    "Issue": response_fields,
                }
                await self.queue.put((document, None))  # pyright: ignore
                attachments = issue["fields"]["attachment"]
                if len(attachments) > 0:
                    await self._put_attachment(
                        attachments=attachments, issue_key=issue["key"]
                    )
            await self.queue.put("FINISHED")  # pyright: ignore
        except Exception as exception:
            logger.warning(f"Skipping data for type: {ISSUE_DATA}. Error: {exception}")

    async def _get_issues(self):
        """Get issues with the help of REST APIs

        Yields:
            Dictionary: Jira issue to get indexed
            issue (dict): Issue response to fetch the attachments
        """
        query = f"project in ({','.join(self.jira_client.projects)})"
        jql = "" if self.jira_client.projects == ["*"] else query
        async for response in self.jira_client.paginated_api_call(
            url_name=ISSUES, jql=jql
        ):
            for issue in response.get("issues", []):
                await self.fetchers.put(partial(self._put_issue, issue))
                self.tasks += 1
        await self.queue.put("FINISHED")  # pyright: ignore

    async def _put_attachment(self, attachments, issue_key):
        """Put attachments of a specific issue in a queue

        Args:
            attachments (list): List of attachments for an issue
            issue_key (str): Issue key for generating `_id` field
        """
        for attachment in attachments:
            document = {
                "_id": f"{issue_key}-{attachment['id']}",
                "title": attachment["filename"],
                "Type": "Attachment",
                "issue": issue_key,
                "_timestamp": attachment["created"],
                "size": attachment["size"],
            }
            await self.queue.put(
                (  # pyright: ignore
                    document,
                    partial(
                        self.get_content,
                        issue_key=issue_key,
                        attachment=copy(attachment),
                    ),
                )
            )

    async def _consumer(self):
        """Async generator to process entries of the queue

        Yields:
            dictionary: Documents from Jira.
        """
        while self.tasks > 0:
            _, item = await self.queue.get()
            if item == "FINISHED":
                self.tasks -= 1
            else:
                yield item

    async def get_docs(self, filtering=None):
        """Executes the logic to fetch jira objects in async manner

        Args:
            filtering (Filtering): Object of class Filtering

        Yields:
            dictionary: dictionary containing meta-data of the files.
        """
        await self._verify_projects()

        await self.fetchers.put(self._get_projects)
        await self.fetchers.put(self._get_issues)
        self.tasks += 2

        async for item in self._consumer():
            yield item

        await self.fetchers.join()<|MERGE_RESOLUTION|>--- conflicted
+++ resolved
@@ -318,43 +318,6 @@
         """
         options["concurrent_downloads"] = self.concurrent_downloads
 
-<<<<<<< HEAD
-=======
-    async def validate_config(self):
-        """Validates whether user input is empty or not for configuration fields
-
-        Raises:
-            Exception: Configured keys can't be empty
-        """
-        logger.info("Validating Jira Configuration")
-        connection_fields = (
-            ["jira_url", "account_email", "api_token", "projects"]
-            if self.jira_client.is_cloud
-            else ["jira_url", "username", "password", "projects"]
-        )
-
-        default_config = self.get_default_configuration()
-
-        if empty_connection_fields := [
-            default_config[field]["label"]
-            for field in connection_fields
-            if self.configuration[field] in ["", [""]]
-        ]:
-            raise ConfigurableFieldValueError(
-                f"Configured keys: {empty_connection_fields} can't be empty."
-            )
-
-        if self.jira_client.ssl_enabled and (
-            self.jira_client.certificate == "" or self.jira_client.certificate is None
-        ):
-            raise ConfigurableFieldValueError("SSL certificate must be configured.")
-
-        if self.concurrent_downloads > MAX_CONCURRENT_DOWNLOADS:
-            raise ConfigurableFieldValueError(
-                f"Configured concurrent downloads can't be set more than {MAX_CONCURRENT_DOWNLOADS}."
-            )
-
->>>>>>> ece71a94
     async def close(self):
         """Closes unclosed client session"""
         await self.jira_client.close_session()
