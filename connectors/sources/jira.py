#
# Copyright Elasticsearch B.V. and/or licensed to Elasticsearch B.V. under one
# or more contributor license agreements. Licensed under the Elastic License 2.0;
# you may not use this file except in compliance with the Elastic License 2.0.
#
"""Jira source module responsible to fetch documents from Jira on-prem or cloud server.
"""
import asyncio
import os
from copy import copy
from datetime import datetime
from functools import partial
from urllib import parse

import aiofiles
import aiohttp
import pytz
from aiofiles.os import remove
from aiofiles.tempfile import NamedTemporaryFile
from aiohttp.client_exceptions import ServerDisconnectedError

from connectors.logger import logger
from connectors.source import BaseDataSource, ConfigurableFieldValueError
from connectors.utils import (
    TIKA_SUPPORTED_FILETYPES,
    CancellableSleeps,
    ConcurrentTasks,
    MemQueue,
    convert_to_b64,
    iso_utc,
    ssl_context,
)

RETRY_INTERVAL = 2
FILE_SIZE_LIMIT = 10485760

FETCH_SIZE = 100
CHUNK_SIZE = 1024
QUEUE_MEM_SIZE = 5 * 1024 * 1024  # Size in Megabytes
MAX_CONCURRENCY = 5
MAX_CONCURRENT_DOWNLOADS = 50  # Max concurrent download supported by jira

PING = "ping"
PROJECT = "project"
ISSUES = "all_issues"
ISSUE_DATA = "issue_data"
ATTACHMENT_CLOUD = "attachment_cloud"
ATTACHMENT_SERVER = "attachment_server"
URLS = {
    PING: "/rest/api/2/myself",
    PROJECT: "/rest/api/2/project?expand=description,lead,url",
    ISSUES: "/rest/api/2/search?maxResults={max_results}&startAt={start_at}",
    ISSUE_DATA: "/rest/api/2/issue/{id}",
    ATTACHMENT_CLOUD: "/rest/api/2/attachment/content/{attachment_id}",
    ATTACHMENT_SERVER: "/secure/attachment/{attachment_id}/{attachment_name}",
}


class JiraClient:
    """Jira client to handle API calls made to Jira"""

    def __init__(self, configuration):
        self._sleeps = CancellableSleeps()
        self.configuration = configuration
        self.is_cloud = self.configuration["is_cloud"]
        self.host_url = self.configuration["host_url"]
        self.ssl_enabled = self.configuration["ssl_enabled"]
        self.certificate = self.configuration["ssl_ca"]
        self.retry_count = self.configuration["retry_count"]

        if self.ssl_enabled and self.certificate:
            self.ssl_ctx = ssl_context(certificate=self.certificate)
        else:
            self.ssl_ctx = False
        self.session = None

    def _get_session(self):
        """Generate and return base client session with configuration fields

        Returns:
            aiohttp.ClientSession: An instance of Client Session
        """
        if self.session:
            return self.session
        if self.is_cloud:
            login, password = (
                self.configuration["service_account_id"],
                self.configuration["api_token"],
            )
        else:
            login, password = (
                self.configuration["username"],
                self.configuration["password"],
            )

        basic_auth = aiohttp.BasicAuth(login=login, password=password)
        timeout = aiohttp.ClientTimeout(total=None)  # pyright: ignore
        self.session = aiohttp.ClientSession(
            auth=basic_auth,
            headers={
                "accept": "application/json",
                "content-type": "application/json",
            },
            timeout=timeout,
            raise_for_status=True,
        )
        return self.session

    async def close_session(self):
        """Closes unclosed client session"""
        self._sleeps.cancel()
        if self.session is None:
            return
        await self.session.close()
        self.session = None

    async def api_call(self, url_name, **url_kwargs):
        """Make a GET call for Atlassian API using the passed url_name with retry for the failed API calls.

        Args:
            url_name (str): URL Name to identify the API endpoint to hit
            url_kwargs (dict): Url kwargs to format the query.

        Raises:
            exception: An instance of an exception class.

        Yields:
            response: Return api response.
        """
        retry = 0
        url = parse.urljoin(self.host_url, URLS[url_name].format(**url_kwargs))
        while True:
            try:
                async with self._get_session().get(  # pyright: ignore
                    url=url,
                    ssl=self.ssl_ctx,
                ) as response:
                    yield response
                    break
            except Exception as exception:
                if isinstance(
                    exception,
                    ServerDisconnectedError,
                ):
                    await self.close_session()
                retry += 1
                if retry > self.retry_count:
                    raise exception
                logger.warning(
                    f"Retry count: {retry} out of {self.retry_count}. Exception: {exception}"
                )
                await self._sleeps.sleep(RETRY_INTERVAL**retry)

    async def paginated_api_call(self, url_name):
        """Make a paginated API call for Jira objects using the passed url_name with retry for the failed API calls.

        Args:
            url_name (str): URL Name to identify the API endpoint to hit

        Yields:
            response: Return api response.
        """
        start_at = 0

        should_paginate = True
        while should_paginate:
            async for response in self.api_call(
                url_name=url_name, start_at=start_at, max_results=FETCH_SIZE
            ):
                response_json = await response.json()
                total = response_json["total"]
                yield response_json
                if start_at + FETCH_SIZE > total or total <= FETCH_SIZE:
                    should_paginate = False
                    break
                start_at += FETCH_SIZE


class JiraDataSource(BaseDataSource):
    """Jira"""

    name = "Jira"
    service_type = "jira"

    def __init__(self, configuration):
        """Setup the connection to the Jira

        Args:
            configuration (DataSourceConfiguration): Object of DataSourceConfiguration class.
        """
        super().__init__(configuration=configuration)
        self.enable_content_extraction = self.configuration["enable_content_extraction"]
        self.concurrent_downloads = self.configuration["concurrent_downloads"]
        self.jira_client = JiraClient(configuration=configuration)

        self.tasks = 0
        self.queue = MemQueue(maxmemsize=QUEUE_MEM_SIZE, refresh_timeout=120)
        self.fetchers = ConcurrentTasks(max_concurrency=MAX_CONCURRENCY)

    @classmethod
    def get_default_configuration(cls):
        """Get the default configuration for Jira

        Returns:
            dictionary: Default configuration.
        """
        return {
            "is_cloud": {
                "value": True,
                "label": "True if Jira Cloud, False if Jira Server",
                "type": "bool",
            },
            "username": {
                "value": "admin",
                "label": "Jira Server username",
                "type": "str",
            },
            "password": {
                "value": "changeme",
                "label": "Jira Server password",
                "type": "str",
            },
            "service_account_id": {
                "value": "me@example.com",
                "label": "Jira Cloud service account id",
                "type": "str",
            },
            "api_token": {
                "value": "abc#123",
                "label": "Jira Cloud API token",
                "type": "str",
            },
            "host_url": {
                "value": "http://127.0.0.1:8080",
                "label": "Jira host url",
                "type": "str",
            },
            "ssl_enabled": {
                "value": False,
                "label": "Enable SSL verification (true/false)",
                "type": "bool",
            },
            "ssl_ca": {
                "value": "",
                "label": "SSL certificate",
                "type": "str",
            },
            "enable_content_extraction": {
                "value": True,
                "label": "Enable content extraction (true/false)",
                "type": "bool",
            },
            "retry_count": {
                "value": 3,
                "label": "Maximum retries for failed requests",
                "type": "int",
            },
            "concurrent_downloads": {
                "value": 50,
                "label": "Number of concurrent downloads for fetching attachment content",
                "type": "int",
            },
        }

    def tweak_bulk_options(self, options):
        """Tweak bulk options as per concurrent downloads support by jira

        Args:
            options (dictionary): Config bulker options
        """
        options["concurrent_downloads"] = self.concurrent_downloads

    async def validate_config(self):
        """Validates whether user input is empty or not for configuration fields

        Raises:
            Exception: Configured keys can't be empty
        """
        logger.info("Validating Jira Configuration")
        connection_fields = (
            ["host_url", "service_account_id", "api_token"]
            if self.jira_client.is_cloud
            else ["host_url", "username", "password"]
        )

        default_config = self.get_default_configuration()

        if empty_connection_fields := [
            default_config[field]["label"]
            for field in connection_fields
            if self.configuration[field] == ""
        ]:
            raise ConfigurableFieldValueError(
                f"Configured keys: {empty_connection_fields} can't be empty."
            )

<<<<<<< HEAD
        if self.jira_client.ssl_enabled and self.jira_client.certificate == "":
            raise Exception("SSL certificate must be configured.")
=======
        if self.ssl_enabled and self.certificate == "":
            raise ConfigurableFieldValueError("SSL certificate must be configured.")
>>>>>>> f0d97cd3

        if self.concurrent_downloads > MAX_CONCURRENT_DOWNLOADS:
            raise ConfigurableFieldValueError(
                f"Configured concurrent downloads can't be set more than {MAX_CONCURRENT_DOWNLOADS}."
            )

    async def close(self):
        """Closes unclosed client session"""
        await self.jira_client.close_session()

    async def get_content(self, issue_key, attachment, timestamp=None, doit=False):
        """Extracts the content for allowed file types.

        Args:
            issue_key (str): Issue key to generate `_id` for attachment document
            attachment (dictionary): Formatted attachment document.
            timestamp (timestamp, optional): Timestamp of attachment last modified. Defaults to None.
            doit (boolean, optional): Boolean value for whether to get content or not. Defaults to False.

        Returns:
            dictionary: Content document with _id, _timestamp and attachment content
        """
        attachment_size = int(attachment["size"])
        if not (self.enable_content_extraction and doit and attachment_size > 0):
            return

        attachment_name = attachment["filename"]
        if os.path.splitext(attachment_name)[-1] not in TIKA_SUPPORTED_FILETYPES:
            logger.warning(f"{attachment_name} is not supported by TIKA, skipping")
            return

        if attachment_size > FILE_SIZE_LIMIT:
            logger.warning(
                f"File size {attachment_size} of file {attachment_name} is larger than {FILE_SIZE_LIMIT} bytes. Discarding file content"
            )
            return

        logger.debug(f"Downloading {attachment_name}")

        document = {
            "_id": f"{issue_key}-{attachment['id']}",
            "_timestamp": attachment["created"],
        }
        temp_filename = ""
        attachment_url = (
            ATTACHMENT_CLOUD if self.jira_client.is_cloud else ATTACHMENT_SERVER
        )
        async with NamedTemporaryFile(mode="wb", delete=False) as async_buffer:
            async for response in self.jira_client.api_call(
                url_name=attachment_url,
                attachment_id=attachment["id"],
                attachment_name=attachment["filename"],
            ):
                async for data in response.content.iter_chunked(CHUNK_SIZE):
                    await async_buffer.write(data)
                temp_filename = str(async_buffer.name)

        logger.debug(f"Calling convert_to_b64 for file : {attachment_name}")
        await asyncio.to_thread(convert_to_b64, source=temp_filename)
        async with aiofiles.open(file=temp_filename, mode="r") as async_buffer:
            # base64 on macOS will add a EOL, so we strip() here
            document["_attachment"] = (await async_buffer.read()).strip()
        try:
            await remove(temp_filename)
        except Exception as exception:
            logger.warning(
                f"Could not remove file: {temp_filename}. Error: {exception}"
            )
        return document

    async def ping(self):
        """Verify the connection with Jira"""
        try:
            await anext(self.jira_client.api_call(url_name=PING))
            logger.debug("Successfully connected to the Jira")
        except Exception:
            logger.exception("Error while connecting to the Jira")
            raise

    async def _get_timezone(self):
        """Returns the timezone of the Jira deployment"""
        async for response in self.jira_client.api_call(url_name=PING):
            timezone = await response.json()
            return timezone["timeZone"]

    async def _get_projects(self):
        """Get projects with the help of REST APIs

        Yields:
            project: Project document to get indexed
        """
        try:
            timezone = await self._get_timezone()

            async for response in self.jira_client.api_call(url_name=PROJECT):
                response = await response.json()
                for project in response:
                    yield {
                        "_id": f"{project['name']}-{project['id']}",
                        "_timestamp": iso_utc(
                            when=datetime.now(pytz.timezone(timezone))
                        ),
                        "Type": "Project",
                        "Project": project,
                    }
        except Exception as exception:
            logger.warning(f"Skipping data for type: {PROJECT}. Error: {exception}")

    async def _get_issues(self):
        """Get issues with the help of REST APIs

        Yields:
            Dictionary: Jira issue to get indexed
            issue (dict): Issue response to fetch the attachments
        """
        async for response in self.jira_client.paginated_api_call(url_name=ISSUES):
            for issue in response.get("issues", []):
                try:
                    async for response in self.jira_client.api_call(
                        url_name=ISSUE_DATA, id=issue["key"]
                    ):
                        issue = await response.json()
                        if issue:
                            response_fields = issue.get("fields")
                            yield {
                                "_id": f"{response_fields['project']['name']}-{issue['key']}",
                                "_timestamp": response_fields["updated"],
                                "Type": response_fields["issuetype"]["name"],
                                "Issue": response_fields,
                            }, issue
                except Exception as exception:
                    logger.warning(
                        f"Skipping data for type: {ISSUE_DATA}. Error: {exception}"
                    )

    async def _get_attachments(self, attachments, issue_key):
        """Get attachments of a specific issue

        Args:
            attachments (list): List of attachments for an issue
            issue_key (str): Issue key for generating `_id` field

        Yields:
            Dictionary: Jira attachment on the given issue
            attachment (dict): Attachment dictionary for extracting the content
        """
        for attachment in attachments:
            yield {
                "_id": f"{issue_key}-{attachment['id']}",
                "title": attachment["filename"],
                "Type": "Attachment",
                "issue": issue_key,
                "_timestamp": attachment["created"],
                "size": attachment["size"],
            }, attachment

    async def _grab_content(self, attachments, issue_key):
        """Coroutine to add attachments to Queue and get content

        Args:
            attachments (list): List of attachments for an issue
            issue_key (str): Issue key for generating `_id` field
        """
        async for content, attachment in self._get_attachments(
            attachments=attachments, issue_key=issue_key
        ):
            await self.queue.put(
                (  # pyright: ignore
                    content,
                    partial(
                        self.get_content,
                        issue_key=issue_key,
                        attachment=copy(attachment),
                    ),
                )
            )
        await self.queue.put("FINISHED")  # pyright: ignore

    async def get_docs(self, filtering=None):
        """Executes the logic to fetch jira objects in async manner

        Args:
            filtering (Filtering): Object of class Filtering

        Yields:
            dictionary: dictionary containing meta-data of the files.
        """

        async def _project_task():
            """Coroutine to add projects documents to Queue"""
            async for project_data in self._get_projects():
                await self.queue.put((project_data, None))  # pyright: ignore
            await self.queue.put("FINISHED")  # pyright: ignore

        async def _document_task():
            """Coroutine to add issues/attachments to Queue"""
            async for document, issue in self._get_issues():
                await self.queue.put((document, None))  # pyright: ignore
                attachments = issue["fields"]["attachment"]
                if len(attachments) > 0:
                    await self.fetchers.put(
                        partial(self._grab_content, attachments, issue["key"])
                    )
                    self.tasks += 1
            await self.queue.put("FINISHED")  # pyright: ignore

        project_task = asyncio.create_task(_project_task())
        self.tasks += 1
        document_task = asyncio.create_task(_document_task())
        self.tasks += 1

        # Consumer block to grab items from queue in a loop and yield one at a time.
        # Once, all tasks are completed, loop is terminated to stop the consumer.
        while self.tasks > 0:
            _, item = await self.queue.get()
            if item == "FINISHED":
                self.tasks -= 1
            else:
                yield item

        await self.fetchers.join()
        await asyncio.gather(project_task, document_task)<|MERGE_RESOLUTION|>--- conflicted
+++ resolved
@@ -294,13 +294,8 @@
                 f"Configured keys: {empty_connection_fields} can't be empty."
             )
 
-<<<<<<< HEAD
         if self.jira_client.ssl_enabled and self.jira_client.certificate == "":
-            raise Exception("SSL certificate must be configured.")
-=======
-        if self.ssl_enabled and self.certificate == "":
             raise ConfigurableFieldValueError("SSL certificate must be configured.")
->>>>>>> f0d97cd3
 
         if self.concurrent_downloads > MAX_CONCURRENT_DOWNLOADS:
             raise ConfigurableFieldValueError(
