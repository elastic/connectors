#
# Copyright Elasticsearch B.V. and/or licensed to Elasticsearch B.V. under one
# or more contributor license agreements. Licensed under the Elastic License 2.0;
# you may not use this file except in compliance with the Elastic License 2.0.
#
"""Jira source module responsible to fetch documents from Jira on-prem or cloud server.
"""
import asyncio
from copy import copy
from datetime import datetime
from functools import partial
from urllib import parse

import aiohttp
import pytz
from aiohttp.client_exceptions import ClientResponseError, ServerConnectionError

from connectors.access_control import ACCESS_CONTROL
from connectors.logger import logger
from connectors.source import BaseDataSource
from connectors.sources.atlassian import (
    AtlassianAccessControl,
    AtlassianAdvancedRulesValidator,
    prefix_account_id,
    prefix_account_name,
    prefix_group_id,
)
from connectors.utils import (
    CancellableSleeps,
    ConcurrentTasks,
    MemQueue,
    RetryStrategy,
    iso_utc,
    retryable,
    ssl_context,
)

FINISHED = "FINISHED"
WILDCARD = "*"

RETRIES = 3
RETRY_INTERVAL = 2
DEFAULT_RETRY_SECONDS = 30

FETCH_SIZE = 100
MAX_USER_FETCH_LIMIT = 1000
QUEUE_MEM_SIZE = 5 * 1024 * 1024  # Size in Megabytes
MAX_CONCURRENCY = 5
MAX_CONCURRENT_DOWNLOADS = 100  # Max concurrent download supported by jira

PING = "ping"
PROJECT = "project"
PROJECT_BY_KEY = "project_by_key"
ISSUES = "all_issues"
ISSUE_DATA = "issue_data"
ATTACHMENT_CLOUD = "attachment_cloud"
ATTACHMENT_SERVER = "attachment_server"
USERS = "users"
USERS_FOR_DATA_CENTER = "users_for_data_center"
PERMISSIONS_BY_KEY = "permissions_by_key"
ISSUE_SECURITY_LEVEL = "issue_security_level"
SECURITY_LEVEL_MEMBERS = "issue_security_members"
PROJECT_ROLE_MEMBERS_BY_ROLE_ID = "project_role_members_by_role_id"
URLS = {
    PING: "/rest/api/2/myself",
    PROJECT: "/rest/api/2/project?expand=description,lead,url",
    PROJECT_BY_KEY: "/rest/api/2/project/{key}",
    ISSUES: "/rest/api/2/search?jql={jql}&maxResults={max_results}&startAt={start_at}",
    ISSUE_DATA: "/rest/api/2/issue/{id}",
    ATTACHMENT_CLOUD: "/rest/api/2/attachment/content/{attachment_id}",
    ATTACHMENT_SERVER: "/secure/attachment/{attachment_id}/{attachment_name}",
    USERS: "/rest/api/3/users/search",
    USERS_FOR_DATA_CENTER: "/rest/api/latest/user/search?username=''&startAt={start_at}&maxResults={max_results}",  # we can fetch only 1000 users for jira data center. Refer this doc see the limitations: https://auth0.com/docs/manage-users/user-search/retrieve-users-with-get-users-endpoint#limitations
    PERMISSIONS_BY_KEY: "/rest/api/2/user/permission/search?{key}&permissions=BROWSE&maxResults={max_results}&startAt={start_at}",
    PROJECT_ROLE_MEMBERS_BY_ROLE_ID: "/rest/api/3/project/{project_key}/role/{role_id}",
    ISSUE_SECURITY_LEVEL: "/rest/api/2/issue/{issue_key}?fields=security",
    SECURITY_LEVEL_MEMBERS: "/rest/api/3/issuesecurityschemes/level/member?maxResults={max_results}&startAt={start_at}&levelId={level_id}&expand=user,group,projectRole",
}

JIRA_CLOUD = "jira_cloud"
JIRA_SERVER = "jira_server"
JIRA_DATA_CENTER = "jira_data_center"

ATLASSIAN = "atlassian"
USER_QUERY = "expand=groups,applicationRoles"


class ThrottledError(Exception):
    """Internal exception class to indicate that request was throttled by the API"""

    pass


class InternalServerError(Exception):
    pass


class NotFound(Exception):
    pass


class InvalidJiraDataSourceTypeError(ValueError):
    pass


class JiraClient:
    """Jira client to handle API calls made to Jira"""

    def __init__(self, configuration):
        self._sleeps = CancellableSleeps()
        self.configuration = configuration
        self._logger = logger
        self.data_source_type = self.configuration["data_source"]
        self.host_url = self.configuration["jira_url"]
        self.projects = self.configuration["projects"]
        self.ssl_enabled = self.configuration["ssl_enabled"]
        self.certificate = self.configuration["ssl_ca"]
        self.retry_count = self.configuration["retry_count"]

        if self.ssl_enabled and self.certificate:
            self.ssl_ctx = ssl_context(certificate=self.certificate)
        else:
            self.ssl_ctx = False
        self.session = None

    def set_logger(self, logger_):
        self._logger = logger_

    def _get_session(self):
        """Generate and return base client session with configuration fields

        Returns:
            aiohttp.ClientSession: An instance of Client Session
        """
        if self.session:
            return self.session

        self._logger.debug(f"Creating a '{self.data_source_type}' client session")
        if self.data_source_type == JIRA_CLOUD:
            login, password = (
                self.configuration["account_email"],
                self.configuration["api_token"],
            )
        elif self.data_source_type == JIRA_SERVER:
            login, password = (
                self.configuration["username"],
                self.configuration["password"],
            )
        elif self.data_source_type == JIRA_DATA_CENTER:
            login, password = (
                self.configuration["data_center_username"],
                self.configuration["data_center_password"],
            )
        else:
            msg = (
                f"Unknown data source type '{self.data_source_type}' for Jira connector"
            )
            self._logger.error(msg)

            raise InvalidJiraDataSourceTypeError(msg)

        basic_auth = aiohttp.BasicAuth(login=login, password=password)
        timeout = aiohttp.ClientTimeout(total=None)  # pyright: ignore
        self.session = aiohttp.ClientSession(
            auth=basic_auth,
            headers={
                "accept": "application/json",
                "content-type": "application/json",
            },
            timeout=timeout,
            raise_for_status=True,
        )
        return self.session

    async def close_session(self):
        """Closes unclosed client session"""
        self._sleeps.cancel()
        if self.session is None:
            return
        await self.session.close()
        self.session = None

    async def _handle_client_errors(self, url, exception):
        if exception.status == 429:
            response_headers = exception.headers or {}
            retry_seconds = DEFAULT_RETRY_SECONDS
            if "Retry-After" in response_headers:
                try:
                    retry_seconds = int(response_headers["Retry-After"])
                except (TypeError, ValueError) as exception:
                    self._logger.error(
                        f"Error while reading value of retry-after header {exception}. Using default retry time: {DEFAULT_RETRY_SECONDS} seconds"
                    )
            else:
                self._logger.warning(
                    f"Rate Limited but Retry-After header is not found, using default retry time: {DEFAULT_RETRY_SECONDS} seconds"
                )
            self._logger.debug(f"Rate Limit reached: retry in {retry_seconds} seconds")

            await self._sleeps.sleep(retry_seconds)
            raise ThrottledError
        elif exception.status == 404:
            self._logger.error(f"Getting Not Found Error for url: {url}")
            raise NotFound
        elif exception.status == 500:
            self._logger.error("Internal Server Error occurred")
            raise InternalServerError
        else:
            raise

    @retryable(
        retries=RETRIES,
        interval=RETRY_INTERVAL,
        strategy=RetryStrategy.EXPONENTIAL_BACKOFF,
        skipped_exceptions=NotFound,
    )
    async def api_call(self, url_name=None, **url_kwargs):
        """Make a GET call for Atlassian API using the passed url_name with retry for the failed API calls.

        Args:
            url_name (str): URL Name to identify the API endpoint to hit
            url_kwargs (dict): Url kwargs to format the query.

        Raises:
            exception: An instance of an exception class.

        Yields:
            response: Return api response.
        """
        url = url_kwargs.get("url") or parse.urljoin(
            self.host_url, URLS[url_name].format(**url_kwargs)  # pyright: ignore
        )
        self._logger.debug(f"Making a GET call for url: {url}")
        while True:
            try:
                async with self._get_session().get(  # pyright: ignore
                    url=url,
                    ssl=self.ssl_ctx,
                ) as response:
                    yield response
                    break
            except ServerConnectionError:
                await self.close_session()
                raise
            except ClientResponseError as exception:
                await self._handle_client_errors(url=url, exception=exception)

    async def paginated_api_call(self, url_name, jql=None, **kwargs):
        """Make a paginated API call for Jira objects using the passed url_name with retry for the failed API calls.

        Args:
            url_name (str): URL Name to identify the API endpoint to hit
            jql (str, None): Jira Query Language to filter the issues.

        Yields:
            response: Return api response.
        """
        start_at = 0

        self._logger.info(
            f"Started pagination for the API endpoint: {URLS[url_name]} to host: {self.host_url} with the parameters -> startAt: 0, maxResults: {FETCH_SIZE} and jql query: {jql}"
        )
        while True:
            try:
                url = None
                if kwargs.get("level_id"):
                    url = parse.urljoin(
                        self.host_url,
                        URLS[url_name].format(
                            max_results=FETCH_SIZE,
                            start_at=start_at,
                            level_id=kwargs.get("level_id"),
                        ),  # pyright: ignore
                    )
                async for response in self.api_call(
                    url_name=url_name,
                    start_at=start_at,
                    max_results=FETCH_SIZE,
                    jql=jql,
                    url=url,
                ):
                    response_json = await response.json()
                    total = response_json["total"]
                    yield response_json
                    if start_at + FETCH_SIZE > total or total <= FETCH_SIZE:
                        return
                    start_at += FETCH_SIZE
            except Exception as exception:
                self._logger.warning(
                    f"Skipping data for type: {url_name}, query params: jql={jql}, startAt={start_at}, maxResults={FETCH_SIZE}. Error: {exception}."
                )
                break

    async def get_issues_for_jql(self, jql):
        info_msg = (
            f"Fetching Jira issues for JQL query: {jql}"
            if jql
            else "Fetching all Jira issues"
        )
        self._logger.info(info_msg)
        async for response in self.paginated_api_call(url_name=ISSUES, jql=jql):
            for issue in response.get("issues", []):
                yield issue

    async def get_issues_for_issue_key(self, key):
        try:
            async for response in self.api_call(url_name=ISSUE_DATA, id=key):
                issue = await response.json()
                yield issue
        except Exception as exception:
            self._logger.warning(
                f"Skipping data for type: {ISSUE_DATA}. Error: {exception}"
            )

    async def get_projects(self):
        if self.projects == ["*"]:
            self._logger.info("Fetching all Jira projects")
            async for response in self.api_call(url_name=PROJECT):
                response = await response.json()
                for project in response:
                    yield project
        else:
            self._logger.info(
                f"Fetching user configured Jira projects: {self.projects}"
            )
            for project_key in self.projects:
                async for response in self.api_call(
                    url_name=PROJECT_BY_KEY, key=project_key
                ):
                    project = await response.json()
                    yield project

    async def user_information_list(self, key):
        start_at = 0
        while True:
            async for users in self.api_call(
                url_name=PERMISSIONS_BY_KEY,
                key=key,
                start_at=start_at,
                max_results=MAX_USER_FETCH_LIMIT,
            ):
                response = await users.json()
                if len(response) == 0:
                    return
                yield response
                start_at += MAX_USER_FETCH_LIMIT

    async def project_role_members(self, project, role_id, access_control):
        self._logger.debug(
            f"Fetching users and groups with role ID '{role_id}' for project '{project['key']}'"
        )
        async for actor_response in self.api_call(
            url_name=PROJECT_ROLE_MEMBERS_BY_ROLE_ID,
            project_key=project.get("key"),
            role_id=role_id,
        ):
            actors = await actor_response.json()
            for actor in actors.get("actors", []):
                if actor.get("actorUser"):
                    access_control.add(
                        prefix_account_id(
                            account_id=actor.get("actorUser").get("accountId")
                        )
                    )
                    access_control.add(
                        prefix_account_name(account_name=actor.get("displayName"))
                    )
                elif actor.get("actorGroup"):
                    access_control.add(
                        prefix_group_id(group_id=actor.get("actorGroup").get("groupId"))
                    )
            yield access_control

    async def issue_security_level(self, issue_key):
        self._logger.debug(f"Fetching security level for issue: {issue_key}")
        async for response in self.api_call(
            url_name=ISSUE_SECURITY_LEVEL, issue_key=issue_key
        ):
            yield await response.json()

    async def issue_security_level_members(self, level_id):
        self._logger.debug(f"Fetching members for issue security level: {level_id}")
        async for response in self.paginated_api_call(
            url_name=SECURITY_LEVEL_MEMBERS, level_id=level_id
        ):
            yield response

    async def get_timezone(self):
        async for response in self.api_call(url_name=PING):
            timezone = await response.json()
            return timezone.get("timeZone")

    async def verify_projects(self):
        if self.projects == ["*"]:
            return

        self._logger.info(f"Verifying the configured projects: {self.projects}")
        project_keys = []
        try:
            async for response in self.api_call(url_name=PROJECT):
                response = await response.json()
                project_keys = [project.get("key") for project in response]
            if unavailable_projects := set(self.projects) - set(project_keys):
                msg = f"Configured unavailable projects: {', '.join(unavailable_projects)}"
                raise Exception(msg)
        except Exception as exception:
            msg = f"Unable to verify projects: {self.projects}. Error: {exception}"
            raise Exception(msg) from exception

    async def ping(self):
        await anext(self.api_call(url_name=PING))


class JiraDataSource(BaseDataSource):
    """Jira"""

    name = "Jira"
    service_type = "jira"
    advanced_rules_enabled = True
    dls_enabled = True
    incremental_sync_enabled = True

    def __init__(self, configuration):
        """Setup the connection to the Jira

        Args:
            configuration (DataSourceConfiguration): Object of DataSourceConfiguration class.
            logger_ (DocumentLogger): Object of DocumentLogger class.
        """
        super().__init__(configuration=configuration)
        self.concurrent_downloads = self.configuration["concurrent_downloads"]
        self.jira_client = JiraClient(configuration=configuration)
        self.atlassian_access_control = AtlassianAccessControl(self, self.jira_client)

        self.tasks = 0
        self.queue = MemQueue(maxmemsize=QUEUE_MEM_SIZE, refresh_timeout=120)
        self.fetchers = ConcurrentTasks(max_concurrency=MAX_CONCURRENCY)

        self.project_permission_cache = {}

    def _set_internal_logger(self):
        self.jira_client.set_logger(self._logger)

    @classmethod
    def get_default_configuration(cls):
        """Get the default configuration for Jira

        Returns:
            dictionary: Default configuration.
        """
        return {
            "data_source": {
                "display": "dropdown",
                "label": "Jira data source",
                "options": [
                    {"label": "Jira Cloud", "value": JIRA_CLOUD},
                    {"label": "Jira Server", "value": JIRA_SERVER},
                    {"label": "Jira Data Center", "value": JIRA_DATA_CENTER},
                ],
                "order": 1,
                "type": "str",
                "value": JIRA_CLOUD,
            },
            "username": {
                "depends_on": [{"field": "data_source", "value": JIRA_SERVER}],
                "label": "Jira Server username",
                "order": 2,
                "type": "str",
            },
            "password": {
                "depends_on": [{"field": "data_source", "value": JIRA_SERVER}],
                "label": "Jira Server password",
                "sensitive": True,
                "order": 3,
                "type": "str",
            },
            "data_center_username": {
                "depends_on": [{"field": "data_source", "value": JIRA_DATA_CENTER}],
                "label": "Jira Data Center username",
                "order": 4,
                "type": "str",
            },
            "data_center_password": {
                "depends_on": [{"field": "data_source", "value": JIRA_DATA_CENTER}],
                "label": "Jira Data Center password",
                "sensitive": True,
                "order": 5,
                "type": "str",
            },
            "account_email": {
                "depends_on": [{"field": "data_source", "value": JIRA_CLOUD}],
                "label": "Jira Cloud service account id",
                "order": 6,
                "type": "str",
            },
            "api_token": {
                "depends_on": [{"field": "data_source", "value": JIRA_CLOUD}],
                "label": "Jira Cloud API token",
                "order": 7,
                "sensitive": True,
                "type": "str",
            },
            "jira_url": {
                "label": "Jira host url",
                "order": 8,
                "type": "str",
            },
            "projects": {
                "display": "textarea",
                "label": "Jira project keys",
                "order": 9,
                "tooltip": "This configurable field is ignored when Advanced Sync Rules are used.",
                "type": "list",
            },
            "ssl_enabled": {
                "display": "toggle",
                "label": "Enable SSL",
                "order": 10,
                "type": "bool",
                "value": False,
            },
            "ssl_ca": {
                "depends_on": [{"field": "ssl_enabled", "value": True}],
                "label": "SSL certificate",
                "order": 11,
                "type": "str",
            },
            "retry_count": {
                "default_value": 3,
                "display": "numeric",
                "label": "Retries for failed requests",
                "order": 12,
                "required": False,
                "type": "int",
                "ui_restrictions": ["advanced"],
            },
            "concurrent_downloads": {
                "default_value": MAX_CONCURRENT_DOWNLOADS,
                "display": "numeric",
                "label": "Maximum concurrent downloads",
                "order": 13,
                "required": False,
                "type": "int",
                "ui_restrictions": ["advanced"],
                "validations": [
                    {"type": "less_than", "constraint": MAX_CONCURRENT_DOWNLOADS + 1}
                ],
            },
            "use_document_level_security": {
                "display": "toggle",
                "label": "Enable document level security",
                "order": 14,
                "tooltip": "Document level security ensures identities and permissions set in Jira are maintained in Elasticsearch. This enables you to restrict and personalize read-access users and groups have to documents in this index. Access control syncs ensure this metadata is kept up to date in your Elasticsearch documents. Only 1000 users can be fetched for Jira Data Center.",
                "type": "bool",
                "value": False,
            },
            "use_text_extraction_service": {
                "display": "toggle",
                "label": "Use text extraction service",
                "order": 15,
                "tooltip": "Requires a separate deployment of the Elastic Text Extraction Service. Requires that pipeline settings disable text extraction.",
                "type": "bool",
                "ui_restrictions": ["advanced"],
                "value": False,
            },
        }

    def _dls_enabled(self):
        """Check if document level security is enabled. This method checks whether document level security (DLS) is enabled based on the provided configuration.

        Returns:
            bool: True if document level security is enabled, False otherwise.
        """
        if self._features is None:
            return False

        if not self._features.document_level_security_enabled():
            return False

        return self.configuration["use_document_level_security"]

    def _decorate_with_access_control(self, document, access_control):
        if self._dls_enabled():
            document[ACCESS_CONTROL] = list(
                set(document.get(ACCESS_CONTROL, []) + access_control)
            )
        return document

    async def _project_access_control(self, project):
        if not self._dls_enabled():
            return []

        self._logger.info(
            f"Fetching users with read access to '{project['key']}' project"
        )
        access_control = set()
        async for actors in self.jira_client.user_information_list(
            key=f"projectKey={project['key']}"
        ):
            for actor in actors:
                if (
                    self.jira_client.data_source_type == JIRA_CLOUD
                    and actor.get("accountType", "") == ATLASSIAN
                ):
                    access_control.add(
                        prefix_account_id(account_id=actor.get("accountId"))
                    )
                    access_control.add(
                        prefix_account_name(account_name=actor.get("displayName"))
                    )
                elif self.jira_client.data_source_type in [
                    JIRA_SERVER,
                    JIRA_DATA_CENTER,
                ]:
                    access_control.add(prefix_account_id(account_id=actor.get("name")))
                    access_control.add(
                        prefix_account_name(account_name=actor.get("displayName"))
                    )
        return list(access_control)

    async def _cache_project_access_control(self, project):
        project_key = project.get("key")
        if project_key in self.project_permission_cache.keys():
            project_access_controls = self.project_permission_cache.get(project_key)
        else:
            project_access_controls = await self._project_access_control(
                project=project
            )
            self.project_permission_cache[project_key] = project_access_controls
        return project_access_controls

    async def _issue_access_control(self, issue_key, project):
        if not self._dls_enabled():
            return []

        self._logger.debug(
            f"Fetching users with read access to issue '{issue_key}' in project '{project['key']}'"
        )
        access_control = set()
        if self.jira_client.data_source_type != JIRA_CLOUD:
            async for actors in self.jira_client.user_information_list(
                key=f"issueKey={issue_key}"
            ):
                for actor in actors:
                    access_control.add(prefix_account_id(account_id=actor.get("name")))
                    access_control.add(
                        prefix_account_name(account_name=actor.get("displayName"))
                    )
            return list(access_control)

        async for response in self.jira_client.issue_security_level(
            issue_key=issue_key
        ):
            if security := response.get("fields", {}).get("security"):
                level_id = security.get("id")
                async for members in self.jira_client.issue_security_level_members(
                    level_id=level_id
                ):
                    for actor in members["values"]:
                        actor_type = actor.get("holder", {}).get("type")
                        if actor_type == "user":
                            user = actor.get("holder", {}).get("user", {})
                            if self.atlassian_access_control.is_active_atlassian_user(
                                user_info=user
                            ):
                                access_control.add(
                                    prefix_account_id(account_id=user.get("accountId"))
                                )
                                access_control.add(
                                    prefix_account_name(
                                        account_name=user.get("displayName")
                                    )
                                )
                        elif actor_type == "group":
                            group_id = (
                                actor.get("holder", {}).get("group", {}).get("groupId")
                            )
                            access_control.add(prefix_group_id(group_id=group_id))
                        elif actor_type == "projectRole":
                            if (
                                role_id := actor.get("holder", {})
                                .get("projectRole", {})
                                .get("id")
                            ):
                                # Project Role - `atlassian-addons-project-access` with id 10003 is not needed for DLS
                                is_addons_projects_access = role_id == 10003
                                if not is_addons_projects_access:
                                    access_control = await anext(
                                        self.jira_client.project_role_members(
                                            project=project,
                                            role_id=role_id,
                                            access_control=access_control,
                                        )
                                    )
            else:
                self._logger.debug(
                    f"Issue security level is not set for an issue: {issue_key}. Hence, Assigning project permissions"
                )
                project_access_controls = await self._cache_project_access_control(
                    project=project
                )

                return project_access_controls
        return list(access_control)

    async def get_access_control(self):
        """Get access control documents for active Atlassian users.

        This method fetches access control documents for active Atlassian users when document level security (DLS)
        is enabled. It starts by checking if DLS is enabled, and if not, it logs a warning message and skips further processing.
        If DLS is enabled, the method fetches all users from the Jira API, filters out active Atlassian users,
        and fetches additional information for each active user using the _fetch_user method. After gathering the user information,
        it generates an access control document for each user using the user_access_control_doc method and yields the results.

        Yields:
            dict: An access control document for each active Atlassian user.
        """
        if not self._dls_enabled():
            self._logger.warning("DLS is not enabled. Skipping")
            return

        self._logger.info("Fetching all users for Access Control sync")

        users_endpoint = (
            URLS[USERS]
            if self.jira_client.data_source_type == JIRA_CLOUD
            else URLS[USERS_FOR_DATA_CENTER]
        )
        url = parse.urljoin(self.configuration["jira_url"], users_endpoint)
        async for users in self.atlassian_access_control.fetch_all_users(url=url):
            active_atlassian_users = filter(
                self.atlassian_access_control.is_active_atlassian_user, users
            )
            tasks = [
                anext(
                    self.atlassian_access_control.fetch_user(
                        url=f"{user_info.get('self')}&{USER_QUERY}"
                    )
                )
                for user_info in active_atlassian_users
            ]
            user_results = await asyncio.gather(*tasks)

            for user in user_results:
                yield await self.atlassian_access_control.user_access_control_doc(
                    user=user
                )

    def advanced_rules_validators(self):
        return [AtlassianAdvancedRulesValidator(self)]

    def tweak_bulk_options(self, options):
        """Tweak bulk options as per concurrent downloads support by jira

        Args:
            options (dictionary): Config bulker options
        """
        options["concurrent_downloads"] = self.concurrent_downloads

    async def close(self):
        """Closes unclosed client session"""
        await self.jira_client.close_session()

    async def get_content(self, issue_key, attachment, timestamp=None, doit=False):
        """Extracts the content for allowed file types.

        Args:
            issue_key (str): Issue key to generate `_id` for attachment document
            attachment (dictionary): Formatted attachment document.
            timestamp (timestamp, optional): Timestamp of attachment last modified. Defaults to None.
            doit (boolean, optional): Boolean value for whether to get content or not. Defaults to False.

        Returns:
            dictionary: Content document with _id, _timestamp and attachment content
        """
        file_size = int(attachment["size"])
        if not (doit and file_size > 0):
            return

        filename = attachment["filename"]
        file_extension = self.get_file_extension(filename)
        if not self.can_file_be_downloaded(
            file_extension,
            filename,
            file_size,
        ):
            return

        self._logger.debug(f"Downloading content for file: {filename}")
        download_url = (
            ATTACHMENT_CLOUD
            if self.jira_client.data_source_type == JIRA_CLOUD
            else ATTACHMENT_SERVER
        )

        document = {
            "_id": f"{issue_key}-{attachment['id']}",
            "_timestamp": attachment["created"],
        }
        return await self.download_and_extract_file(
            document,
            filename,
            file_extension,
            partial(
                self.generic_chunked_download_func,
                partial(
                    self.jira_client.api_call,
                    url_name=download_url,
                    attachment_id=attachment["id"],
                    attachment_name=attachment["filename"],
                ),
            ),
        )

    async def ping(self):
        """Verify the connection with Jira"""
        try:
            await self.jira_client.ping()
            self._logger.debug("Successfully connected to the Jira")
        except Exception:
            self._logger.exception("Error while connecting to the Jira")
            raise

<<<<<<< HEAD
=======
    async def _verify_projects(self):
        """Checks if user configured projects are available in jira

        Raises:
            Exception: Configured unavailable projects: <unavailable_project_keys>
        """
        if self.jira_client.projects == [WILDCARD]:
            return

        self._logger.info(
            f"Verifying the configured projects: {self.jira_client.projects}"
        )
        project_keys = []
        try:
            async for response in self.jira_client.api_call(url_name=PROJECT):
                response = await response.json()
                project_keys = [project["key"] for project in response]
            if unavailable_projects := set(self.jira_client.projects) - set(
                project_keys
            ):
                msg = f"Configured unavailable projects: {', '.join(unavailable_projects)}"
                raise Exception(msg)
        except Exception as exception:
            msg = f"Unable to verify projects: {self.jira_client.projects}. Error: {exception}"
            raise Exception(msg) from exception

    async def _get_timezone(self):
        """Returns the timezone of the Jira deployment"""
        async for response in self.jira_client.api_call(url_name=PING):
            timezone = await response.json()
            return timezone["timeZone"]

>>>>>>> 34ff685d
    async def _put_projects(self, project, timestamp):
        """Store project documents to queue

        Args:
            project (dict): Project document to store in queue
            timestamp (str): Timestamp to manage project document
        """
        document = {
            "_id": f"project-{project['id']}",
            "_timestamp": timestamp,
            "Type": "Project",
            "Project": project,
        }
        project_access_control = await self._cache_project_access_control(
            project=project
        )
        document_with_access_control = self._decorate_with_access_control(
            document=document, access_control=project_access_control
        )
        await self.queue.put((document_with_access_control, None))  # pyright: ignore

    async def _get_projects(self):
        """Get projects with the help of REST APIs

        Yields:
            project: Project document to get indexed
        """
        try:
            timezone = await self.jira_client.get_timezone()

            timestamp = iso_utc(
                when=datetime.now(pytz.timezone(timezone))  # pyright: ignore
            )
<<<<<<< HEAD
            async for project in self.jira_client.get_projects():
                await self._put_projects(project=project, timestamp=timestamp)
            await self.queue.put("FINISHED")  # pyright: ignore
=======
            if self.jira_client.projects == [WILDCARD]:
                self._logger.info("Fetching all Jira projects")
                async for response in self.jira_client.api_call(url_name=PROJECT):
                    response = await response.json()
                    for project in response:
                        await self._put_projects(project=project, timestamp=timestamp)
            else:
                self._logger.info(
                    f"Fetching user configured Jira projects: {self.jira_client.projects}"
                )
                for project_key in self.jira_client.projects:
                    async for response in self.jira_client.api_call(
                        url_name=PROJECT_BY_KEY, key=project_key
                    ):
                        project = await response.json()
                        await self._put_projects(project=project, timestamp=timestamp)
            await self.queue.put(FINISHED)
>>>>>>> 34ff685d
        except Exception as exception:
            self._logger.warning(
                f"Skipping data for type: {PROJECT}. Error: {exception}"
            )

    async def _put_issue(self, issue):
        """Put specific issue as per the given issue_key in a queue

        Args:
            issue (str): Issue key to fetch an issue
        """
        async for issue_metadata in self.jira_client.get_issues_for_issue_key(
            key=issue.get("key")
        ):
            response_fields = issue_metadata.get("fields")
            document = {
                "_id": f"{response_fields.get('project', {}).get('name')}-{issue_metadata.get('key')}",
                "_timestamp": response_fields.get("updated"),
                "Type": response_fields.get("issuetype", {}).get("name"),
                "Issue": response_fields,
            }
            if restrictions := [
                restriction.get("restrictionValue")
                for restriction in response_fields.get("issuerestriction", {})
                .get("issuerestrictions", {})
                .get("projectrole", [])
            ]:
                issue_access_control = []
                for role_id in restrictions:
                    access_control = await anext(
                        self.jira_client.project_role_members(
                            project=response_fields.get("project"),
                            role_id=role_id,
                            access_control=set(),
                        )
                    )
                    issue_access_control.extend(list(access_control))
            else:
                issue_access_control = await self._issue_access_control(
                    issue_key=issue_metadata.get("key"),
                    project=response_fields.get("project"),
                )
<<<<<<< HEAD
            document_with_access_control = self._decorate_with_access_control(
                document=document, access_control=issue_access_control
=======
                await self.queue.put(
                    (document_with_access_control, None)
                )  # pyright: ignore
                attachments = issue["fields"]["attachment"]
                if len(attachments) > 0:
                    await self._put_attachment(
                        attachments=attachments,
                        issue_key=issue["key"],
                        access_control=issue_access_control,
                    )
            await self.queue.put(FINISHED)
        except Exception as exception:
            self._logger.warning(
                f"Skipping data for type: {ISSUE_DATA}. Error: {exception}"
>>>>>>> 34ff685d
            )
            await self.queue.put(
                (document_with_access_control, None)
            )  # pyright: ignore
            attachments = issue_metadata.get("fields", {}).get("attachment")
            if len(attachments) > 0:
                await self._put_attachment(
                    attachments=attachments,
                    issue_key=issue_metadata.get("key"),
                    access_control=issue_access_control,
                )
        await self.queue.put("FINISHED")  # pyright: ignore

    async def _get_issues(self, custom_query=""):
        """Get issues with the help of REST APIs

        Yields:
            Dictionary: Jira issue to get indexed
            issue (dict): Issue response to fetch the attachments
        """
        wildcard_query = ""
        projects_query = f"project in ({','.join(self.jira_client.projects)})"

        jql = custom_query or (
            wildcard_query
            if self.jira_client.projects == [WILDCARD]
            else projects_query
        )
<<<<<<< HEAD
        async for issue in self.jira_client.get_issues_for_jql(jql=jql):
            await self.fetchers.put(partial(self._put_issue, issue))
            self.tasks += 1
        await self.queue.put("FINISHED")  # pyright: ignore
=======

        info_msg = (
            f"Fetching Jira issues for JQL query: {jql}"
            if jql
            else "Fetching all Jira issues"
        )
        self._logger.info(info_msg)
        async for response in self.jira_client.paginated_api_call(
            url_name=ISSUES, jql=jql
        ):
            for issue in response.get("issues", []):
                await self.fetchers.put(partial(self._put_issue, issue))
                self.tasks += 1
        await self.queue.put(FINISHED)
>>>>>>> 34ff685d

    async def _put_attachment(self, attachments, issue_key, access_control):
        """Put attachments of a specific issue in a queue

        Args:
            attachments (list): List of attachments for an issue
            issue_key (str): Issue key for generating `_id` field
        """
        self._logger.debug(f"Fetching attachments for issue: {issue_key}")
        for attachment in attachments:
            document = {
                "_id": f"{issue_key}-{attachment['id']}",
                "title": attachment["filename"],
                "Type": "Attachment",
                "issue": issue_key,
                "_timestamp": attachment["created"],
                "size": attachment["size"],
            }
            document_with_access_control = self._decorate_with_access_control(
                document=document, access_control=access_control
            )
            await self.queue.put(
                (  # pyright: ignore
                    document_with_access_control,
                    partial(
                        self.get_content,
                        issue_key=issue_key,
                        attachment=copy(attachment),
                    ),
                )
            )

    async def _consumer(self):
        """Async generator to process entries of the queue

        Yields:
            dictionary: Documents from Jira.
        """
        while self.tasks > 0:
            _, item = await self.queue.get()
            if item == FINISHED:
                self.tasks -= 1
            else:
                yield item

    async def get_docs(self, filtering=None):
        """Executes the logic to fetch jira objects in async manner

        Args:
            filtering (Filtering): Object of class Filtering

        Yields:
            dictionary: dictionary containing meta-data of the files.
        """
        if filtering and filtering.has_advanced_rules():
            advanced_rules = filtering.get_advanced_rules()

            self._logger.info(
                f"Fetching jira content using advanced sync rules: {advanced_rules}"
            )

            for rule in advanced_rules:
                query = rule.get("query", "")
                self._logger.debug(f"Fetching issues using query: {query}")
                await self.fetchers.put(partial(self._get_issues, query))
                self.tasks += 1

        else:
            await self.jira_client.verify_projects()

            await self.fetchers.put(self._get_projects)
            await self.fetchers.put(self._get_issues)
            self.tasks += 2

        async for item in self._consumer():
            yield item

        await self.fetchers.join()<|MERGE_RESOLUTION|>--- conflicted
+++ resolved
@@ -821,41 +821,6 @@
             self._logger.exception("Error while connecting to the Jira")
             raise
 
-<<<<<<< HEAD
-=======
-    async def _verify_projects(self):
-        """Checks if user configured projects are available in jira
-
-        Raises:
-            Exception: Configured unavailable projects: <unavailable_project_keys>
-        """
-        if self.jira_client.projects == [WILDCARD]:
-            return
-
-        self._logger.info(
-            f"Verifying the configured projects: {self.jira_client.projects}"
-        )
-        project_keys = []
-        try:
-            async for response in self.jira_client.api_call(url_name=PROJECT):
-                response = await response.json()
-                project_keys = [project["key"] for project in response]
-            if unavailable_projects := set(self.jira_client.projects) - set(
-                project_keys
-            ):
-                msg = f"Configured unavailable projects: {', '.join(unavailable_projects)}"
-                raise Exception(msg)
-        except Exception as exception:
-            msg = f"Unable to verify projects: {self.jira_client.projects}. Error: {exception}"
-            raise Exception(msg) from exception
-
-    async def _get_timezone(self):
-        """Returns the timezone of the Jira deployment"""
-        async for response in self.jira_client.api_call(url_name=PING):
-            timezone = await response.json()
-            return timezone["timeZone"]
-
->>>>>>> 34ff685d
     async def _put_projects(self, project, timestamp):
         """Store project documents to queue
 
@@ -889,29 +854,9 @@
             timestamp = iso_utc(
                 when=datetime.now(pytz.timezone(timezone))  # pyright: ignore
             )
-<<<<<<< HEAD
             async for project in self.jira_client.get_projects():
                 await self._put_projects(project=project, timestamp=timestamp)
             await self.queue.put("FINISHED")  # pyright: ignore
-=======
-            if self.jira_client.projects == [WILDCARD]:
-                self._logger.info("Fetching all Jira projects")
-                async for response in self.jira_client.api_call(url_name=PROJECT):
-                    response = await response.json()
-                    for project in response:
-                        await self._put_projects(project=project, timestamp=timestamp)
-            else:
-                self._logger.info(
-                    f"Fetching user configured Jira projects: {self.jira_client.projects}"
-                )
-                for project_key in self.jira_client.projects:
-                    async for response in self.jira_client.api_call(
-                        url_name=PROJECT_BY_KEY, key=project_key
-                    ):
-                        project = await response.json()
-                        await self._put_projects(project=project, timestamp=timestamp)
-            await self.queue.put(FINISHED)
->>>>>>> 34ff685d
         except Exception as exception:
             self._logger.warning(
                 f"Skipping data for type: {PROJECT}. Error: {exception}"
@@ -954,25 +899,8 @@
                     issue_key=issue_metadata.get("key"),
                     project=response_fields.get("project"),
                 )
-<<<<<<< HEAD
             document_with_access_control = self._decorate_with_access_control(
                 document=document, access_control=issue_access_control
-=======
-                await self.queue.put(
-                    (document_with_access_control, None)
-                )  # pyright: ignore
-                attachments = issue["fields"]["attachment"]
-                if len(attachments) > 0:
-                    await self._put_attachment(
-                        attachments=attachments,
-                        issue_key=issue["key"],
-                        access_control=issue_access_control,
-                    )
-            await self.queue.put(FINISHED)
-        except Exception as exception:
-            self._logger.warning(
-                f"Skipping data for type: {ISSUE_DATA}. Error: {exception}"
->>>>>>> 34ff685d
             )
             await self.queue.put(
                 (document_with_access_control, None)
@@ -1001,27 +929,10 @@
             if self.jira_client.projects == [WILDCARD]
             else projects_query
         )
-<<<<<<< HEAD
         async for issue in self.jira_client.get_issues_for_jql(jql=jql):
             await self.fetchers.put(partial(self._put_issue, issue))
             self.tasks += 1
         await self.queue.put("FINISHED")  # pyright: ignore
-=======
-
-        info_msg = (
-            f"Fetching Jira issues for JQL query: {jql}"
-            if jql
-            else "Fetching all Jira issues"
-        )
-        self._logger.info(info_msg)
-        async for response in self.jira_client.paginated_api_call(
-            url_name=ISSUES, jql=jql
-        ):
-            for issue in response.get("issues", []):
-                await self.fetchers.put(partial(self._put_issue, issue))
-                self.tasks += 1
-        await self.queue.put(FINISHED)
->>>>>>> 34ff685d
 
     async def _put_attachment(self, attachments, issue_key, access_control):
         """Put attachments of a specific issue in a queue
