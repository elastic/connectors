--- conflicted
+++ resolved
@@ -60,8 +60,6 @@
             connect_timeout=self.configuration["connect_timeout"],
             retries={"max_attempts": self.configuration["max_attempts"]},
         )
-<<<<<<< HEAD
-        self.enable_content_extraction = self.configuration["enable_content_extraction"]
         self.s3_region_client = {}
         self.s3_context_stacks = []
 
@@ -74,8 +72,6 @@
 
         if region_name in self.s3_region_client:
             return
-=======
->>>>>>> ece71a94
 
         if AWS_ENDPOINT is not None:
             logger.debug(f"Creating a session against {AWS_ENDPOINT}")
