--- conflicted
+++ resolved
@@ -891,15 +891,15 @@
         skipped_exceptions=UnauthorizedException,
     )
     async def get_personal_access_token_scopes(self):
-<<<<<<< HEAD
         try:
             request_headers = sansio.create_headers(
                 self._get_client.requester,
                 accept=sansio.accept_format(),
                 oauth_token=self._access_token(),
             )
+            url = f"{self.base_url}/graphql"
             _, headers, _ = await self._get_client._request(
-                "HEAD", self.base_url, request_headers
+                "HEAD", url, request_headers
             )
             scopes = headers.get("X-OAuth-Scopes")
             if not scopes or not scopes.strip():
@@ -917,20 +917,6 @@
             elif exception.status == FORBIDDEN:  # pyright: ignore
                 msg = f"Provided GitHub token does not have the necessary permissions to perform the request for the URL: {self.base_url}."
                 raise ForbiddenException(msg) from exception
-=======
-        request_headers = sansio.create_headers(
-            self._get_client.requester,
-            accept=sansio.accept_format(),
-            oauth_token=self._access_token(),
-        )
-        url = f"{self.base_url}/graphql"
-        _, headers, _ = await self._get_client._request("HEAD", url, request_headers)
-        scopes = headers.get("X-OAuth-Scopes")
-        if not scopes or not scopes.strip():
-            self._logger.warning(f"Couldn't find 'X-OAuth-Scopes' in headers {headers}")
-            return set()
-        return {scope.strip() for scope in scopes.split(",")}
->>>>>>> 4677c0d4
 
     @retryable(
         retries=RETRIES,
