#
# Copyright Elasticsearch B.V. and/or licensed to Elasticsearch B.V. under one
# or more contributor license agreements. Licensed under the Elastic License 2.0;
# you may not use this file except in compliance with the Elastic License 2.0.
#
import asyncio
import os
import re
from collections.abc import Iterable, Sized
from contextlib import asynccontextmanager
from datetime import datetime, timedelta
from functools import partial, wraps

import aiofiles
import aiohttp
import fastjsonschema
from aiofiles.os import remove
from aiofiles.tempfile import NamedTemporaryFile
from aiohttp.client_exceptions import ClientResponseError
from fastjsonschema import JsonSchemaValueException

from connectors.es.sink import OP_DELETE, OP_INDEX
from connectors.filtering.validation import (
    AdvancedRulesValidator,
    SyncRuleValidationResult,
)
from connectors.logger import logger
from connectors.source import BaseDataSource
from connectors.utils import (
    TIKA_SUPPORTED_FILETYPES,
    CacheWithTimeout,
    CancellableSleeps,
    ExtractionService,
    convert_to_b64,
    html_to_text,
    iso_utc,
    iterable_batches_generator,
    retryable,
    url_encode,
)

SPO_API_MAX_BATCH_SIZE = 20

TIMESTAMP_FORMAT = "%Y-%m-%dT%H:%M:%SZ"

ACCESS_CONTROL = "_allow_access_control"

DEFAULT_GROUPS = ["Visitors", "Owners", "Members"]

if "OVERRIDE_URL" in os.environ:
    logger.warning("x" * 50)
    logger.warning(
        f"SHAREPOINT ONLINE CONNECTOR CALLS ARE REDIRECTED TO {os.environ['OVERRIDE_URL']}"
    )
    logger.warning("IT'S SUPPOSED TO BE USED ONLY FOR TESTING")
    logger.warning("x" * 50)
    override_url = os.environ["OVERRIDE_URL"]
    GRAPH_API_URL = override_url
    GRAPH_API_AUTH_URL = override_url
    REST_API_AUTH_URL = override_url
else:
    GRAPH_API_URL = "https://graph.microsoft.com/v1.0"
    GRAPH_API_AUTH_URL = "https://login.microsoftonline.com"
    REST_API_AUTH_URL = "https://accounts.accesscontrol.windows.net"

DEFAULT_RETRY_COUNT = 3
DEFAULT_RETRY_SECONDS = 30
DEFAULT_PARALLEL_CONNECTION_COUNT = 10
FILE_WRITE_CHUNK_SIZE = 1024
MAX_DOCUMENT_SIZE = 10485760
WILDCARD = "*"
DRIVE_ITEMS_FIELDS = "id,content.downloadUrl,lastModifiedDateTime,lastModifiedBy,root,deleted,file,folder,package,name,webUrl,createdBy,createdDateTime,size,parentReference"

CURSOR_SITE_DRIVE_KEY = "site_drives"

# Microsoft Graph API Delta constants
# https://learn.microsoft.com/en-us/graph/delta-query-overview

DELTA_NEXT_LINK_KEY = "@odata.nextLink"
DELTA_LINK_KEY = "@odata.deltaLink"


class NotFound(Exception):
    """Internal exception class to handle 404s from the API that has a meaning, that collection
    for specific object is empty.

    For example List Items API from Sharepoint REST API returns 404 if list has no items.

    It's not an exception for us, we just want to return [], and this exception class facilitates it.
    """

    pass


class InternalServerError(Exception):
    """Exception class to indicate that something went wrong on the server side."""

    pass


class ThrottledError(Exception):
    """Internal exception class to indicate that request was throttled by the API"""

    pass


class InvalidSharepointTenant(Exception):
    """Exception class to notify that tenant name is invalid or does not match tenant id provided"""

    pass


class TokenFetchFailed(Exception):
    """Exception class to notify that connector was unable to fetch authentication token from either
    Sharepoint REST API or Graph API.

    Error message will indicate human-readable reason.
    """

    pass


class PermissionsMissing(Exception):
    """Exception class to notify that specific Application Permission is missing for the credentials used.
    See: https://learn.microsoft.com/en-us/graph/permissions-reference
    """

    pass


class SyncCursorEmpty(Exception):
    """Exception class to notify that incremental sync can't run because sync_cursor is empty.
    See: https://learn.microsoft.com/en-us/graph/delta-query-overview
    """

    pass


class MicrosoftSecurityToken:
    """Abstract token for connecting to one of Microsoft Azure services.

    This class is an abstract base class for getting auth token.

    It takes care of caching the token and asking for new token once the
    token expires.

    Classes that inherit from this class need to implement `async def _fetch_token(self)` method
    that needs to return a tuple: access_token<str> and expires_in<int>.

    To read more about tenants and authentication, see:
        - https://learn.microsoft.com/en-us/azure/active-directory/develop/quickstart-create-new-tenant
        - https://learn.microsoft.com/en-us/azure/active-directory/develop/quickstart-register-app
    """

    def __init__(self, http_session, tenant_id, tenant_name, client_id, client_secret):
        """Initializer.

        Args:
            http_session (aiohttp.ClientSession): HTTP Client Session
            tenant_id (str): Azure AD Tenant Id
            tenant_name (str): Azure AD Tenant Name
            client_id (str): Azure App Client Id
            client_secret (str): Azure App Client Secret Value"""

        self._http_session = http_session
        self._tenant_id = tenant_id
        self._tenant_name = tenant_name
        self._client_id = client_id
        self._client_secret = client_secret

        self._token_cache = CacheWithTimeout()

    async def get(self):
        """Get bearer token for provided credentials.

        If token has been retrieved, it'll be taken from the cache.
        Otherwise, call to `_fetch_token` is made to fetch the token
        from 3rd-party service.

        Returns:
            str: bearer token for one of Microsoft services"""

        cached_value = self._token_cache.get()

        if cached_value:
            return cached_value

        # We measure now before request to be on a pessimistic side
        now = datetime.utcnow()
        try:
            access_token, expires_in = await self._fetch_token()
        except ClientResponseError as e:
            # Both Graph API and REST API return error codes that indicate different problems happening when authenticating.
            # Error Code serves as a good starting point classifying these errors, see the messages below:
            match e.status:
                case 400:
                    raise TokenFetchFailed(
                        "Failed to authorize to Sharepoint REST API. Please verify, that provided Tenant Id, Tenant Name and Client ID are valid."
                    ) from e
                case 401:
                    raise TokenFetchFailed(
                        "Failed to authorize to Sharepoint REST API. Please verify, that provided Secret Value is valid."
                    ) from e
                case _:
                    raise TokenFetchFailed(
                        f"Failed to authorize to Sharepoint REST API. Response Status: {e.status}, Message: {e.message}"
                    ) from e

        self._token_cache.set(access_token, now + timedelta(seconds=expires_in))

        return access_token

    async def _fetch_token(self):
        """Fetch token from Microsoft service.

        This method needs to be implemented in the class that inherits MicrosoftSecurityToken.

        Returns:
            (str, int) - a tuple containing access token as a string and number of seconds it will be valid for as an integer
        """

        raise NotImplementedError


class GraphAPIToken(MicrosoftSecurityToken):
    """Token to connect to Microsoft Graph API endpoints."""

    @retryable(retries=3)
    async def _fetch_token(self):
        """Fetch API token for usage with Graph API

        Returns:
            (str, int) - a tuple containing access token as a string and number of seconds it will be valid for as an integer
        """

        url = f"{GRAPH_API_AUTH_URL}/{self._tenant_id}/oauth2/v2.0/token"
        headers = {"Content-Type": "application/x-www-form-urlencoded"}
        data = f"client_id={self._client_id}&scope=https://graph.microsoft.com/.default&client_secret={self._client_secret}&grant_type=client_credentials"

        async with self._http_session.post(url, headers=headers, data=data) as resp:
            json_response = await resp.json()
            access_token = json_response["access_token"]
            expires_in = int(json_response["expires_in"])

            return access_token, expires_in


class SharepointRestAPIToken(MicrosoftSecurityToken):
    """Token to connect to Sharepoint REST API endpoints."""

    @retryable(retries=DEFAULT_RETRY_COUNT)
    async def _fetch_token(self):
        """Fetch API token for usage with Sharepoint REST API

        Returns:
            (str, int) - a tuple containing access token as a string and number of seconds it will be valid for as an integer
        """

        url = f"{REST_API_AUTH_URL}/{self._tenant_id}/tokens/OAuth/2"
        # GUID in resource is always a constant used to create access token
        data = {
            "grant_type": "client_credentials",
            "resource": f"00000003-0000-0ff1-ce00-000000000000/{self._tenant_name}.sharepoint.com@{self._tenant_id}",
            "client_id": f"{self._client_id}@{self._tenant_id}",
            "client_secret": self._client_secret,
        }
        headers = {"Content-Type": "application/x-www-form-urlencoded"}

        async with self._http_session.post(url, headers=headers, data=data) as resp:
            json_response = await resp.json()
            access_token = json_response["access_token"]
            expires_in = int(json_response["expires_in"])

            return access_token, expires_in


def retryable_aiohttp_call(retries):
    # TODO: improve utils.retryable to allow custom logic
    # that can help choose what to retry
    def wrapper(func):
        @wraps(func)
        async def wrapped(*args, **kwargs):
            retry = 1
            while retry <= retries:
                try:
                    async for item in func(*args, **kwargs):
                        yield item
                    break
                except NotFound:
                    raise
                except Exception:
                    if retry >= retries:
                        raise
                    retry += 1

        return wrapped

    return wrapper


class MicrosoftAPISession:
    def __init__(self, http_session, api_token, scroll_field, logger_):
        self._http_session = http_session
        self._api_token = api_token

        # Graph API and Sharepoint API scroll over slightly different fields:
        # - odata.nextPage for Sharepoint REST API uses
        # - @odata.nextPage for Graph API uses - notice the @ glyph
        # Therefore for flexibility I made it a field passed in the initializer,
        # but this abstraction can be better.
        self._scroll_field = scroll_field
        self._sleeps = CancellableSleeps()
        self._logger = logger_

    def set_logger(self, logger_):
        self._logger = logger_

    def close(self):
        self._sleeps.cancel()

    async def fetch(self, url):
        return await self._get_json(url)

    async def post(self, url, payload):
        self._logger.debug(f"Post to url: {url}")
        async with self._post(url, payload) as resp:
            return await resp.json()

    async def pipe(self, url, stream):
        async with self._get(url) as resp:
            async for data in resp.content.iter_chunked(FILE_WRITE_CHUNK_SIZE):
                await stream.write(data)

    async def scroll(self, url):
        scroll_url = url

        while True:
            graph_data = await self._get_json(scroll_url)
            # We're yielding the whole page here, not one item
            yield graph_data["value"]

            if self._scroll_field in graph_data:
                scroll_url = graph_data[self._scroll_field]
            else:
                break

    async def scroll_delta_url(self, url):
        scroll_url = url

        while True:
            graph_data = await self._get_json(scroll_url)

            yield graph_data

            if DELTA_NEXT_LINK_KEY in graph_data:
                scroll_url = graph_data[DELTA_NEXT_LINK_KEY]
            else:
                break

    async def _get_json(self, absolute_url):
        self._logger.debug(f"Fetching url: {absolute_url}")
        async with self._get(absolute_url) as resp:
            return await resp.json()

    @asynccontextmanager
    @retryable_aiohttp_call(retries=DEFAULT_RETRY_COUNT)
    async def _post(self, absolute_url, payload=None):
        try:
            token = await self._api_token.get()
            headers = {"authorization": f"Bearer {token}"}
            self._logger.debug(f"Posting to Sharepoint Endpoint: {absolute_url}. Payload: {payload}")

            async with self._http_session.post(
                absolute_url, headers=headers, json=payload
            ) as resp:
                yield resp
        except aiohttp.client_exceptions.ClientOSError:
            self._logger.warning(
                "Graph API dropped the connection. It might indicate, that connector makes too many requests - decrease concurrency settings, otherwise Graph API can block this app."
            )
            raise
        except ClientResponseError as e:
            await self._handle_client_response_error(absolute_url, e)

    @asynccontextmanager
    @retryable_aiohttp_call(retries=DEFAULT_RETRY_COUNT)
    async def _get(self, absolute_url):
        try:
            token = await self._api_token.get()
            headers = {"authorization": f"Bearer {token}"}
            self._logger.debug(f"Calling Sharepoint Endpoint: {absolute_url}")

            async with self._http_session.get(
                absolute_url,
                headers=headers,
            ) as resp:
                yield resp

            return
        except aiohttp.client_exceptions.ClientOSError:
            self._logger.warning(
                "Graph API dropped the connection. It might indicate, that connector makes too many requests - decrease concurrency settings, otherwise Graph API can block this app."
            )
            raise
        except ClientResponseError as e:
<<<<<<< HEAD
            await self._handle_client_response_error(absolute_url, e)
=======
            if e.status == 429 or e.status == 503:
                response_headers = e.headers or {}
                retry_seconds = None
                if "Retry-After" in response_headers:
                    retry_seconds = int(response_headers["Retry-After"])
                else:
                    self._logger.warning(
                        f"Response Code from Sharepoint Server is 429 but Retry-After header is not found, using default retry time: {DEFAULT_RETRY_SECONDS} seconds"
                    )
                    retry_seconds = DEFAULT_RETRY_SECONDS
                self._logger.info(
                    f"Rate Limited by Sharepoint: retry in {retry_seconds} seconds"
                )
>>>>>>> 67abae48

    async def _handle_client_response_error(self, absolute_url, e):
        if e.status == 429 or e.status == 503:
            response_headers = e.headers or {}
            if "Retry-After" in response_headers:
                retry_seconds = int(response_headers["Retry-After"])
            else:
<<<<<<< HEAD
                self._logger.warning(
                    f"Response Code from Sharepoint Server is {e.status} but Retry-After header is not found, using default retry time: {DEFAULT_RETRY_SECONDS} seconds"
                )
                retry_seconds = DEFAULT_RETRY_SECONDS
            self._logger.debug(
                f"Rate Limited by Sharepoint: retry in {retry_seconds} seconds"
            )
=======
                raise
>>>>>>> 67abae48

            await self._sleeps.sleep(retry_seconds)
            raise ThrottledError from e
        elif (
            e.status == 403 or e.status == 401
        ):  # Might work weird, but Graph returns 403 and REST returns 401
            raise PermissionsMissing(
                f"Received Unauthorized response for {absolute_url}.\nVerify that the correct Graph API and Sharepoint permissions are granted to the app and admin consent is given. If the permissions and consent are correct, wait for several minutes and try again."
            ) from e
        elif e.status == 404:
            raise NotFound from e  # We wanna catch it in the code that uses this and ignore in some cases
        elif e.status == 500:
            raise InternalServerError from e
        else:
            raise


class SharepointOnlineClient:
    def __init__(self, tenant_id, tenant_name, client_id, client_secret):
        # Sharepoint / Graph API has quite strict throttling policies
        # If connector is overzealous, it can be banned for not respecting throttling policies
        # However if connector has a low setting for the tcp_connector limit, then it'll just be slow.
        # Change the value at your own risk
        tcp_connector = aiohttp.TCPConnector(limit=DEFAULT_PARALLEL_CONNECTION_COUNT)
        self._http_session = aiohttp.ClientSession(  # TODO: lazy create this
            connector=tcp_connector,
            headers={
                "accept": "application/json",
                "content-type": "application/json",
            },
            timeout=aiohttp.ClientTimeout(total=None),
            raise_for_status=True,
        )

        self._tenant_id = tenant_id
        self._tenant_name = tenant_name
        self._tenant_name_pattern = re.compile(
            "https://(.*).sharepoint.com"
        )  # Used later for url validation

        self.graph_api_token = GraphAPIToken(
            self._http_session, tenant_id, tenant_name, client_id, client_secret
        )
        self.rest_api_token = SharepointRestAPIToken(
            self._http_session, tenant_id, tenant_name, client_id, client_secret
        )

        self._logger = logger

        self._graph_api_client = MicrosoftAPISession(
            self._http_session, self.graph_api_token, "@odata.nextLink", self._logger
        )
        self._rest_api_client = MicrosoftAPISession(
            self._http_session, self.rest_api_token, "odata.nextLink", self._logger
        )

    def set_logger(self, logger_):
        self._logger = logger_
        self._graph_api_client.set_logger(self._logger)
        self._rest_api_client.set_logger(self._logger)

    async def groups(self):
        select = ""

        async for page in self._graph_api_client.scroll(
            f"{GRAPH_API_URL}/groups?$select={select}"
        ):
            for group in page:
                yield group

    async def group_sites(self, group_id):
        select = ""

        try:
            async for page in self._graph_api_client.scroll(
                f"{GRAPH_API_URL}/groups/{group_id}/sites?$select={select}"
            ):
                for group_site in page:
                    yield group_site
        except NotFound:
            # We can safely ignore cause Sharepoint can return 404 in case List Item is of specific types that do not support/have attachments
            # Yes, makes no sense to me either.
            return

    async def site_collections(self):
        filter_ = url_encode("siteCollection/root ne null")
        select = "siteCollection,webUrl"

        async for page in self._graph_api_client.scroll(
            f"{GRAPH_API_URL}/sites/?$filter={filter_}&$select={select}"
        ):
            for site_collection in page:
                yield site_collection

    async def site_groups(self, site_web_url):
        self._validate_sharepoint_rest_url(site_web_url)

        url = f"{site_web_url}/_api/web/sitegroups"

        try:
            async for page in self._rest_api_client.scroll(url):
                for group in page:
                    yield group
        except NotFound:
            return

    async def user_information_list(self, site_id):
        expand = "fields"
        url = f"{GRAPH_API_URL}/sites/{site_id}/lists/User Information List/items?expand={expand}"

        try:
            async for page in self._graph_api_client.scroll(url):
                for user_information in page:
                    yield user_information
        except NotFound:
            return

    async def user(self, user_principal_name):
        url = f"{GRAPH_API_URL}/users/{user_principal_name}"

        try:
            return await self._graph_api_client.fetch(url)
        except NotFound:
            return {}

    async def active_users_with_groups(self):
        expand = "transitiveMemberOf($select=id)"
        top = 999  # this is accepted, but does not get taken litterally. Response size seems to max out at 100
        filter = "accountEnabled eq true"
        select = "UserName,userPrincipalName,Email,mail,transitiveMemberOf,id,createdDateTime"
        url = f"{GRAPH_API_URL}/users?$expand={expand}&$top={top}&$filter={filter}&$select={select}"

        try:
            async for page in self._graph_api_client.scroll(url):
                for user in page:
                    yield user
        except NotFound:
            return

    async def group_members(self, group_id):
        url = f"{GRAPH_API_URL}/groups/{group_id}/members"

        try:
            async for page in self._graph_api_client.scroll(url):
                for member in page:
                    yield member
        except NotFound:
            return

    async def group_owners(self, group_id):
        url = f"{GRAPH_API_URL}/groups/{group_id}/owners"

        try:
            async for page in self._graph_api_client.scroll(url):
                for owner in page:
                    yield owner
        except NotFound:
            return

    async def site_users(self, site_web_url):
        self._validate_sharepoint_rest_url(site_web_url)

        url = f"{site_web_url}/_api/web/siteusers"

        try:
            async for page in self._rest_api_client.scroll(url):
                for user in page:
                    yield user
        except NotFound:
            return

    async def sites(self, parent_site_id, allowed_root_sites):
        select = ""

        async for page in self._graph_api_client.scroll(
            f"{GRAPH_API_URL}/sites/{parent_site_id}/sites?search=*&$select={select}"
        ):
            for site in page:
                # Filter out site collections that are not needed
                if (
                    WILDCARD not in allowed_root_sites
                    and site["name"] not in allowed_root_sites
                ):
                    continue

                yield site

    async def site_drives(self, site_id):
        select = "createdDateTime,description,id,lastModifiedDateTime,name,webUrl,driveType,createdBy,lastModifiedBy,owner"

        async for page in self._graph_api_client.scroll(
            f"{GRAPH_API_URL}/sites/{site_id}/drives?$select={select}"
        ):
            for site_drive in page:
                yield site_drive

    async def drive_items_delta(self, url):
        async for response in self._graph_api_client.scroll_delta_url(url):
            delta_link = (
                response[DELTA_LINK_KEY] if DELTA_LINK_KEY in response else None
            )
            if "value" in response and len(response["value"]) > 0:
                yield DriveItemsPage(response["value"], delta_link)

    async def drive_items(self, drive_id, url=None):
        url = (
            (
                f"{GRAPH_API_URL}/drives/{drive_id}/root/delta?$select={DRIVE_ITEMS_FIELDS}"
            )
            if not url
            else url
        )

        async for page in self.drive_items_delta(url):
            yield page

    async def drive_item_permissions(self, drive_id, item_id):
        try:
            async for page in self._graph_api_client.scroll(
                f"{GRAPH_API_URL}/drives/{drive_id}/items/{item_id}/permissions"
            ):
                for permission in page:
                    yield permission
        except NotFound:
            return

    async def drive_items_permissions_batch(self, drive_id, drive_item_ids):
        requests = []

        for item_id in drive_item_ids:
            permissions_uri = f"/drives/{drive_id}/items/{item_id}/permissions"
            requests.append({"id": item_id, "method": "GET", "url": permissions_uri})

        try:
            batch_url = f"{GRAPH_API_URL}/$batch"
            batch_request = {"requests": requests}
            batch_response = await self._graph_api_client.post(batch_url, batch_request)

            for response in batch_response.get("responses", []):
                yield response
        except NotFound:
            return

    async def download_drive_item(self, drive_id, item_id, async_buffer):
        await self._graph_api_client.pipe(
            f"{GRAPH_API_URL}/drives/{drive_id}/items/{item_id}/content", async_buffer
        )

    async def site_lists(self, site_id):
        select = "createdDateTime,id,lastModifiedDateTime,name,webUrl,displayName,createdBy,lastModifiedBy"

        async for page in self._graph_api_client.scroll(
            f"{GRAPH_API_URL}/sites/{site_id}/lists?$select={select}"
        ):
            for site_list in page:
                yield site_list

    async def site_list_role_assignments(self, site_web_url, site_list_name):
        self._validate_sharepoint_rest_url(site_web_url)

        url = (
            f"{site_web_url}/_api/lists/GetByTitle('{site_list_name}')/roleassignments"
        )

        try:
            return await self._rest_api_client.fetch(url)
        except NotFound:
            return {}

    async def site_list_items(self, site_id, list_id):
        select = "createdDateTime,id,lastModifiedDateTime,weburl,createdBy,lastModifiedBy,contentType"
        expand = "fields($select=Title,Link,Attachments,LinkTitle,LinkFilename,Description,Conversation)"

        async for page in self._graph_api_client.scroll(
            f"{GRAPH_API_URL}/sites/{site_id}/lists/{list_id}/items?$select={select}&$expand={expand}"
        ):
            for site_list in page:
                yield site_list

    async def site_list_item_role_assignments(
        self, site_web_url, list_title, list_item_id
    ):
        self._validate_sharepoint_rest_url(site_web_url)

        url = f"{site_web_url}/_api/lists/GetByTitle('{list_title}')/items({list_item_id})/roleassignments"

        try:
            return await self._rest_api_client.fetch(url)
        except NotFound:
            return {}

    async def site_list_item_attachments(self, site_web_url, list_title, list_item_id):
        self._validate_sharepoint_rest_url(site_web_url)

        url = f"{site_web_url}/_api/lists/GetByTitle('{list_title}')/items({list_item_id})?$expand=AttachmentFiles"

        try:
            list_item = await self._rest_api_client.fetch(url)

            for attachment in list_item["AttachmentFiles"]:
                yield attachment
        except NotFound:
            # We can safely ignore cause Sharepoint can return 404 in case List Item is of specific types that do not support/have attachments
            # Yes, makes no sense to me either.
            return

    async def download_attachment(self, attachment_absolute_path, async_buffer):
        self._validate_sharepoint_rest_url(attachment_absolute_path)

        await self._rest_api_client.pipe(
            f"{attachment_absolute_path}/$value", async_buffer
        )

    async def site_pages(self, site_web_url):
        self._validate_sharepoint_rest_url(site_web_url)

        # select = "Id,Title,LayoutWebpartsContent,CanvasContent1,Description,Created,AuthorId,Modified,EditorId"
        select = ""  # ^ is what we want, but site pages don't have consistent schemas, and this causes errors. Better to fetch all and slice
        url = f"{site_web_url}/_api/web/lists/GetByTitle('Site%20Pages')/items?$select={select}"

        try:
            async for page in self._rest_api_client.scroll(url):
                for site_page in page:
                    yield {
                        k: site_page.get(k, None)
                        for k in (
                            "Id",
                            "Title",
                            "LayoutWebpartsContent",
                            "CanvasContent1",
                            "WikiField",
                            "Description",
                            "Created",
                            "AuthorId",
                            "Modified",
                            "EditorId",
                            "odata.id",
                        )
                    }
        except NotFound:
            # I'm not sure if site can have no pages, but given how weird API is I put this here
            # Just to be on a safe side
            return

    async def site_page_role_assignments(self, site_web_url, site_page_id):
        self._validate_sharepoint_rest_url(site_web_url)

        url = f"{site_web_url}/_api/web/lists/GetByTitle('Site Pages')/items({site_page_id})/RoleAssignments"

        try:
            return await self._rest_api_client.fetch(url)
        except NotFound:
            return {}

    async def users_and_groups_for_role_assignment(self, site_web_url, role_assignment):
        self._validate_sharepoint_rest_url(site_web_url)

        if "PrincipalId" not in role_assignment:
            return []

        principal_id = role_assignment["PrincipalId"]

        url = f"{site_web_url}/_api/web/GetUserById('{principal_id}')"

        try:
            return await self._rest_api_client.fetch(url)
        except NotFound:
            return []
        except InternalServerError:
            # This can also mean "not found" so handling it explicitly
            return []

    async def groups_user_transitive_member_of(self, user_id):
        url = f"{GRAPH_API_URL}/users/{user_id}/transitiveMemberOf"

        try:
            async for page in self._graph_api_client.scroll(url):
                for group in page:
                    yield group
        except NotFound:
            return

    async def tenant_details(self):
        url = f"{GRAPH_API_AUTH_URL}/common/userrealm/?user=cj@{self._tenant_name}.onmicrosoft.com&api-version=2.1&checkForMicrosoftAccount=false"

        return await self._rest_api_client.fetch(url)

    def _validate_sharepoint_rest_url(self, url):
        # TODO: make it better suitable for ftest
        if "OVERRIDE_URL" in os.environ:
            return

        # I haven't found a better way to validate tenant name for now.
        actual_tenant_name = self._tenant_name_pattern.findall(url)[0]

        if self._tenant_name != actual_tenant_name:
            raise InvalidSharepointTenant(
                f"Unable to call Sharepoint REST API - tenant name is invalid. Authenticated for tenant name: {self._tenant_name}, actual tenant name for the service: {actual_tenant_name}."
            )

    async def close(self):
        await self._http_session.close()
        self._graph_api_client.close()
        self._rest_api_client.close()


class DriveItemsPage(Iterable, Sized):
    """
    Container for Microsoft Graph API DriveItem response

    Parameters:
        items (list<dict>):Represents a list of drive items
        delta_link (str): Microsoft API deltaLink
    """

    def __init__(self, items, delta_link):
        if items:
            self.items = items
        else:
            self.items = []

        if delta_link:
            self._delta_link = delta_link
        else:
            self._delta_link = None

    def __len__(self):
        return len(self.items)

    def __iter__(self):
        for item in self.items:
            yield item

    def delta_link(self):
        return self._delta_link


class SharepointOnlineAdvancedRulesValidator(AdvancedRulesValidator):
    """
    Validate advanced rules for MongoDB, so that they're adhering to the motor asyncio API (see: https://motor.readthedocs.io/en/stable/api-asyncio/asyncio_motor_collection.html)
    """

    SCHEMA_DEFINITION = {
        "type": "object",
        "properties": {
            "skipExtractingDriveItemsOlderThan": {"type": "integer"},  # in Days
        },
        "additionalProperties": False,
    }

    SCHEMA = fastjsonschema.compile(definition=SCHEMA_DEFINITION)

    async def validate(self, advanced_rules):
        try:
            SharepointOnlineAdvancedRulesValidator.SCHEMA(advanced_rules)

            return SyncRuleValidationResult.valid_result(
                rule_id=SyncRuleValidationResult.ADVANCED_RULES
            )
        except JsonSchemaValueException as e:
            return SyncRuleValidationResult(
                rule_id=SyncRuleValidationResult.ADVANCED_RULES,
                is_valid=False,
                validation_message=f"{e.message}. Make sure advanced filtering rules follow the following schema: {SharepointOnlineAdvancedRulesValidator.SCHEMA_DEFINITION['properties']}",
            )


def _prefix_identity(prefix, identity):
    if prefix is None or identity is None:
        return None

    return f"{prefix}:{identity}"


def _prefix_group(group):
    return _prefix_identity("group", group)


def _prefix_site_group(site_group):
    return _prefix_identity("site_group", site_group)


def _prefix_user(user):
    return _prefix_identity("user", user)


def _prefix_site_user_id(site_user_id):
    return _prefix_identity("site_user_id", site_user_id)


def _prefix_user_id(user_id):
    return _prefix_identity("user_id", user_id)


def _prefix_email(email):
    return _prefix_identity("email", email)


def _postfix_group(group):
    if group is None:
        return None

    return f"{group} Members"


def is_domain_group(user_fields):
    return user_fields.get(
        "ContentType"
    ) == "DomainGroup" and "federateddirectoryclaimprovider" in user_fields.get(
        "Name", ""
    )


def is_person(user_fields):
    return user_fields["ContentType"] == "Person"


def _domain_group_id(user_info_name):
    """Extracts the domain group id.

    The domain group id can have the following formats:
    - abc|def|domain-group-id
    - abc|def|some-prefix/domain-group-id

    Returns:
        str: domain group id

    """
    if user_info_name is None or len(user_info_name) == 0:
        return None

    name_parts = user_info_name.split("|")

    if len(name_parts) <= 2:
        return None

    domain_group_id = name_parts[2]

    if "/" in domain_group_id:
        domain_group_id = domain_group_id.split("/")[1]

    if "_" in domain_group_id:
        domain_group_id = domain_group_id.split("_")[0]

    if len(domain_group_id) == 0:
        return None

    return domain_group_id


async def _emails_and_usernames_of_domain_group(
    domain_group_id, group_identities_generator
):
    """Yield emails and/or usernames for a specific domain group.
    This function yields both to reduce the number of remote calls made to the group owners or group members API.

    Yields:
        Tuple: tuple of the user's email and the user's username

    """
    async for identity in group_identities_generator(domain_group_id):
        email = identity.get("mail")
        username = identity.get("userPrincipalName")

        yield email, username


class SharepointOnlineDataSource(BaseDataSource):
    """Sharepoint Online"""

    name = "Sharepoint Online"
    service_type = "sharepoint_online"
    advanced_rules_enabled = True
    dls_enabled = True
    incremental_sync_enabled = True

    def __init__(self, configuration):
        super().__init__(configuration=configuration)

        self._client = None

        if self.configuration["use_text_extraction_service"]:
            self.extraction_service = ExtractionService()
            self.download_dir = self.extraction_service.get_volume_dir()
        else:
            self.extraction_service = None
            self.download_dir = None

    def _set_internal_logger(self):
        self.client.set_logger(self._logger)

    @property
    def client(self):
        if not self._client:
            tenant_id = self.configuration["tenant_id"]
            tenant_name = self.configuration["tenant_name"]
            client_id = self.configuration["client_id"]
            client_secret = self.configuration["secret_value"]

            self._client = SharepointOnlineClient(
                tenant_id, tenant_name, client_id, client_secret
            )

        return self._client

    @classmethod
    def get_default_configuration(cls):
        return {
            "tenant_id": {
                "label": "Tenant ID",
                "order": 1,
                "type": "str",
                "value": "",
            },
            "tenant_name": {  # TODO: when Tenant API is going out of Beta, we can remove this field
                "label": "Tenant name",
                "order": 2,
                "type": "str",
                "value": "",
            },
            "client_id": {
                "label": "Client ID",
                "order": 3,
                "type": "str",
                "value": "",
            },
            "secret_value": {
                "label": "Secret value",
                "order": 4,
                "sensitive": True,
                "type": "str",
                "value": "",
            },
            "site_collections": {
                "display": "textarea",
                "label": "Comma-separated list of sites",
                "tooltip": "A comma-separated list of sites to ingest data from. Use * to include all available sites.",
                "order": 5,
                "type": "list",
                "value": "",
            },
            "use_text_extraction_service": {
                "display": "toggle",
                "label": "Use text extraction service",
                "order": 6,
                "tooltip": "Requires a separate deployment of the Elastic Text Extraction Service. Requires that pipeline settings disable text extraction.",
                "type": "bool",
                "value": False,
            },
            "use_document_level_security": {
                "display": "toggle",
                "label": "Enable document level security",
                "order": 7,
                "tooltip": "Document level security ensures identities and permissions set in Sharepoint Online are maintained in Elasticsearch. This enables you to restrict and personalize read-access users and groups have to documents in this index. Access control syncs ensure this metadata is kept up to date in your Elasticsearch documents.",
                "type": "bool",
                "value": False,
            },
            "fetch_drive_item_permissions": {
                "depends_on": [{"field": "use_document_level_security", "value": True}],
                "display": "toggle",
                "label": "Fetch drive item permissions",
                "order": 8,
                "tooltip": "Enable this option to fetch drive item specific permissions. This setting can increase sync time.",
                "type": "bool",
                "value": True,
            },
        }

    async def validate_config(self):
        self.configuration.check_valid()

        # Check that we can log in into Graph API
        await self.client.graph_api_token.get()

        # Check that we can log in into Sharepoint REST API
        await self.client.rest_api_token.get()

        # Check that tenant name is valid
        # Sadly we don't check that tenant name is actually the name
        # For the tenant id.
        # Seems like there's an API that allows this, but it's only in beta:
        # https://learn.microsoft.com/en-us/graph/api/managedtenants-tenant-get?view=graph-rest-beta&tabs=http
        # It also might not work cause permissions there are only delegated
        tenant_details = await self.client.tenant_details()

        if tenant_details is None or tenant_details["NameSpaceType"] == "Unknown":
            raise Exception(
                f"Could not find tenant with name {self.configuration['tenant_name']}. Make sure that provided tenant name is valid."
            )

        # Check that we at least have permissions to fetch sites and actual site names are correct
        configured_root_sites = self.configuration["site_collections"]

        remote_sites = []

        async for site_collection in self.client.site_collections():
            async for site in self.client.sites(
                site_collection["siteCollection"]["hostname"], [WILDCARD]
            ):
                remote_sites.append(site["name"])

        if WILDCARD in configured_root_sites:
            return

        missing = [x for x in configured_root_sites if x not in remote_sites]

        if missing:
            raise Exception(
                f"The specified SharePoint sites [{', '.join(missing)}] could not be retrieved during sync. Examples of sites available on the tenant:[{', '.join(remote_sites[:5])}]."
            )

    def _decorate_with_access_control(self, document, access_control):
        if self._dls_enabled():
            document[ACCESS_CONTROL] = list(
                set(document.get(ACCESS_CONTROL, []) + access_control)
            )

        return document

    async def _site_access_control(self, site):
        """Fetches all permissions for all owners, members and visitors of a given site.
        All groups and/or persons, which have permissions for a given site are returned with their given identity prefix ("user", "group" or "email").
        For the given site all groups and its corresponding members and owners (username and/or email) are fetched.

        Returns:
            list: access control list for a given site
            [
                "user:spo-user",
                "email:some.user@spo.com",
                "group:1234-abcd-id"
            ]
        """

        self._logger.debug(f"Looking at site: {site['id']}")
        if not self._dls_enabled():
            return []

        access_control = set()

        async for user_information in self.client.user_information_list(site["id"]):
            user = user_information["fields"]

            if is_domain_group(user):
                self._logger.debug(f"It is a domain group with name: {user['Name']}")
                domain_group_id = _domain_group_id(user["Name"])
                self._logger.debug(f"Detected domain groupId as: {domain_group_id}")

                if domain_group_id:
                    access_control.add(_prefix_group(domain_group_id))

            if is_person(user):
                name = user.get("Name")

                if name and name.startswith("i:0#.f|membership|"):
                    parts = name.split("|")

                    if len(parts) > 2:
                        email = parts[2]
                        access_control.add(_prefix_email(email))
                        continue

                email = user.get("EMail")

                if email:
                    access_control.add(_prefix_email(email))

        return list(access_control)

    def _dls_enabled(self):
        if self._features is None:
            return False

        if not self._features.document_level_security_enabled():
            return False

        return self.configuration["use_document_level_security"]

    def access_control_query(self, access_control):
        # filter out 'None' values
        filtered_access_control = list(
            filter(
                lambda access_control_entity: access_control_entity is not None,
                access_control,
            )
        )

        return {
            "query": {
                "template": {"params": {"access_control": filtered_access_control}},
                "source": {
                    "bool": {
                        "filter": {
                            "bool": {
                                "should": [
                                    {
                                        "bool": {
                                            "must_not": {
                                                "exists": {"field": ACCESS_CONTROL}
                                            }
                                        }
                                    },
                                    {
                                        "terms": {
                                            f"{ACCESS_CONTROL}.enum": filtered_access_control
                                        }
                                    },
                                ]
                            }
                        }
                    }
                },
            }
        }

    async def _user_access_control_doc(self, user):
        """Constructs a user access control document, which will be synced to the corresponding access control index.
        The `_id` of the user access control document will either be the username (can also be the email sometimes) or the email itself.
        Note: the `_id` field won't be prefixed with the corresponding identity prefix ("user" or "email").
        The document contains all groups of a user and his email and/or username under `query.template.params.access_control`.

        Returns:
            dict: dictionary representing an user access control document
            {
                "_id": "some.user@spo.com",
                "identity": {
                    "email": "email:some.user@spo.com",
                    "username": "user:some.user",
                    "user_id": "user_id:some user id"
                },
                "created_at": "2023-06-30 12:00:00",
                "query": {
                    "template": {
                        "params": {
                            "access_control": [
                                "email:some.user@spo.com",
                                "user:some.user",
                                "group:1234-abcd-id"
                            ]
                        }
                    }
                }
            }
        """

        if "UserName" in user:
            username_field = "UserName"
        elif "userPrincipalName" in user:
            username_field = "userPrincipalName"
        else:
            return

        email = user.get("EMail", user.get("mail", None))
        username = user[username_field]
        prefixed_groups = set()

        expanded_member_groups = user.get("transitiveMemberOf", [])
        if (
            len(expanded_member_groups) < 100
        ):  # $expand param has a max of 100: see: https://learn.microsoft.com/en-us/graph/known-issues#query-parameters
            for group in expanded_member_groups:
                prefixed_groups.add(_prefix_group(group.get("id", None)))
        else:
            self._logger.debug(
                f"User {username}: {email} belongs to a lot of groups - paging them separately"
            )
            async for group in self.client.groups_user_transitive_member_of(user["id"]):
                group_id = group["id"]
                if group_id:
                    prefixed_groups.add(_prefix_group(group_id))

        prefixed_mail = _prefix_email(email)
        prefixed_username = _prefix_user(username)
        prefixed_user_id = _prefix_user_id(user.get("id"))
        id_ = email if email else username

        access_control = list({prefixed_mail, prefixed_username}.union(prefixed_groups))

        if "createdDateTime" in user:
            created_at = datetime.strptime(user["createdDateTime"], TIMESTAMP_FORMAT)
        else:
            created_at = iso_utc()

        return {
            # For `_id` we're intentionally using the email/username without the prefix
            "_id": id_,
            "identity": {
                "email": prefixed_mail,
                "username": prefixed_username,
                "user_id": prefixed_user_id,
            },
            "created_at": created_at,
        } | self.access_control_query(access_control)

    async def get_access_control(self):
        """Yields an access control document for every user of a site.
        Note: this method will cache users and emails it has already and skip the ingestion for those.

        Yields:
             dict: dictionary representing a user access control document
        """

        if not self._dls_enabled():
            self._logger.warning("DLS is not enabled. Skipping")
            return

        already_seen_ids = set()

        def _already_seen(*ids):
            for id in ids:
                if id in already_seen_ids:
                    self._logger.debug(f"We've already seen {id}")
                    return True

            return False

        def update_already_seen(*ids):
            for id in ids:
                # We want to make sure to not add 'None' to the already seen sets
                if id:
                    already_seen_ids.add(id)

        async def process_user(user):
            email = user.get("EMail", user.get("mail", None))
            username = user.get("UserName", user.get("userPrincipalName", None))
            self._logger.debug(f"Detected a person: {username}: {email}")

            if _already_seen(email, username):
                return None

            update_already_seen(email, username)

            person_access_control_doc = await self._user_access_control_doc(user)
            if person_access_control_doc:
                return person_access_control_doc

        self._logger.info("Fetching all users")
        async for user in self.client.active_users_with_groups():
            user_doc = await process_user(user)
            if user_doc:
                yield user_doc

    async def _drive_items_batch_with_permissions(self, drive_id, drive_items_batch):
        """Decorate a batch of drive items with their permissions using one API request.

        Args:
            drive_id (int): id of the drive, where the drive items reside
            drive_items_batch (list): list of drive items to decorate with permissions

        Yields:
            drive_item (dict): drive item with or without permissions depending on the config value of `fetch_drive_item_permissions`
        """

        if not self.configuration["fetch_drive_item_permissions"]:
            for drive_item in drive_items_batch:
                yield drive_item

            return

        ids_to_items = {
            drive_item["id"]: drive_item for drive_item in drive_items_batch
        }
        drive_items_ids = list(ids_to_items.keys())

        async for permissions_response in self.client.drive_items_permissions_batch(
            drive_id, drive_items_ids
        ):
            drive_item_id = permissions_response.get("id")
            drive_item = ids_to_items.get(drive_item_id)
            permissions = permissions_response.get("body", {}).get("value", [])

            if drive_item:
                yield self._with_drive_item_permissions(drive_item, permissions)

    async def get_docs(self, filtering=None):
        max_drive_item_age = None

        self.init_sync_cursor()

        if filtering is not None and filtering.has_advanced_rules():
            advanced_rules = filtering.get_advanced_rules()
            max_drive_item_age = advanced_rules["skipExtractingDriveItemsOlderThan"]

        async for site_collection in self.site_collections():
            yield site_collection, None

            async for site in self.sites(
                site_collection["siteCollection"]["hostname"],
                self.configuration["site_collections"],
            ):
                site_access_control = await self._site_access_control(site)
                yield self._decorate_with_access_control(
                    site, site_access_control
                ), None

                async for site_drive in self.site_drives(site):
                    yield self._decorate_with_access_control(
                        site_drive, site_access_control
                    ), None

                    async for page in self.client.drive_items(site_drive["id"]):
                        for drive_items_batch in iterable_batches_generator(
                            page.items, SPO_API_MAX_BATCH_SIZE
                        ):
                            async for drive_item in self._drive_items_batch_with_permissions(
                                site_drive["id"], drive_items_batch
                            ):
                                drive_item["_id"] = drive_item["id"]
                                drive_item["object_type"] = "drive_item"
                                drive_item["_timestamp"] = drive_item.get(
                                    "lastModifiedDateTime"
                                )

                                drive_item = self._decorate_with_access_control(
                                    drive_item, site_access_control
                                )

                                yield drive_item, self.download_function(
                                    drive_item, max_drive_item_age
                                )

                        self.update_drive_delta_link(
                            drive_id=site_drive["id"], link=page.delta_link()
                        )

                # Sync site list and site list items
                async for site_list in self.site_lists(site):
                    yield self._decorate_with_access_control(
                        site_list, site_access_control
                    ), None

                    async for list_item, download_func in self.site_list_items(
                        site_id=site["id"],
                        site_list_id=site_list["id"],
                        site_web_url=site["webUrl"],
                        site_list_name=site_list["name"],
                    ):
                        yield self._decorate_with_access_control(
                            list_item, site_access_control
                        ), download_func

                # Sync site pages
                async for site_page in self.site_pages(site["webUrl"]):
                    yield self._decorate_with_access_control(
                        site_page, site_access_control
                    ), None

    async def get_docs_incrementally(self, sync_cursor, filtering=None):
        self._sync_cursor = sync_cursor

        if not self._sync_cursor:
            raise SyncCursorEmpty(
                "Unable to start incremental sync. Please perform a full sync to re-enable incremental syncs."
            )

        max_drive_item_age = None

        if filtering is not None and filtering.has_advanced_rules():
            advanced_rules = filtering.get_advanced_rules()
            max_drive_item_age = advanced_rules["skipExtractingDriveItemsOlderThan"]

        async for site_collection in self.site_collections():
            yield site_collection, None, OP_INDEX

            async for site in self.sites(
                site_collection["siteCollection"]["hostname"],
                self.configuration["site_collections"],
            ):
                site_access_control = await self._site_access_control(site)
                yield self._decorate_with_access_control(
                    site, site_access_control
                ), None, OP_INDEX

                async for site_drive in self.site_drives(site):
                    yield self._decorate_with_access_control(
                        site_drive, site_access_control
                    ), None, OP_INDEX

                    delta_link = self.get_drive_delta_link(site_drive["id"])

                    async for page in self.client.drive_items(
                        drive_id=site_drive["id"], url=delta_link
                    ):
                        for drive_items_batch in iterable_batches_generator(
                            page.items, SPO_API_MAX_BATCH_SIZE
                        ):
                            async for drive_item in self._drive_items_batch_with_permissions(
                                site_drive["id"], drive_items_batch
                            ):
                                drive_item["_id"] = drive_item["id"]
                                drive_item["object_type"] = "drive_item"
                                drive_item["_timestamp"] = drive_item.get(
                                    "lastModifiedDateTime"
                                )

                                drive_item = self._decorate_with_access_control(
                                    drive_item, site_access_control
                                )

                                yield drive_item, self.download_function(
                                    drive_item, max_drive_item_age
                                ), self.drive_item_operation(drive_item)

                        self.update_drive_delta_link(
                            drive_id=site_drive["id"], link=page.delta_link()
                        )

                # Sync site list and site list items
                async for site_list in self.site_lists(site):
                    yield self._decorate_with_access_control(
                        site_list, site_access_control
                    ), None, OP_INDEX

                    async for list_item, download_func in self.site_list_items(
                        site_id=site["id"],
                        site_list_id=site_list["id"],
                        site_web_url=site["webUrl"],
                        site_list_name=site_list["name"],
                    ):
                        yield self._decorate_with_access_control(
                            list_item, site_access_control
                        ), download_func, OP_INDEX

                # Sync site pages
                async for site_page in self.site_pages(site["webUrl"]):
                    yield self._decorate_with_access_control(
                        site_page, site_access_control
                    ), None, OP_INDEX

    async def site_collections(self):
        async for site_collection in self.client.site_collections():
            site_collection["_id"] = site_collection["webUrl"]
            site_collection["object_type"] = "site_collection"

            yield site_collection

    async def sites(self, hostname, collections):
        async for site in self.client.sites(
            hostname,
            collections,
        ):  # TODO: simplify and eliminate root call
            site["_id"] = site["id"]
            site["object_type"] = "site"

            yield site

    async def site_drives(self, site):
        async for site_drive in self.client.site_drives(site["id"]):
            site_drive["_id"] = site_drive["id"]
            site_drive["object_type"] = "site_drive"

            yield site_drive

    def _with_drive_item_permissions(self, drive_item, drive_item_permissions):
        """Decorates a drive item with its permissions.

        Args:
            drive_item (dict): drive item to fetch the permissions for.
            drive_item_permissions (list): drive item permissions to add to the drive_item.

        Returns:
            drive_item (dict): drive item decorated with its permissions.

        Example permissions for a drive item:

        {
              ...
              "grantedTo": { ... },
              "grantedToV2": {
                "user": {
                  "id": "5D33DD65C6932946",
                  "displayName": "Robin Danielsen"
                },
                "siteUser": {
                  "id": "1",
                  "displayName": "Robin Danielsen",
                  "loginName": "Robin Danielsen"
                },
                "group": {
                  "id": "23234DAJFKA234",
                  "displayName": "Some group",
                },
                "siteGroup": {
                  "id": "2",
                  "displayName": "Some group"
                }
              }
        }

        "grantedTo" has been deprecated, so we only fetch the permissions under "grantedToV2".
        A drive item can have six different identities assigned to it: "application", "device", "group", "user", "siteGroup" and "siteUser".
        In this context we'll only fetch "group", "user", "siteGroup" and "siteUser" and prefix them with different strings to make them distinguishable from each other.

        Note: A "siteUser" can be related to a "user", but not neccessarily (same for "group" and "siteGroup").
        """
        if not self.configuration["fetch_drive_item_permissions"]:
            return drive_item

        def _get_id(permissions, identity):
            if identity not in permissions:
                return None

            return permissions.get(identity).get("id")

        drive_item_id = drive_item.get("id")
        access_control = []

        for permission in drive_item_permissions:
            granted_to_v2 = permission.get("grantedToV2")

            if not granted_to_v2:
                self._logger.debug(
                    f"'grantedToV2' missing for drive item (id: '{drive_item_id}'). Skipping permissions..."
                )
                continue

            user_id = _get_id(granted_to_v2, "user")
            group_id = _get_id(granted_to_v2, "group")
            site_group_id = _get_id(granted_to_v2, "siteGroup")
            site_user_id = _get_id(granted_to_v2, "siteUser")

            if user_id:
                access_control.append(_prefix_user_id(user_id))

            if group_id:
                access_control.append(_prefix_group(group_id))

            if site_group_id:
                access_control.append(_prefix_site_group(site_group_id))

            if site_user_id:
                access_control.append(_prefix_site_user_id(site_user_id))

        return self._decorate_with_access_control(drive_item, access_control)

    async def drive_items(self, site_drive, max_drive_item_age):
        async for page in self.client.drive_items(site_drive["id"]):
            for drive_item in page:
                drive_item["_id"] = drive_item["id"]
                drive_item["object_type"] = "drive_item"
                drive_item["_timestamp"] = drive_item["lastModifiedDateTime"]

                drive_item = await self._with_drive_item_permissions(
                    site_drive["id"], drive_item
                )

                yield drive_item, self.download_function(drive_item, max_drive_item_age)

    async def site_list_items(
        self, site_id, site_list_id, site_web_url, site_list_name
    ):
        async for list_item in self.client.site_list_items(site_id, site_list_id):
            # List Item IDs are unique within list.
            # Therefore we mix in site_list id to it to make sure they are
            # globally unique.
            # Also we need to remember original ID because when a document
            # is yielded, its "id" field is overwritten with content of "_id" field
            list_item_natural_id = list_item["id"]
            list_item["_id"] = f"{site_list_id}-{list_item['id']}"
            list_item["object_type"] = "list_item"

            content_type = list_item["contentType"]["name"]

            if content_type in [
                "Web Template Extensions",
                "Client Side Component Manifests",
            ]:  # TODO: make it more flexible. For now I ignore them cause they 404 all the time
                continue

            if "Attachments" in list_item["fields"]:
                async for list_item_attachment in self.client.site_list_item_attachments(
                    site_web_url, site_list_name, list_item_natural_id
                ):
                    list_item_attachment["_id"] = list_item_attachment["odata.id"]
                    list_item_attachment["object_type"] = "list_item_attachment"
                    list_item_attachment["_timestamp"] = list_item[
                        "lastModifiedDateTime"
                    ]
                    list_item_attachment[
                        "_original_filename"
                    ] = list_item_attachment.get("FileName", "")

                    attachment_download_func = partial(
                        self.get_attachment_content, list_item_attachment
                    )
                    yield list_item_attachment, attachment_download_func

            yield list_item, None

    async def site_lists(self, site):
        async for site_list in self.client.site_lists(site["id"]):
            site_list["_id"] = site_list["id"]
            site_list["object_type"] = "site_list"

            yield site_list

    async def site_pages(self, url):
        async for site_page in self.client.site_pages(url):
            site_page["_id"] = site_page[
                "odata.id"
            ]  # Apparently site_page["GUID"] is not globally unique
            site_page["object_type"] = "site_page"

            for html_field in ["LayoutWebpartsContent", "CanvasContent1", "WikiField"]:
                if html_field in site_page:
                    site_page[html_field] = html_to_text(site_page[html_field])

            yield site_page

    def init_sync_cursor(self):
        if not self._sync_cursor:
            self._sync_cursor = {CURSOR_SITE_DRIVE_KEY: {}}

        return self._sync_cursor

    def update_drive_delta_link(self, drive_id, link):
        if not link:
            return

        self._sync_cursor[CURSOR_SITE_DRIVE_KEY][drive_id] = link

    def get_drive_delta_link(self, drive_id):
        return self._sync_cursor.get(CURSOR_SITE_DRIVE_KEY, {}).get(drive_id)

    def drive_item_operation(self, item):
        if "deleted" in item:
            return OP_DELETE
        else:
            return OP_INDEX

    def download_function(self, drive_item, max_drive_item_age):
        if "deleted" in drive_item:
            # deleted drive items do not contain `name` property in the payload
            # so drive_item['id'] is used
            self._logger.debug(
                f"Not downloading the item id={drive_item['id']} because it has been deleted"
            )

            return None

        if "folder" in drive_item:
            self._logger.debug(f"Not downloading folder {drive_item['name']}")
            return None

        if "@microsoft.graph.downloadUrl" not in drive_item:
            self._logger.debug(
                f"Not downloading file {drive_item['name']}: field \"@microsoft.graph.downloadUrl\" is missing"
            )
            return None

        if not self.is_supported_format(drive_item["name"]):
            self._logger.debug(
                f"Not downloading file {drive_item['name']}: file type is not supported"
            )
            return None

        if "lastModifiedDateTime" not in drive_item:
            self._logger.debug(
                f"Not downloading file {drive_item['name']}: field \"lastModifiedDateTime\" is missing"
            )
            return None

        modified_date = datetime.strptime(
            drive_item["lastModifiedDateTime"], TIMESTAMP_FORMAT
        )

        if max_drive_item_age and modified_date < datetime.utcnow() - timedelta(
            days=max_drive_item_age
        ):
            self._logger.warning(
                f"Not downloading file {drive_item['name']}: last modified on {drive_item['lastModifiedDateTime']}"
            )

            return None
        elif (
            drive_item["size"] > MAX_DOCUMENT_SIZE
            and not self.configuration["use_text_extraction_service"]
        ):
            self._logger.warning(
                f"Not downloading file {drive_item['name']} of size {drive_item['size']}"
            )

            return None
        else:
            drive_item["_original_filename"] = drive_item.get("name", "")
            return partial(self.get_drive_item_content, drive_item)

    async def get_attachment_content(self, attachment, timestamp=None, doit=False):
        if not doit:
            return

        if not self.is_supported_format(attachment["_original_filename"]):
            self._logger.debug(
                f"Not downloading attachment {attachment['_original_filename']}: file type is not supported"
            )
            return

        # We don't know attachment sizes unfortunately, so cannot properly ignore them

        # Okay this gets weird.
        # There's no way to learn whether List Item Attachment changed or not
        # Response does not contain metadata on LastUpdated or any dates,
        # but along with that IDs for attachments are actually these attachments'
        # file names. So if someone creates a file text.txt with content "hello",
        # runs a sync, then deletes this file and creates again with different content,
        # the model returned from API will not change at all. It will have same ID,
        # same everything. But it will already be an absolutely new document.
        # Therefore every time we try to download the attachment we say that
        # it was just recently created so that framework would always re-download it.
        new_timestamp = datetime.utcnow()

        doc = {
            "_id": attachment["odata.id"],
            "_timestamp": new_timestamp,
        }

        attached_file, body = await self._download_content(
            partial(self.client.download_attachment, attachment["odata.id"]),
            attachment["_original_filename"],
        )

        if attached_file:
            doc["_attachment"] = attached_file
        if body is not None:
            # accept empty strings for body
            doc["body"] = body

        return doc

    async def get_drive_item_content(self, drive_item, timestamp=None, doit=False):
        document_size = int(drive_item["size"])

        if not (doit and document_size):
            return

        if (
            document_size > MAX_DOCUMENT_SIZE
            and not self.configuration["use_text_extraction_service"]
        ):
            return

        doc = {
            "_id": drive_item["id"],
            "_timestamp": drive_item["lastModifiedDateTime"],
        }

        attached_file, body = await self._download_content(
            partial(
                self.client.download_drive_item,
                drive_item["parentReference"]["driveId"],
                drive_item["id"],
            ),
            drive_item["_original_filename"],
        )

        if attached_file:
            doc["_attachment"] = attached_file
        if body is not None:
            # accept empty strings for body
            doc["body"] = body

        return doc

    async def _download_content(self, download_func, original_filename):
        attachment = None
        body = None
        source_file_name = ""
        file_extension = os.path.splitext(original_filename)[-1]

        try:
            async with NamedTemporaryFile(
                mode="wb", delete=False, suffix=file_extension, dir=self.download_dir
            ) as async_buffer:
                source_file_name = async_buffer.name

                # download_func should always be a partial with async_buffer as last argument that is not filled by the caller!
                # E.g. if download_func is download_drive_item(drive_id, item_id, async_buffer) then it
                # should be passed as partial(download_drive_item, drive_id, item_id)
                # This way async_buffer will be passed from here!!!
                await download_func(async_buffer)

            if self.configuration["use_text_extraction_service"]:
                body = ""
                if self.extraction_service._check_configured():
                    body = await self.extraction_service.extract_text(
                        source_file_name, original_filename
                    )
            else:
                await asyncio.to_thread(
                    convert_to_b64,
                    source=source_file_name,
                )
                async with aiofiles.open(
                    file=source_file_name, mode="r"
                ) as target_file:
                    attachment = (await target_file.read()).strip()
        finally:
            if source_file_name:
                await remove(str(source_file_name))

        return attachment, body

    async def ping(self):
        pass

    async def close(self):
        await self.client.close()
        if self.extraction_service is not None:
            await self.extraction_service._end_session()

    def advanced_rules_validators(self):
        return [SharepointOnlineAdvancedRulesValidator()]

    def is_supported_format(self, filename):
        if "." not in filename:
            return False

        attachment_extension = os.path.splitext(filename)
        if attachment_extension[-1].lower() in TIKA_SUPPORTED_FILETYPES:
            return True

        return False<|MERGE_RESOLUTION|>--- conflicted
+++ resolved
@@ -368,7 +368,9 @@
         try:
             token = await self._api_token.get()
             headers = {"authorization": f"Bearer {token}"}
-            self._logger.debug(f"Posting to Sharepoint Endpoint: {absolute_url}. Payload: {payload}")
+            self._logger.debug(
+                f"Posting to Sharepoint Endpoint: {absolute_url}. Payload: {payload}"
+            )
 
             async with self._http_session.post(
                 absolute_url, headers=headers, json=payload
@@ -395,31 +397,13 @@
                 headers=headers,
             ) as resp:
                 yield resp
-
-            return
         except aiohttp.client_exceptions.ClientOSError:
             self._logger.warning(
                 "Graph API dropped the connection. It might indicate, that connector makes too many requests - decrease concurrency settings, otherwise Graph API can block this app."
             )
             raise
         except ClientResponseError as e:
-<<<<<<< HEAD
             await self._handle_client_response_error(absolute_url, e)
-=======
-            if e.status == 429 or e.status == 503:
-                response_headers = e.headers or {}
-                retry_seconds = None
-                if "Retry-After" in response_headers:
-                    retry_seconds = int(response_headers["Retry-After"])
-                else:
-                    self._logger.warning(
-                        f"Response Code from Sharepoint Server is 429 but Retry-After header is not found, using default retry time: {DEFAULT_RETRY_SECONDS} seconds"
-                    )
-                    retry_seconds = DEFAULT_RETRY_SECONDS
-                self._logger.info(
-                    f"Rate Limited by Sharepoint: retry in {retry_seconds} seconds"
-                )
->>>>>>> 67abae48
 
     async def _handle_client_response_error(self, absolute_url, e):
         if e.status == 429 or e.status == 503:
@@ -427,7 +411,6 @@
             if "Retry-After" in response_headers:
                 retry_seconds = int(response_headers["Retry-After"])
             else:
-<<<<<<< HEAD
                 self._logger.warning(
                     f"Response Code from Sharepoint Server is {e.status} but Retry-After header is not found, using default retry time: {DEFAULT_RETRY_SECONDS} seconds"
                 )
@@ -435,9 +418,6 @@
             self._logger.debug(
                 f"Rate Limited by Sharepoint: retry in {retry_seconds} seconds"
             )
-=======
-                raise
->>>>>>> 67abae48
 
             await self._sleeps.sleep(retry_seconds)
             raise ThrottledError from e
