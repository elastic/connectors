#
# Copyright Elasticsearch B.V. and/or licensed to Elasticsearch B.V. under one
# or more contributor license agreements. Licensed under the Elastic License 2.0;
# you may not use this file except in compliance with the Elastic License 2.0.
#
import asyncio
import os
import re
from collections.abc import Iterable, Sized
from contextlib import asynccontextmanager
from datetime import datetime, timedelta
from functools import cached_property, partial

import aiofiles
import aiohttp
import fastjsonschema
from aiofiles.tempfile import NamedTemporaryFile
from aiohttp.client_exceptions import ClientResponseError
from fastjsonschema import JsonSchemaValueException

from connectors.es.sink import OP_DELETE, OP_INDEX
from connectors.filtering.validation import (
    AdvancedRulesValidator,
    SyncRuleValidationResult,
)
from connectors.logger import logger
from connectors.source import BaseDataSource
from connectors.utils import (
    CacheWithTimeout,
    CancellableSleeps,
    ExtractionService,
    convert_to_b64,
    html_to_text,
    iso_utc,
    retryable,
    url_encode,
)

TIMESTAMP_FORMAT = "%Y-%m-%dT%H:%M:%SZ"

ACCESS_CONTROL = "_allow_access_control"

DEFAULT_GROUPS = ["Visitors", "Owners", "Members"]

if "OVERRIDE_URL" in os.environ:
    logger.warning("x" * 50)
    logger.warning(
        f"SHAREPOINT ONLINE CONNECTOR CALLS ARE REDIRECTED TO {os.environ['OVERRIDE_URL']}"
    )
    logger.warning("IT'S SUPPOSED TO BE USED ONLY FOR TESTING")
    logger.warning("x" * 50)
    override_url = os.environ["OVERRIDE_URL"]
    GRAPH_API_URL = override_url
    GRAPH_API_AUTH_URL = override_url
    REST_API_AUTH_URL = override_url
else:
    GRAPH_API_URL = "https://graph.microsoft.com/v1.0"
    GRAPH_API_AUTH_URL = "https://login.microsoftonline.com"
    REST_API_AUTH_URL = "https://accounts.accesscontrol.windows.net"

DEFAULT_RETRY_SECONDS = 30
FILE_WRITE_CHUNK_SIZE = 1024
MAX_DOCUMENT_SIZE = 10485760
WILDCARD = "*"
DRIVE_ITEMS_FIELDS = "id,content.downloadUrl,lastModifiedDateTime,lastModifiedBy,root,deleted,file,folder,package,name,webUrl,createdBy,createdDateTime,size,parentReference"

CURSOR_SITE_DRIVE_KEY = "site_drives"

# Microsoft Graph API Delta constants
# https://learn.microsoft.com/en-us/graph/delta-query-overview

DELTA_NEXT_LINK_KEY = "@odata.nextLink"
DELTA_LINK_KEY = "@odata.deltaLink"


class NotFound(Exception):
    """Internal exception class to handle 404s from the API that has a meaning, that collection
    for specific object is empty.

    For example List Items API from Sharepoint REST API returns 404 if list has no items.

    It's not an exception for us, we just want to return [], and this exception class facilitates it.
    """

    pass


class InternalServerError(Exception):
    """Internal exception class to handle 500s from the API, which could sometimes also mean NotFound."""

    pass


class InvalidSharepointTenant(Exception):
    """Exception class to notify that tenant name is invalid or does not match tenant id provided"""

    pass


class TokenFetchFailed(Exception):
    """Exception class to notify that connector was unable to fetch authentication token from either
    Sharepoint REST API or Graph API.

    Error message will indicate human-readable reason.
    """

    pass


class PermissionsMissing(Exception):
    """Exception class to notify that specific Application Permission is missing for the credentials used.
    See: https://learn.microsoft.com/en-us/graph/permissions-reference
    """

    pass


class SyncCursorEmpty(Exception):
    """Exception class to notify that incremental sync can't run because sync_cursor is empty.
    See: https://learn.microsoft.com/en-us/graph/delta-query-overview
    """

    pass


class MicrosoftSecurityToken:
    """Abstract token for connecting to one of Microsoft Azure services.

    This class is an abstract base class for getting auth token.

    It takes care of caching the token and asking for new token once the
    token expires.

    Classes that inherit from this class need to implement `async def _fetch_token(self)` method
    that needs to return a tuple: access_token<str> and expires_in<int>.

    To read more about tenants and authentication, see:
        - https://learn.microsoft.com/en-us/azure/active-directory/develop/quickstart-create-new-tenant
        - https://learn.microsoft.com/en-us/azure/active-directory/develop/quickstart-register-app
    """

    def __init__(self, http_session, tenant_id, tenant_name, client_id, client_secret):
        """Initializer.

        Args:
            http_session (aiohttp.ClientSession): HTTP Client Session
            tenant_id (str): Azure AD Tenant Id
            tenant_name (str): Azure AD Tenant Name
            client_id (str): Azure App Client Id
            client_secret (str): Azure App Client Secret Value"""

        self._http_session = http_session
        self._tenant_id = tenant_id
        self._tenant_name = tenant_name
        self._client_id = client_id
        self._client_secret = client_secret

        self._token_cache = CacheWithTimeout()

    async def get(self):
        """Get bearer token for provided credentials.

        If token has been retrieved, it'll be taken from the cache.
        Otherwise, call to `_fetch_token` is made to fetch the token
        from 3rd-party service.

        Returns:
            str: bearer token for one of Microsoft services"""

        cached_value = self._token_cache.get()

        if cached_value:
            return cached_value

        # We measure now before request to be on a pessimistic side
        now = datetime.utcnow()
        try:
            access_token, expires_in = await self._fetch_token()
        except ClientResponseError as e:
            # Both Graph API and REST API return error codes that indicate different problems happening when authenticating.
            # Error Code serves as a good starting point classifying these errors, see the messages below:
            match e.status:
                case 400:
                    raise TokenFetchFailed(
                        "Failed to authorize to Sharepoint REST API. Please verify, that provided Tenant Id, Tenant Name and Client ID are valid."
                    ) from e
                case 401:
                    raise TokenFetchFailed(
                        "Failed to authorize to Sharepoint REST API. Please verify, that provided Secret Value is valid."
                    ) from e
                case _:
                    raise TokenFetchFailed(
                        f"Failed to authorize to Sharepoint REST API. Response Status: {e.status}, Message: {e.message}"
                    ) from e

        self._token_cache.set(access_token, now + timedelta(seconds=expires_in))

        return access_token

    async def _fetch_token(self):
        """Fetch token from Microsoft service.

        This method needs to be implemented in the class that inherits MicrosoftSecurityToken.

        Returns:
            (str, int) - a tuple containing access token as a string and number of seconds it will be valid for as an integer
        """

        raise NotImplementedError


class GraphAPIToken(MicrosoftSecurityToken):
    """Token to connect to Microsoft Graph API endpoints."""

    @retryable(retries=3)
    async def _fetch_token(self):
        """Fetch API token for usage with Graph API

        Returns:
            (str, int) - a tuple containing access token as a string and number of seconds it will be valid for as an integer
        """

        url = f"{GRAPH_API_AUTH_URL}/{self._tenant_id}/oauth2/v2.0/token"
        headers = {"Content-Type": "application/x-www-form-urlencoded"}
        data = f"client_id={self._client_id}&scope=https://graph.microsoft.com/.default&client_secret={self._client_secret}&grant_type=client_credentials"

        async with self._http_session.post(url, headers=headers, data=data) as resp:
            json_response = await resp.json()
            access_token = json_response["access_token"]
            expires_in = int(json_response["expires_in"])

            return access_token, expires_in


class SharepointRestAPIToken(MicrosoftSecurityToken):
    """Token to connect to Sharepoint REST API endpoints."""

    @retryable(retries=3)
    async def _fetch_token(self):
        """Fetch API token for usage with Sharepoint REST API

        Returns:
            (str, int) - a tuple containing access token as a string and number of seconds it will be valid for as an integer
        """

        url = f"{REST_API_AUTH_URL}/{self._tenant_id}/tokens/OAuth/2"
        # GUID in resource is always a constant used to create access token
        data = {
            "grant_type": "client_credentials",
            "resource": f"00000003-0000-0ff1-ce00-000000000000/{self._tenant_name}.sharepoint.com@{self._tenant_id}",
            "client_id": f"{self._client_id}@{self._tenant_id}",
            "client_secret": self._client_secret,
        }
        headers = {"Content-Type": "application/x-www-form-urlencoded"}

        async with self._http_session.post(url, headers=headers, data=data) as resp:
            json_response = await resp.json()
            access_token = json_response["access_token"]
            expires_in = int(json_response["expires_in"])

            return access_token, expires_in


class MicrosoftAPISession:
    def __init__(self, http_session, api_token, scroll_field, logger_):
        self._http_session = http_session
        self._api_token = api_token
        self._semaphore = asyncio.Semaphore(
            10
        )  # TODO: make configurable, that's a scary property

        # Graph API and Sharepoint API scroll over slightly different fields:
        # - odata.nextPage for Sharepoint REST API uses
        # - @odata.nextPage for Graph API uses - notice the @ glyph
        # Therefore for flexibility I made it a field passed in the initializer,
        # but this abstraction can be better.
        self._scroll_field = scroll_field
        self._sleeps = CancellableSleeps()
        self._logger = logger_

    def set_logger(self, logger_):
        self._logger = logger_

    def close(self):
        self._sleeps.cancel()

    async def fetch(self, url):
        return await self._get_json(url)

    async def pipe(self, url, stream):
        async with self._call_api(url) as resp:
            async for data in resp.content.iter_chunked(FILE_WRITE_CHUNK_SIZE):
                await stream.write(data)

    async def scroll(self, url):
        scroll_url = url

        while True:
            graph_data = await self._get_json(scroll_url)
            # We're yielding the whole page here, not one item
            yield graph_data["value"]

            if self._scroll_field in graph_data:
                scroll_url = graph_data[self._scroll_field]
            else:
                break

    async def scroll_delta_url(self, url):
        scroll_url = url

        while True:
            graph_data = await self._get_json(scroll_url)

            yield graph_data

            if DELTA_NEXT_LINK_KEY in graph_data:
                scroll_url = graph_data[DELTA_NEXT_LINK_KEY]
            else:
                break

    async def _get_json(self, absolute_url):
        async with self._call_api(absolute_url) as resp:
            return await resp.json()

    @asynccontextmanager
    @retryable(retries=3)
    async def _call_api(self, absolute_url):
        try:
            # Sharepoint / Graph API has quite strict throttling policies
            # If connector is overzealous, it can be banned for not respecting throttling policies
            # However if connector has a low setting for the semaphore, then it'll just be slow.
            # Change the value at your own risk
            await self._semaphore.acquire()

            token = await self._api_token.get()
            headers = {"authorization": f"Bearer {token}"}
            self._logger.debug(f"Calling Sharepoint Endpoint: {absolute_url}")

            async with self._http_session.get(
                absolute_url,
                headers=headers,
            ) as resp:
                yield resp

                return
        except ClientResponseError as e:
            if e.status == 429 or e.status == 503:
                response_headers = e.headers or {}
                retry_seconds = None
                if "Retry-After" in response_headers:
                    retry_seconds = int(response_headers["Retry-After"])
                else:
                    self._logger.warning(
                        f"Response Code from Sharepoint Server is 429 but Retry-After header is not found, using default retry time: {DEFAULT_RETRY_SECONDS} seconds"
                    )
                    retry_seconds = DEFAULT_RETRY_SECONDS
                self._logger.debug(
                    f"Rate Limited by Sharepoint: retry in {retry_seconds} seconds"
                )

                await self._sleeps.sleep(retry_seconds)  # TODO: use CancellableSleeps
                raise
            elif (
                e.status == 403 or e.status == 401
            ):  # Might work weird, but Graph returns 403 and REST returns 401
                raise PermissionsMissing(
                    f"Received Unauthorized response for {absolute_url}.\nVerify that the correct Graph API and Sharepoint permissions are granted to the app and admin consent is given. If the permissions and consent are correct, wait for several minutes and try again."
                ) from e
            elif e.status == 404:
                raise NotFound from e  # We wanna catch it in the code that uses this and ignore in some cases
            elif e.status == 500:
                raise InternalServerError from e
            else:
                raise
            self._logger.debug(
                f"Rate Limited by Sharepoint: retry in {retry_seconds} seconds"
            )
        finally:
            self._semaphore.release()


class SharepointOnlineClient:
    def __init__(self, tenant_id, tenant_name, client_id, client_secret):
        self._http_session = aiohttp.ClientSession(  # TODO: lazy create this
            headers={
                "accept": "application/json",
                "content-type": "application/json",
            },
            timeout=aiohttp.ClientTimeout(total=None),
            raise_for_status=True,
        )

        self._tenant_id = tenant_id
        self._tenant_name = tenant_name
        self._tenant_name_pattern = re.compile(
            "https://(.*).sharepoint.com"
        )  # Used later for url validation

        self.graph_api_token = GraphAPIToken(
            self._http_session, tenant_id, tenant_name, client_id, client_secret
        )
        self.rest_api_token = SharepointRestAPIToken(
            self._http_session, tenant_id, tenant_name, client_id, client_secret
        )

        self._logger = logger

        self._graph_api_client = MicrosoftAPISession(
            self._http_session, self.graph_api_token, "@odata.nextLink", self._logger
        )
        self._rest_api_client = MicrosoftAPISession(
            self._http_session, self.rest_api_token, "odata.nextLink", self._logger
        )

    def set_logger(self, logger_):
        self._logger = logger_
        self._graph_api_client.set_logger(self._logger)
        self._rest_api_client.set_logger(self._logger)

    async def groups(self):
        select = ""

        async for page in self._graph_api_client.scroll(
            f"{GRAPH_API_URL}/groups?$select={select}"
        ):
            for group in page:
                yield group

    async def group_sites(self, group_id):
        select = ""

        try:
            async for page in self._graph_api_client.scroll(
                f"{GRAPH_API_URL}/groups/{group_id}/sites?$select={select}"
            ):
                for group_site in page:
                    yield group_site
        except NotFound:
            # We can safely ignore cause Sharepoint can return 404 in case List Item is of specific types that do not support/have attachments
            # Yes, makes no sense to me either.
            return

    async def site_collections(self):
        filter_ = url_encode("siteCollection/root ne null")
        select = "siteCollection,webUrl"

        async for page in self._graph_api_client.scroll(
            f"{GRAPH_API_URL}/sites/?$filter={filter_}&$select={select}"
        ):
            for site_collection in page:
                yield site_collection

    async def site_groups(self, site_web_url):
        self._validate_sharepoint_rest_url(site_web_url)

        url = f"{site_web_url}/_api/web/sitegroups"

        try:
            async for page in self._rest_api_client.scroll(url):
                for group in page:
                    yield group
        except NotFound:
            return

    async def user_information_list(self, site_id):
        expand = "fields"
        url = f"{GRAPH_API_URL}/sites/{site_id}/lists/User Information List/items?expand={expand}"

        try:
            async for page in self._graph_api_client.scroll(url):
                for user_information in page:
                    yield user_information
        except NotFound:
            return

    async def user(self, user_principal_name):
        url = f"{GRAPH_API_URL}/users/{user_principal_name}"

        try:
            return await self._graph_api_client.fetch(url)
        except NotFound:
            return {}

    async def group(self, group_id):
        url = f"{GRAPH_API_URL}/groups/{group_id}"

        try:
            return await self._graph_api_client.fetch(url)
        except NotFound:
            return {}

    async def group_members(self, group_id):
        url = f"{GRAPH_API_URL}/groups/{group_id}/members"

        try:
            async for page in self._graph_api_client.scroll(url):
                for member in page:
                    yield member
        except NotFound:
            return

    async def group_owners(self, group_id):
        url = f"{GRAPH_API_URL}/groups/{group_id}/owners"

        try:
            async for page in self._graph_api_client.scroll(url):
                for owner in page:
                    yield owner
        except NotFound:
            return

    async def site_users(self, site_web_url):
        self._validate_sharepoint_rest_url(site_web_url)

        url = f"{site_web_url}/_api/web/siteusers"

        try:
            async for page in self._rest_api_client.scroll(url):
                for user in page:
                    yield user
        except NotFound:
            return

    async def sites(self, parent_site_id, allowed_root_sites):
        select = ""

        async for page in self._graph_api_client.scroll(
            f"{GRAPH_API_URL}/sites/{parent_site_id}/sites?search=*&$select={select}"
        ):
            for site in page:
                # Filter out site collections that are not needed
                if (
                    WILDCARD not in allowed_root_sites
                    and site["name"] not in allowed_root_sites
                ):
                    continue

                yield site

    async def site_drives(self, site_id):
        select = ""

        async for page in self._graph_api_client.scroll(
            f"{GRAPH_API_URL}/sites/{site_id}/drives?$select={select}"
        ):
            for site_drive in page:
                yield site_drive

    async def drive_items_delta(self, url):
        async for response in self._graph_api_client.scroll_delta_url(url):
            delta_link = (
                response[DELTA_LINK_KEY] if DELTA_LINK_KEY in response else None
            )
            if "value" in response and len(response["value"]) > 0:
                yield DriveItemsPage(response["value"], delta_link)

    async def drive_items(self, drive_id, url=None):
        url = (
            (
                f"{GRAPH_API_URL}/drives/{drive_id}/root/delta?$select={DRIVE_ITEMS_FIELDS}"
            )
            if not url
            else url
        )

        async for page in self.drive_items_delta(url):
            yield page

    async def drive_item_permissions(self, drive_id, item_id):
        return await self._graph_api_client.fetch(
            f"{GRAPH_API_URL}/drives/{drive_id}/items/{item_id}/permissions"
        )

    async def download_drive_item(self, drive_id, item_id, async_buffer):
        await self._graph_api_client.pipe(
            f"{GRAPH_API_URL}/drives/{drive_id}/items/{item_id}/content", async_buffer
        )

    async def site_lists(self, site_id):
        select = ""

        async for page in self._graph_api_client.scroll(
            f"{GRAPH_API_URL}/sites/{site_id}/lists?$select={select}"
        ):
            for site_list in page:
                yield site_list

    async def site_list_role_assignments(self, site_web_url, site_list_name):
        self._validate_sharepoint_rest_url(site_web_url)

        url = (
            f"{site_web_url}/_api/lists/GetByTitle('{site_list_name}')/roleassignments"
        )

        try:
            return await self._rest_api_client.fetch(url)
        except NotFound:
            return {}

    async def site_list_items(self, site_id, list_id):
        select = ""
        expand = "fields"

        async for page in self._graph_api_client.scroll(
            f"{GRAPH_API_URL}/sites/{site_id}/lists/{list_id}/items?$select={select}&$expand={expand}"
        ):
            for site_list in page:
                yield site_list

    async def site_list_item_role_assignments(
        self, site_web_url, list_title, list_item_id
    ):
        self._validate_sharepoint_rest_url(site_web_url)

        url = f"{site_web_url}/_api/lists/GetByTitle('{list_title}')/items({list_item_id})/roleassignments"

        try:
            return await self._rest_api_client.fetch(url)
        except NotFound:
            return {}

    async def site_list_item_attachments(self, site_web_url, list_title, list_item_id):
        self._validate_sharepoint_rest_url(site_web_url)

        url = f"{site_web_url}/_api/lists/GetByTitle('{list_title}')/items({list_item_id})?$expand=AttachmentFiles"

        try:
            list_item = await self._rest_api_client.fetch(url)

            for attachment in list_item["AttachmentFiles"]:
                yield attachment
        except NotFound:
            # We can safely ignore cause Sharepoint can return 404 in case List Item is of specific types that do not support/have attachments
            # Yes, makes no sense to me either.
            return

    async def download_attachment(self, attachment_absolute_path, async_buffer):
        self._validate_sharepoint_rest_url(attachment_absolute_path)

        await self._rest_api_client.pipe(
            f"{attachment_absolute_path}/$value", async_buffer
        )

    async def site_pages(self, site_web_url):
        self._validate_sharepoint_rest_url(site_web_url)

        select = ""
        url = f"{site_web_url}/_api/web/lists/GetByTitle('Site%20Pages')/items?$select={select}"

        try:
            async for page in self._rest_api_client.scroll(url):
                for site_page in page:
                    yield site_page
        except NotFound:
            # I'm not sure if site can have no pages, but given how weird API is I put this here
            # Just to be on a safe side
            return

    async def site_page_role_assignments(self, site_web_url, site_page_id):
        self._validate_sharepoint_rest_url(site_web_url)

        url = f"{site_web_url}/_api/web/lists/GetByTitle('Site Pages')/items({site_page_id})/RoleAssignments"

        try:
            return await self._rest_api_client.fetch(url)
        except NotFound:
            return {}

    async def users_and_groups_for_role_assignment(self, site_web_url, role_assignment):
        self._validate_sharepoint_rest_url(site_web_url)

        if "PrincipalId" not in role_assignment:
            return []

        principal_id = role_assignment["PrincipalId"]

        url = f"{site_web_url}/_api/web/GetUserById('{principal_id}')"

        try:
            return await self._rest_api_client.fetch(url)
        except NotFound:
            return []
        except InternalServerError:
            # This can also mean "not found" so handling it explicitly
            return []

    async def groups_user_transitive_member_of(self, user_id):
        url = f"{GRAPH_API_URL}/users/{user_id}/transitiveMemberOf"

        try:
            async for page in self._graph_api_client.scroll(url):
                for group in page:
                    yield group
        except NotFound:
            return

    async def tenant_details(self):
        url = f"{GRAPH_API_AUTH_URL}/common/userrealm/?user=cj@{self._tenant_name}.onmicrosoft.com&api-version=2.1&checkForMicrosoftAccount=false"

        return await self._rest_api_client.fetch(url)

    def _validate_sharepoint_rest_url(self, url):
        # TODO: make it better suitable for ftest
        if "OVERRIDE_URL" in os.environ:
            return

        # I haven't found a better way to validate tenant name for now.
        actual_tenant_name = self._tenant_name_pattern.findall(url)[0]

        if self._tenant_name != actual_tenant_name:
            raise InvalidSharepointTenant(
                f"Unable to call Sharepoint REST API - tenant name is invalid. Authenticated for tenant name: {self._tenant_name}, actual tenant name for the service: {actual_tenant_name}."
            )

    async def close(self):
        await self._http_session.close()
        self._graph_api_client.close()
        self._rest_api_client.close()


class DriveItemsPage(Iterable, Sized):
    """
    Container for Microsoft Graph API DriveItem response

    Parameters:
        items (list<dict>):Represents a list of drive items
        delta_link (str): Microsoft API deltaLink
    """

    def __init__(self, items, delta_link):
        if items:
            self._items = items
        else:
            self._items = []

        if delta_link:
            self._delta_link = delta_link
        else:
            self._delta_link = None

    def __len__(self):
        return len(self._items)

    def __iter__(self):
        for item in self._items:
            yield item

    def delta_link(self):
        return self._delta_link


class SharepointOnlineAdvancedRulesValidator(AdvancedRulesValidator):
    """
    Validate advanced rules for MongoDB, so that they're adhering to the motor asyncio API (see: https://motor.readthedocs.io/en/stable/api-asyncio/asyncio_motor_collection.html)
    """

    SCHEMA_DEFINITION = {
        "type": "object",
        "properties": {
            "dontExtractDriveItemsOlderThan": {"type": "integer"},  # in Days
        },
        "additionalProperties": False,
    }

    SCHEMA = fastjsonschema.compile(definition=SCHEMA_DEFINITION)

    async def validate(self, advanced_rules):
        try:
            SharepointOnlineAdvancedRulesValidator.SCHEMA(advanced_rules)

            return SyncRuleValidationResult.valid_result(
                rule_id=SyncRuleValidationResult.ADVANCED_RULES
            )
        except JsonSchemaValueException as e:
            return SyncRuleValidationResult(
                rule_id=SyncRuleValidationResult.ADVANCED_RULES,
                is_valid=False,
                validation_message=f"{e.message}. Make sure advanced filtering rules follow the following schema: {SharepointOnlineAdvancedRulesValidator.SCHEMA_DEFINITION['properties']}",
            )


def _prefix_identity(prefix, identity):
    if prefix is None or identity is None:
        return None

    return f"{prefix}:{identity}"


def _prefix_group(group):
    return _prefix_identity("group", group)


def _prefix_user(user):
    return _prefix_identity("user", user)


def _prefix_email(email):
    return _prefix_identity("email", email)


def _postfix_group(group):
    if group is None:
        return None

    return f"{group} Members"


def is_domain_group(user_fields):
    return user_fields["ContentType"] == "DomainGroup"


def is_person(user_fields):
    return user_fields["ContentType"] == "Person"


def _domain_group_id(user_info_name):
    """Extracts the domain group id.

    The domain group id can have the following formats:
    - abc|def|domain-group-id
    - abc|def|some-prefix/domain-group-id

    Returns:
        str: domain group id

    """
    if user_info_name is None or len(user_info_name) == 0:
        return None

    name_parts = user_info_name.split("|")

    if len(name_parts) <= 2:
        return None

    domain_group_id = name_parts[2]

    if len(domain_group_id) == 0:
        return None

    if "/" in domain_group_id:
        domain_group_id = domain_group_id.split("/")[1]

    return domain_group_id


async def _emails_and_usernames_of_domain_group(
    domain_group_id, group_identities_generator, only_usernames=False, prefix=True
):
    """Yield emails and/or usernames for a specific domain group.
    This function yields both to reduce the number of remote calls made to the group owners or group members API.

    Yields:
        - Prefixed email or email without prefix
        - Prefixed user principal name or user principal name without prefix

    """
    async for identity in group_identities_generator(domain_group_id):
        email = identity.get("mail")

        if not only_usernames and email:
            if prefix:
                yield _prefix_email(email)
            else:
                yield email

        username = identity.get("userPrincipalName")

        if username:
            if prefix:
                yield _prefix_user(username)
            else:
                yield username


class SharepointOnlineDataSource(BaseDataSource):
    """Sharepoint Online"""

    name = "Sharepoint Online"
    service_type = "sharepoint_online"
    advanced_rules_enabled = True
    dls_enabled = True
    incremental_sync_enabled = True

    def __init__(self, configuration):
        super().__init__(configuration=configuration)

        self._client = None

        if self.configuration["use_text_extraction_service"]:
            self.extraction_service = ExtractionService()
        else:
            self.extraction_service = None

    def _set_internal_logger(self):
        self.client.set_logger(self._logger)

    @property
    def client(self):
        if not self._client:
            tenant_id = self.configuration["tenant_id"]
            tenant_name = self.configuration["tenant_name"]
            client_id = self.configuration["client_id"]
            client_secret = self.configuration["secret_value"]

            self._client = SharepointOnlineClient(
                tenant_id, tenant_name, client_id, client_secret
            )

        return self._client

    @classmethod
    def get_default_configuration(cls):
        return {
            "tenant_id": {
                "label": "Tenant ID",
                "order": 1,
                "type": "str",
                "value": "",
            },
            "tenant_name": {  # TODO: when Tenant API is going out of Beta, we can remove this field
                "label": "Tenant name",
                "order": 2,
                "type": "str",
                "value": "",
            },
            "client_id": {
                "label": "Client ID",
                "order": 3,
                "type": "str",
                "value": "",
            },
            "secret_value": {
                "label": "Secret value",
                "order": 4,
                "sensitive": True,
                "type": "str",
                "value": "",
            },
            "site_collections": {
                "display": "textarea",
                "label": "Comma-separated list of sites",
                "tooltip": "A comma-separated list of sites to ingest data from. Use * to include all available sites.",
                "order": 5,
                "type": "list",
                "value": "",
            },
            "use_text_extraction_service": {
                "display": "toggle",
                "label": "Use text extraction service",
                "order": 6,
                "tooltip": "Requires a separate deployment of the Elastic Text Extraction Service. Requires that pipeline settings disable text extraction.",
                "type": "bool",
                "value": False,
            },
            "use_document_level_security": {
                "display": "toggle",
                "label": "Enable document level security",
                "order": 7,
                "tooltip": "Document level security ensures identities and permissions set in Sharepoint Online are maintained in Elasticsearch. This enables you to restrict and personalize read-access users and groups have to documents in this index. Access control syncs ensure this metadata is kept up to date in your Elasticsearch documents.",
                "type": "bool",
                "value": False,
            },
        }

    async def validate_config(self):
        # Check that we can log in into Graph API
        await self.client.graph_api_token.get()

        # Check that we can log in into Sharepoint REST API
        await self.client.rest_api_token.get()

        # Check that tenant name is valid
        # Sadly we don't check that tenant name is actually the name
        # For the tenant id.
        # Seems like there's an API that allows this, but it's only in beta:
        # https://learn.microsoft.com/en-us/graph/api/managedtenants-tenant-get?view=graph-rest-beta&tabs=http
        # It also might not work cause permissions there are only delegated
        tenant_details = await self.client.tenant_details()

        if tenant_details is None or tenant_details["NameSpaceType"] == "Unknown":
            raise Exception(
                f"Could not find tenant with name {self.configuration['tenant_name']}. Make sure that provided tenant name is valid."
            )

        # Check that we at least have permissions to fetch sites and actual site names are correct
        configured_root_sites = self.configuration["site_collections"]

        remote_sites = []

        async for site_collection in self.client.site_collections():
            async for site in self.client.sites(
                site_collection["siteCollection"]["hostname"], [WILDCARD]
            ):
                remote_sites.append(site["name"])

        if WILDCARD in configured_root_sites:
            return

        missing = [x for x in configured_root_sites if x not in remote_sites]

        if missing:
            raise Exception(
                f"The specified SharePoint sites [{', '.join(missing)}] could not be retrieved during sync. Examples of sites available on the tenant:[{', '.join(remote_sites[:5])}]."
            )

    def _decorate_with_access_control(self, document, access_control):
        if self._dls_enabled():
            document[ACCESS_CONTROL] = list(
                set(document.get(ACCESS_CONTROL, []) + access_control)
            )

        return document

    async def _site_access_control(self, site):
        """Fetches all permissions for all owners, members and visitors of a given site.
        All groups and/or persons, which have permissions for a given site are returned with their given identity prefix ("user", "group" or "email").
        For the given site all groups and its corresponding members and owners (username and/or email) are fetched.

        Returns:
            list: access control list for a given site
            [
                "user:spo-user",
                "email:some.user@spo.com",
                "group:1234-abcd-id"
            ]
        """

        if not self._dls_enabled():
            return site

        access_control = set()

        async for user_information in self.client.user_information_list(site["id"]):
            user = user_information["fields"]

            if is_domain_group(user):
                domain_group_id = _domain_group_id(user["Name"])

                if domain_group_id:
                    group = await self.client.group(domain_group_id)

                    if len(group) > 0:
                        access_control.add(_prefix_group(group["id"]))

                    async for member_email_or_username in _emails_and_usernames_of_domain_group(
                        domain_group_id, self.client.group_members
                    ):
                        access_control.add(member_email_or_username)

                    async for owner_email_or_username in _emails_and_usernames_of_domain_group(
                        domain_group_id, self.client.group_owners
                    ):
                        access_control.add(owner_email_or_username)

            if is_person(user):
                name = user.get("Name")

                if name and name.startswith("i:0#.f|membership|"):
                    parts = name.split("|")

                    if len(parts) > 2:
                        email = parts[2]
                        access_control.add(_prefix_email(email))
                        continue

                if "EMail" not in user:
                    continue

                email = user["EMail"]

                if email in access_control:
                    continue

                access_control.add(_prefix_email(email))

        return list(access_control)

    def _dls_enabled(self):
        if self._features is None:
            return False

        return self._features.document_level_security_enabled()

    def access_control_query(self, access_control):
        # filter out 'None' values
        filtered_access_control = list(
            filter(
                lambda access_control_entity: access_control_entity is not None,
                access_control,
            )
        )

        return {
            "query": {
                "template": {"params": {"access_control": filtered_access_control}},
                "source": {
                    "bool": {
                        "filter": {
                            "bool": {
                                "should": [
                                    {
                                        "bool": {
                                            "must_not": {
                                                "exists": {"field": ACCESS_CONTROL}
                                            }
                                        }
                                    },
                                    {
                                        "terms": {
                                            f"{ACCESS_CONTROL}.keyword": filtered_access_control
                                        }
                                    },
                                ]
                            }
                        }
                    }
                },
            }
        }

    async def _user_access_control_doc(self, user):
        """Constructs a user access control document, which will be synced to the corresponding access control index.
        The `_id` of the user access control document will either be the username (can also be the email sometimes) or the email itself.
        Note: the `_id` field won't be prefixed with the corresponding identity prefix ("user" or "email").
        The document contains all groups of a user and his email and/or username under `query.template.params.access_control`.

        Returns:
            dict: dictionary representing an user access control document
            {
                "_id": "some.user@spo.com",
                "identity": {
                    "email": "email:some.user@spo.com",
                    "username": "user:some.user"
                },
                "_timestamp": "2023-06-30 12:00:00",
                "query": {
                    "template": {
                        "params": {
                            "access_control": [
                                "email:some.user@spo.com",
                                "user:some.user",
                                "group:1234-abcd-id"
                            ]
                        }
                    }
                }
            }
        """

        if "UserName" in user:
            username_field = "UserName"
        elif "userPrincipalName" in user:
            username_field = "userPrincipalName"
        else:
            return

        prefixed_groups = set()

        async for group in self.client.groups_user_transitive_member_of(
            user[username_field]
        ):
            group_id = group["id"]
            if group_id:
                prefixed_groups.add(_prefix_group(group_id))

        email = user.get("EMail", user.get("mail", None))
        username = user[username_field]

        prefixed_mail = _prefix_email(email)
        prefixed_username = _prefix_user(username)
        id_ = email if email else username

<<<<<<< HEAD
        access_control = list({prefixed_mail, prefixed_username}.union(prefixed_groups))
=======
        if not self._features.document_level_security_enabled():
            return False

        return self.configuration["use_document_level_security"]
>>>>>>> 8ecf11b1

        if "Modified" in user:
            timestamp = datetime.strptime(user["Modified"], TIMESTAMP_FORMAT)
        else:
            timestamp = iso_utc()

        return {
            # Here we're intentionally using the email/username without the prefix
            "_id": id_,
            "identity": {
                "email": prefixed_mail,
                "username": prefixed_username,
            },
            "_timestamp": timestamp,
        } | self.access_control_query(access_control)

    async def get_access_control(self):
        """Yields an access control document for every user of a site.
        Note: this method can sometimes fetch some groups and therefore some users multiple times for different sites.
        This can lead to a higher "indexed" number than actual documents present in the index (documents with the same id won't be indexed multiple times).
        This is expected as it would otherwise overload memory keeping a set of all users/groups already seen for big Sharepoint Online instances.

        Yields:
             dict: dictionary representing a user access control document
        """

        if not self._dls_enabled():
            return

        async for site_collection in self.client.site_collections():
            async for site in self.client.sites(
                site_collection["siteCollection"]["hostname"],
                self.configuration["site_collections"],
            ):
                async for user_information in self.client.user_information_list(
                    site["id"]
                ):
                    user = user_information["fields"]

                    if is_domain_group(user):
                        domain_group_id = _domain_group_id(user["Name"])

                        if domain_group_id:
                            async for member_username in _emails_and_usernames_of_domain_group(
                                domain_group_id,
                                self.client.group_members,
                                only_usernames=True,
                                prefix=False,
                            ):
                                member = await self.client.user(member_username)
                                yield await self._user_access_control_doc(member)

                            async for owner_username in _emails_and_usernames_of_domain_group(
                                domain_group_id,
                                self.client.group_owners,
                                only_usernames=True,
                                prefix=False,
                            ):
                                owner = await self.client.user(owner_username)
                                yield await self._user_access_control_doc(owner)

                    elif is_person(user):
                        yield await self._user_access_control_doc(user)

    async def get_docs(self, filtering=None):
        max_drive_item_age = None

        self.init_sync_cursor()

        if filtering is not None and filtering.has_advanced_rules():
            advanced_rules = filtering.get_advanced_rules()
            max_drive_item_age = advanced_rules["dontExtractDriveItemsOlderThan"]

        async for site_collection in self.site_collections():
            yield site_collection, None

            async for site in self.sites(
                site_collection["siteCollection"]["hostname"],
                self.configuration["site_collections"],
            ):
                access_control = await self._site_access_control(site)
                yield self._decorate_with_access_control(site, access_control), None

                async for site_drive in self.site_drives(site, access_control):
                    yield site_drive, None

                    async for page in self.client.drive_items(site_drive["id"]):
                        for drive_item in page:
                            drive_item["_id"] = drive_item["id"]
                            drive_item["object_type"] = "drive_item"
                            drive_item["_timestamp"] = drive_item[
                                "lastModifiedDateTime"
                            ]

                            drive_item = self._decorate_with_access_control(
                                drive_item, access_control
                            )

                            yield drive_item, self.download_function(
                                drive_item, max_drive_item_age
                            )

                        self.update_drive_delta_link(
                            drive_id=site_drive["id"], link=page.delta_link()
                        )

                # Sync site list and site list items
                async for site_list in self.site_lists(site, access_control):
                    yield site_list, None

                    async for list_item, download_func in self.site_list_items(
                        site_id=site["id"],
                        site_list_id=site_list["id"],
                        site_web_url=site["webUrl"],
                        site_list_name=site_list["name"],
                        access_control=access_control,
                    ):
                        yield list_item, download_func

                # Sync site pages
                async for site_page in self.site_pages(site["webUrl"], access_control):
                    yield site_page, None

    async def get_docs_incrementally(self, sync_cursor, filtering=None):
        self._sync_cursor = sync_cursor

        if not self._sync_cursor:
            raise SyncCursorEmpty(
                "Unable to start incremental sync. Please perform a full sync to re-enable incremental syncs."
            )

        max_drive_item_age = None

        if filtering is not None and filtering.has_advanced_rules():
            advanced_rules = filtering.get_advanced_rules()
            max_drive_item_age = advanced_rules["dontExtractDriveItemsOlderThan"]

        async for site_collection in self.site_collections():
            yield site_collection, None, OP_INDEX

            async for site in self.sites(
                site_collection["siteCollection"]["hostname"],
                self.configuration["site_collections"],
            ):
                access_control = self._site_access_control(site)
                yield self._decorate_with_access_control(
                    site, access_control
                ), None, OP_INDEX

                async for site_drive in self.site_drives(site, access_control):
                    yield site_drive, None, OP_INDEX

                    delta_link = self.get_drive_delta_link(site_drive["id"])

                    async for page in self.client.drive_items(
                        drive_id=site_drive["id"], url=delta_link
                    ):
                        for drive_item in page:
                            drive_item["_id"] = drive_item["id"]
                            drive_item["object_type"] = "drive_item"
                            drive_item["_timestamp"] = (
                                drive_item["lastModifiedDateTime"]
                                if "lastModifiedDateTime" in drive_item
                                else None
                            )

                            drive_item = self._decorate_with_access_control(
                                drive_item, access_control
                            )

                            yield drive_item, self.download_function(
                                drive_item, max_drive_item_age
                            ), self.drive_item_operation(drive_item)

                        self.update_drive_delta_link(
                            drive_id=site_drive["id"], link=page.delta_link()
                        )

                # Sync site list and site list items
                async for site_list in self.site_lists(site, access_control):
                    yield site_list, None, OP_INDEX

                    async for list_item, download_func in self.site_list_items(
                        site_id=site["id"],
                        site_list_id=site_list["id"],
                        site_web_url=site["webUrl"],
                        site_list_name=site_list["name"],
                        access_control=access_control,
                    ):
                        yield list_item, download_func, OP_INDEX

                # Sync site pages
                async for site_page in self.site_pages(site["webUrl"], access_control):
                    yield site_page, None, OP_INDEX

    async def site_collections(self):
        async for site_collection in self.client.site_collections():
            site_collection["_id"] = site_collection["webUrl"]
            site_collection["object_type"] = "site_collection"

            yield site_collection

    async def sites(self, hostname, collections):
        async for site in self.client.sites(
            hostname,
            collections,
        ):  # TODO: simplify and eliminate root call
            site["_id"] = site["id"]
            site["object_type"] = "site"

            yield site

    async def site_drives(self, site, access_control):
        async for site_drive in self.client.site_drives(site["id"]):
            site_drive["_id"] = site_drive["id"]
            site_drive["object_type"] = "site_drive"

            site_drive = self._decorate_with_access_control(site_drive, access_control)
            yield site_drive

    async def drive_items(self, site_drive, max_drive_item_age):
        async for page in self.client.drive_items(site_drive["id"]):
            for drive_item in page:
                drive_item["_id"] = drive_item["id"]
                drive_item["object_type"] = "drive_item"
                drive_item["_timestamp"] = drive_item["lastModifiedDateTime"]

                yield drive_item, self.download_function(drive_item, max_drive_item_age)

    async def site_list_items(
        self, site_id, site_list_id, site_web_url, site_list_name, access_control
    ):
        async for list_item in self.client.site_list_items(site_id, site_list_id):
            # List Item IDs are unique within list.
            # Therefore we mix in site_list id to it to make sure they are
            # globally unique.
            # Also we need to remember original ID because when a document
            # is yielded, its "id" field is overwritten with content of "_id" field
            list_item_natural_id = list_item["id"]
            list_item["_id"] = f"{site_list_id}-{list_item['id']}"
            list_item["object_type"] = "list_item"
            list_item["_original_filename"] = list_item.get("FileName", "")

            content_type = list_item["contentType"]["name"]

            if content_type in [
                "Web Template Extensions",
                "Client Side Component Manifests",
            ]:  # TODO: make it more flexible. For now I ignore them cause they 404 all the time
                continue

            list_item = self._decorate_with_access_control(list_item, access_control)

            if "Attachments" in list_item["fields"]:
                async for list_item_attachment in self.client.site_list_item_attachments(
                    site_web_url, site_list_name, list_item_natural_id
                ):
                    list_item_attachment["_id"] = list_item_attachment["odata.id"]
                    list_item_attachment["object_type"] = "list_item_attachment"
                    list_item_attachment["_timestamp"] = list_item[
                        "lastModifiedDateTime"
                    ]

                    list_item_attachment = self._decorate_with_access_control(
                        list_item_attachment,
                        access_control,
                    )
                    attachment_download_func = partial(
                        self.get_attachment_content, list_item_attachment
                    )
                    yield list_item_attachment, attachment_download_func

            yield list_item, None

    async def site_lists(self, site, access_control):
        async for site_list in self.client.site_lists(site["id"]):
            site_list["_id"] = site_list["id"]
            site_list["object_type"] = "site_list"

            site_list = self._decorate_with_access_control(site_list, access_control)

            yield site_list

    async def site_pages(self, url, access_control):
        async for site_page in self.client.site_pages(url):
            site_page["_id"] = site_page[
                "odata.id"
            ]  # Apparantly site_page["GUID"] is not globally unique
            site_page["object_type"] = "site_page"

            site_page = self._decorate_with_access_control(site_page, access_control)

            for html_field in ["LayoutWebpartsContent", "CanvasContent1"]:
                if html_field in site_page:
                    site_page[html_field] = html_to_text(site_page[html_field])

            yield site_page

    def init_sync_cursor(self):
        if not self._sync_cursor:
            self._sync_cursor = {CURSOR_SITE_DRIVE_KEY: {}}

        return self._sync_cursor

    def update_drive_delta_link(self, drive_id, link):
        if not link:
            return

        self._sync_cursor[CURSOR_SITE_DRIVE_KEY][drive_id] = link

    def get_drive_delta_link(self, drive_id):
        return self._sync_cursor.get(CURSOR_SITE_DRIVE_KEY, {}).get(drive_id)

    def drive_item_operation(self, item):
        if "deleted" in item:
            return OP_DELETE
        else:
            return OP_INDEX

    def download_function(self, drive_item, max_drive_item_age):
        if "@microsoft.graph.downloadUrl" not in drive_item:
            return None

        if "lastModifiedDateTime" not in drive_item:
            return None

        modified_date = datetime.strptime(
            drive_item["lastModifiedDateTime"], TIMESTAMP_FORMAT
        )

        if max_drive_item_age and modified_date < datetime.utcnow() - timedelta(
            days=max_drive_item_age
        ):
            self._logger.warning(
                f"Not downloading file {drive_item['name']}: last modified on {drive_item['lastModifiedDateTime']}"
            )

            return None
        elif (
            drive_item["size"] > MAX_DOCUMENT_SIZE
            and not self.configuration["use_text_extraction_service"]
        ):
            self._logger.warning(
                f"Not downloading file {drive_item['name']} of size {drive_item['size']}"
            )

            return None
        else:
            drive_item["_original_filename"] = drive_item.get("name", "")
            return partial(self.get_drive_item_content, drive_item)

    async def get_attachment_content(self, attachment, timestamp=None, doit=False):
        if not doit:
            return

        # We don't know attachment sizes unfortunately, so cannot properly ignore them

        # Okay this gets weird.
        # There's no way to learn whether List Item Attachment changed or not
        # Response does not contain metadata on LastUpdated or any dates,
        # but along with that IDs for attachments are actually these attachments'
        # file names. So if someone creates a file text.txt with content "hello",
        # runs a sync, then deletes this file and creates again with different content,
        # the model returned from API will not change at all. It will have same ID,
        # same everything. But it will already be an absolutely new document.
        # Therefore every time we try to download the attachment we say that
        # it was just recently created so that framework would always re-download it.
        new_timestamp = datetime.utcnow()

        doc = {
            "_id": attachment["odata.id"],
            "_timestamp": new_timestamp,
        }

        attachment, body = await self._download_content(
            partial(self.client.download_attachment, attachment["odata.id"]),
            attachment["_original_filename"],
        )

        if attachment:
            doc["_attachment"] = attachment
        if body is not None:
            # accept empty strings for body
            doc["body"] = body

        return doc

    async def get_drive_item_content(self, drive_item, timestamp=None, doit=False):
        document_size = int(drive_item["size"])

        if not (doit and document_size):
            return

        if (
            document_size > MAX_DOCUMENT_SIZE
            and not self.configuration["use_text_extraction_service"]
        ):
            return

        doc = {
            "_id": drive_item["id"],
            "_timestamp": drive_item["lastModifiedDateTime"],
        }

        attachment, body = await self._download_content(
            partial(
                self.client.download_drive_item,
                drive_item["parentReference"]["driveId"],
                drive_item["id"],
            ),
            drive_item["_original_filename"],
        )

        if attachment:
            doc["_attachment"] = attachment
        if body is not None:
            # accept empty strings for body
            doc["body"] = body

        return doc

    async def _download_content(self, download_func, original_filename):
        attachment = None
        body = None
        source_file_name = ""
        file_extension = os.path.splitext(original_filename)[-1]

        async with NamedTemporaryFile(
            mode="wb", delete=False, suffix=file_extension
        ) as async_buffer:
            # download_func should always be a partial with async_buffer as last argument that is not filled by the caller!
            # E.g. if download_func is download_drive_item(drive_id, item_id, async_buffer) then it
            # should be passed as partial(download_drive_item, drive_id, item_id)
            # This way async_buffer will be passed from here!!!
            await download_func(async_buffer)

            source_file_name = async_buffer.name

        if self.configuration["use_text_extraction_service"]:
            body = ""
            if self.extraction_service._check_configured():
                body = await self.extraction_service.extract_text(
                    source_file_name, original_filename
                )
        else:
            await asyncio.to_thread(
                convert_to_b64,
                source=source_file_name,
            )
            async with aiofiles.open(file=source_file_name, mode="r") as target_file:
                attachment = (await target_file.read()).strip()

        return attachment, body

    async def ping(self):
        pass

    async def close(self):
        await self.client.close()
        if self.extraction_service is not None:
            await self.extraction_service._end_session()

    def advanced_rules_validators(self):
        return [SharepointOnlineAdvancedRulesValidator()]<|MERGE_RESOLUTION|>--- conflicted
+++ resolved
@@ -1079,7 +1079,10 @@
         if self._features is None:
             return False
 
-        return self._features.document_level_security_enabled()
+        if not self._features.document_level_security_enabled():
+            return False
+
+        return self.configuration["use_document_level_security"]
 
     def access_control_query(self, access_control):
         # filter out 'None' values
@@ -1170,14 +1173,7 @@
         prefixed_username = _prefix_user(username)
         id_ = email if email else username
 
-<<<<<<< HEAD
         access_control = list({prefixed_mail, prefixed_username}.union(prefixed_groups))
-=======
-        if not self._features.document_level_security_enabled():
-            return False
-
-        return self.configuration["use_document_level_security"]
->>>>>>> 8ecf11b1
 
         if "Modified" in user:
             timestamp = datetime.strptime(user["Modified"], TIMESTAMP_FORMAT)
