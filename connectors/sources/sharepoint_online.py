#
# Copyright Elasticsearch B.V. and/or licensed to Elasticsearch B.V. under one
# or more contributor license agreements. Licensed under the Elastic License 2.0;
# you may not use this file except in compliance with the Elastic License 2.0.
#
import asyncio
import os
import re
from collections.abc import Iterable, Sized
from contextlib import asynccontextmanager
from datetime import datetime, timedelta
from functools import partial, wraps

import aiofiles
import aiohttp
import fastjsonschema
from aiofiles.os import remove
from aiofiles.tempfile import NamedTemporaryFile
from aiohttp.client_exceptions import ClientResponseError
from fastjsonschema import JsonSchemaValueException

from connectors.es.sink import OP_DELETE, OP_INDEX
from connectors.filtering.validation import (
    AdvancedRulesValidator,
    SyncRuleValidationResult,
)
from connectors.logger import logger
from connectors.source import BaseDataSource
from connectors.utils import (
    TIKA_SUPPORTED_FILETYPES,
    CacheWithTimeout,
    CancellableSleeps,
    ExtractionService,
    convert_to_b64,
    html_to_text,
    iso_utc,
    iterable_batches_generator,
    retryable,
    url_encode,
)

SPO_API_MAX_BATCH_SIZE = 20

TIMESTAMP_FORMAT = "%Y-%m-%dT%H:%M:%SZ"

ACCESS_CONTROL = "_allow_access_control"

DEFAULT_GROUPS = ["Visitors", "Owners", "Members"]

if "OVERRIDE_URL" in os.environ:
    logger.warning("x" * 50)
    logger.warning(
        f"SHAREPOINT ONLINE CONNECTOR CALLS ARE REDIRECTED TO {os.environ['OVERRIDE_URL']}"
    )
    logger.warning("IT'S SUPPOSED TO BE USED ONLY FOR TESTING")
    logger.warning("x" * 50)
    override_url = os.environ["OVERRIDE_URL"]
    GRAPH_API_URL = override_url
    GRAPH_API_AUTH_URL = override_url
    REST_API_AUTH_URL = override_url
else:
    GRAPH_API_URL = "https://graph.microsoft.com/v1.0"
    GRAPH_API_AUTH_URL = "https://login.microsoftonline.com"
    REST_API_AUTH_URL = "https://accounts.accesscontrol.windows.net"

DEFAULT_RETRY_COUNT = 3
DEFAULT_RETRY_SECONDS = 30
DEFAULT_PARALLEL_CONNECTION_COUNT = 10
FILE_WRITE_CHUNK_SIZE = 1024 * 64  # 64KB default SSD page size
MAX_DOCUMENT_SIZE = 10485760
WILDCARD = "*"
DRIVE_ITEMS_FIELDS = "id,content.downloadUrl,lastModifiedDateTime,lastModifiedBy,root,deleted,file,folder,package,name,webUrl,createdBy,createdDateTime,size,parentReference"

CURSOR_SITE_DRIVE_KEY = "site_drives"

# Microsoft Graph API Delta constants
# https://learn.microsoft.com/en-us/graph/delta-query-overview

DELTA_NEXT_LINK_KEY = "@odata.nextLink"
DELTA_LINK_KEY = "@odata.deltaLink"


class NotFound(Exception):
    """Internal exception class to handle 404s from the API that has a meaning, that collection
    for specific object is empty.

    For example List Items API from Sharepoint REST API returns 404 if list has no items.

    It's not an exception for us, we just want to return [], and this exception class facilitates it.
    """

    pass


class InternalServerError(Exception):
    """Exception class to indicate that something went wrong on the server side."""

    pass


class ThrottledError(Exception):
    """Internal exception class to indicate that request was throttled by the API"""

    pass


class InvalidSharepointTenant(Exception):
    """Exception class to notify that tenant name is invalid or does not match tenant id provided"""

    pass


class TokenFetchFailed(Exception):
    """Exception class to notify that connector was unable to fetch authentication token from either
    Sharepoint REST API or Graph API.

    Error message will indicate human-readable reason.
    """

    pass


class PermissionsMissing(Exception):
    """Exception class to notify that specific Application Permission is missing for the credentials used.
    See: https://learn.microsoft.com/en-us/graph/permissions-reference
    """

    pass


class SyncCursorEmpty(Exception):
    """Exception class to notify that incremental sync can't run because sync_cursor is empty.
    See: https://learn.microsoft.com/en-us/graph/delta-query-overview
    """

    pass


class MicrosoftSecurityToken:
    """Abstract token for connecting to one of Microsoft Azure services.

    This class is an abstract base class for getting auth token.

    It takes care of caching the token and asking for new token once the
    token expires.

    Classes that inherit from this class need to implement `async def _fetch_token(self)` method
    that needs to return a tuple: access_token<str> and expires_in<int>.

    To read more about tenants and authentication, see:
        - https://learn.microsoft.com/en-us/azure/active-directory/develop/quickstart-create-new-tenant
        - https://learn.microsoft.com/en-us/azure/active-directory/develop/quickstart-register-app
    """

    def __init__(self, http_session, tenant_id, tenant_name, client_id, client_secret):
        """Initializer.

        Args:
            http_session (aiohttp.ClientSession): HTTP Client Session
            tenant_id (str): Azure AD Tenant Id
            tenant_name (str): Azure AD Tenant Name
            client_id (str): Azure App Client Id
            client_secret (str): Azure App Client Secret Value"""

        self._http_session = http_session
        self._tenant_id = tenant_id
        self._tenant_name = tenant_name
        self._client_id = client_id
        self._client_secret = client_secret

        self._token_cache = CacheWithTimeout()

    async def get(self):
        """Get bearer token for provided credentials.

        If token has been retrieved, it'll be taken from the cache.
        Otherwise, call to `_fetch_token` is made to fetch the token
        from 3rd-party service.

        Returns:
            str: bearer token for one of Microsoft services"""

        cached_value = self._token_cache.get()

        if cached_value:
            return cached_value

        # We measure now before request to be on a pessimistic side
        now = datetime.utcnow()
        try:
            access_token, expires_in = await self._fetch_token()
        except ClientResponseError as e:
            # Both Graph API and REST API return error codes that indicate different problems happening when authenticating.
            # Error Code serves as a good starting point classifying these errors, see the messages below:
            match e.status:
                case 400:
                    raise TokenFetchFailed(
                        "Failed to authorize to Sharepoint REST API. Please verify, that provided Tenant Id, Tenant Name and Client ID are valid."
                    ) from e
                case 401:
                    raise TokenFetchFailed(
                        "Failed to authorize to Sharepoint REST API. Please verify, that provided Secret Value is valid."
                    ) from e
                case _:
                    raise TokenFetchFailed(
                        f"Failed to authorize to Sharepoint REST API. Response Status: {e.status}, Message: {e.message}"
                    ) from e

        self._token_cache.set(access_token, now + timedelta(seconds=expires_in))

        return access_token

    async def _fetch_token(self):
        """Fetch token from Microsoft service.

        This method needs to be implemented in the class that inherits MicrosoftSecurityToken.

        Returns:
            (str, int) - a tuple containing access token as a string and number of seconds it will be valid for as an integer
        """

        raise NotImplementedError


class GraphAPIToken(MicrosoftSecurityToken):
    """Token to connect to Microsoft Graph API endpoints."""

    @retryable(retries=3)
    async def _fetch_token(self):
        """Fetch API token for usage with Graph API

        Returns:
            (str, int) - a tuple containing access token as a string and number of seconds it will be valid for as an integer
        """

        url = f"{GRAPH_API_AUTH_URL}/{self._tenant_id}/oauth2/v2.0/token"
        headers = {"Content-Type": "application/x-www-form-urlencoded"}
        data = f"client_id={self._client_id}&scope=https://graph.microsoft.com/.default&client_secret={self._client_secret}&grant_type=client_credentials"

        async with self._http_session.post(url, headers=headers, data=data) as resp:
            json_response = await resp.json()
            access_token = json_response["access_token"]
            expires_in = int(json_response["expires_in"])

            return access_token, expires_in


class SharepointRestAPIToken(MicrosoftSecurityToken):
    """Token to connect to Sharepoint REST API endpoints."""

    @retryable(retries=DEFAULT_RETRY_COUNT)
    async def _fetch_token(self):
        """Fetch API token for usage with Sharepoint REST API

        Returns:
            (str, int) - a tuple containing access token as a string and number of seconds it will be valid for as an integer
        """

        url = f"{REST_API_AUTH_URL}/{self._tenant_id}/tokens/OAuth/2"
        # GUID in resource is always a constant used to create access token
        data = {
            "grant_type": "client_credentials",
            "resource": f"00000003-0000-0ff1-ce00-000000000000/{self._tenant_name}.sharepoint.com@{self._tenant_id}",
            "client_id": f"{self._client_id}@{self._tenant_id}",
            "client_secret": self._client_secret,
        }
        headers = {"Content-Type": "application/x-www-form-urlencoded"}

        async with self._http_session.post(url, headers=headers, data=data) as resp:
            json_response = await resp.json()
            access_token = json_response["access_token"]
            expires_in = int(json_response["expires_in"])

            return access_token, expires_in


def retryable_aiohttp_call(retries):
    # TODO: improve utils.retryable to allow custom logic
    # that can help choose what to retry
    def wrapper(func):
        @wraps(func)
        async def wrapped(*args, **kwargs):
            retry = 1
            while retry <= retries:
                try:
                    async for item in func(*args, **kwargs):
                        yield item
                    break
                except NotFound:
                    raise
                except Exception:
                    if retry >= retries:
                        raise
                    retry += 1

        return wrapped

    return wrapper


class MicrosoftAPISession:
    def __init__(self, http_session, api_token, scroll_field, logger_):
        self._http_session = http_session
        self._api_token = api_token

        # Graph API and Sharepoint API scroll over slightly different fields:
        # - odata.nextPage for Sharepoint REST API uses
        # - @odata.nextPage for Graph API uses - notice the @ glyph
        # Therefore for flexibility I made it a field passed in the initializer,
        # but this abstraction can be better.
        self._scroll_field = scroll_field
        self._sleeps = CancellableSleeps()
        self._logger = logger_

    def set_logger(self, logger_):
        self._logger = logger_

    def close(self):
        self._sleeps.cancel()

    async def fetch(self, url):
        return await self._get_json(url)

    async def post(self, url, payload):
        self._logger.debug(f"Post to url: {url}")
        async with self._post(url, payload) as resp:
            return await resp.json()

    async def pipe(self, url, stream):
        async with self._get(url) as resp:
            async for data in resp.content.iter_chunked(FILE_WRITE_CHUNK_SIZE):
                await stream.write(data)

    async def scroll(self, url):
        scroll_url = url

        while True:
            graph_data = await self._get_json(scroll_url)
            # We're yielding the whole page here, not one item
            yield graph_data["value"]

            if self._scroll_field in graph_data:
                scroll_url = graph_data[self._scroll_field]
            else:
                break

    async def scroll_delta_url(self, url):
        scroll_url = url

        while True:
            graph_data = await self._get_json(scroll_url)

            yield graph_data

            if DELTA_NEXT_LINK_KEY in graph_data:
                scroll_url = graph_data[DELTA_NEXT_LINK_KEY]
            else:
                break

    async def _get_json(self, absolute_url):
        self._logger.debug(f"Fetching url: {absolute_url}")
        async with self._get(absolute_url) as resp:
            return await resp.json()

    @asynccontextmanager
    @retryable_aiohttp_call(retries=DEFAULT_RETRY_COUNT)
    async def _post(self, absolute_url, payload=None):
        try:
            token = await self._api_token.get()
            headers = {"authorization": f"Bearer {token}"}
            self._logger.debug(f"Posting to Sharepoint Endpoint: {absolute_url}.")

            async with self._http_session.post(
                absolute_url, headers=headers, json=payload
            ) as resp:
                yield resp
        except aiohttp.client_exceptions.ClientOSError:
            self._logger.warning(
                "The Microsoft Graph API dropped the connection. It might indicate that the connector is making too many requests. Decrease concurrency settings, otherwise the Graph API may block this app."
            )
            raise
        except ClientResponseError as e:
            await self._handle_client_response_error(absolute_url, e)

    @asynccontextmanager
    @retryable_aiohttp_call(retries=DEFAULT_RETRY_COUNT)
    async def _get(self, absolute_url):
        try:
            token = await self._api_token.get()
            headers = {"authorization": f"Bearer {token}"}
            self._logger.debug(f"Calling Sharepoint Endpoint: {absolute_url}")

            async with self._http_session.get(
                absolute_url,
                headers=headers,
            ) as resp:
                yield resp
        except aiohttp.client_exceptions.ClientOSError:
            self._logger.warning(
                "Graph API dropped the connection. It might indicate, that connector makes too many requests - decrease concurrency settings, otherwise Graph API can block this app."
            )
            raise
        except ClientResponseError as e:
            await self._handle_client_response_error(absolute_url, e)

    async def _handle_client_response_error(self, absolute_url, e):
        if e.status == 429 or e.status == 503:
            response_headers = e.headers or {}
            if "Retry-After" in response_headers:
                retry_seconds = int(response_headers["Retry-After"])
            else:
                self._logger.warning(
                    f"Response Code from Sharepoint Server is {e.status} but Retry-After header is not found, using default retry time: {DEFAULT_RETRY_SECONDS} seconds"
                )
                retry_seconds = DEFAULT_RETRY_SECONDS
            self._logger.debug(
                f"Rate Limited by Sharepoint: retry in {retry_seconds} seconds"
            )

            await self._sleeps.sleep(retry_seconds)
            raise ThrottledError from e
        elif (
            e.status == 403 or e.status == 401
        ):  # Might work weird, but Graph returns 403 and REST returns 401
            raise PermissionsMissing(
                f"Received Unauthorized response for {absolute_url}.\nVerify that the correct Graph API and Sharepoint permissions are granted to the app and admin consent is given. If the permissions and consent are correct, wait for several minutes and try again."
            ) from e
        elif e.status == 404:
            raise NotFound from e  # We wanna catch it in the code that uses this and ignore in some cases
        elif e.status == 500:
            raise InternalServerError from e
        else:
            raise


class SharepointOnlineClient:
    def __init__(self, tenant_id, tenant_name, client_id, client_secret):
        # Sharepoint / Graph API has quite strict throttling policies
        # If connector is overzealous, it can be banned for not respecting throttling policies
        # However if connector has a low setting for the tcp_connector limit, then it'll just be slow.
        # Change the value at your own risk
        tcp_connector = aiohttp.TCPConnector(limit=DEFAULT_PARALLEL_CONNECTION_COUNT)
        self._http_session = aiohttp.ClientSession(  # TODO: lazy create this
            connector=tcp_connector,
            headers={
                "accept": "application/json",
                "content-type": "application/json",
            },
            timeout=aiohttp.ClientTimeout(total=None),
            raise_for_status=True,
        )

        self._tenant_id = tenant_id
        self._tenant_name = tenant_name
        self._tenant_name_pattern = re.compile(
            "https://(.*).sharepoint.com"
        )  # Used later for url validation

        self.graph_api_token = GraphAPIToken(
            self._http_session, tenant_id, tenant_name, client_id, client_secret
        )
        self.rest_api_token = SharepointRestAPIToken(
            self._http_session, tenant_id, tenant_name, client_id, client_secret
        )

        self._logger = logger

        self._graph_api_client = MicrosoftAPISession(
            self._http_session, self.graph_api_token, "@odata.nextLink", self._logger
        )
        self._rest_api_client = MicrosoftAPISession(
            self._http_session, self.rest_api_token, "odata.nextLink", self._logger
        )

    def set_logger(self, logger_):
        self._logger = logger_
        self._graph_api_client.set_logger(self._logger)
        self._rest_api_client.set_logger(self._logger)

    async def groups(self):
        select = ""

        async for page in self._graph_api_client.scroll(
            f"{GRAPH_API_URL}/groups?$select={select}"
        ):
            for group in page:
                yield group

    async def group_sites(self, group_id):
        select = ""

        try:
            async for page in self._graph_api_client.scroll(
                f"{GRAPH_API_URL}/groups/{group_id}/sites?$select={select}"
            ):
                for group_site in page:
                    yield group_site
        except NotFound:
            # We can safely ignore cause Sharepoint can return 404 in case List Item is of specific types that do not support/have attachments
            # Yes, makes no sense to me either.
            return

    async def site_collections(self):
        filter_ = url_encode("siteCollection/root ne null")
        select = "siteCollection,webUrl"

        async for page in self._graph_api_client.scroll(
            f"{GRAPH_API_URL}/sites/?$filter={filter_}&$select={select}"
        ):
            for site_collection in page:
                yield site_collection

    async def site_group(self, site_web_url, group_principal_id):
        self._validate_sharepoint_rest_url(site_web_url)

        url = f"{site_web_url}/_api/web/sitegroups/getbyid({group_principal_id})"

        try:
            return await self._rest_api_client.fetch(url)
        except NotFound:
            return {}

    async def user_information_list(self, site_id):
        expand = "fields"
        url = f"{GRAPH_API_URL}/sites/{site_id}/lists/User Information List/items?expand={expand}"

        try:
            async for page in self._graph_api_client.scroll(url):
                for user_information in page:
                    yield user_information
        except NotFound:
            return

    async def user(self, user_principal_name):
        url = f"{GRAPH_API_URL}/users/{user_principal_name}"

        try:
            return await self._graph_api_client.fetch(url)
        except NotFound:
            return {}

    async def active_users_with_groups(self):
        expand = "transitiveMemberOf($select=id)"
        top = 999  # this is accepted, but does not get taken litterally. Response size seems to max out at 100
        filter = "accountEnabled eq true"
        select = "UserName,userPrincipalName,Email,mail,transitiveMemberOf,id,createdDateTime"
        url = f"{GRAPH_API_URL}/users?$expand={expand}&$top={top}&$filter={filter}&$select={select}"

        try:
            async for page in self._graph_api_client.scroll(url):
                for user in page:
                    yield user
        except NotFound:
            return

    async def group_members(self, group_id):
        url = f"{GRAPH_API_URL}/groups/{group_id}/members"

        try:
            async for page in self._graph_api_client.scroll(url):
                for member in page:
                    yield member
        except NotFound:
            return

    async def group_owners(self, group_id):
        url = f"{GRAPH_API_URL}/groups/{group_id}/owners"

        try:
            async for page in self._graph_api_client.scroll(url):
                for owner in page:
                    yield owner
        except NotFound:
            return

    async def site_users(self, site_web_url):
        self._validate_sharepoint_rest_url(site_web_url)

        url = f"{site_web_url}/_api/web/siteusers"

        try:
            async for page in self._rest_api_client.scroll(url):
                for user in page:
                    yield user
        except NotFound:
            return

    async def sites(self, parent_site_id, allowed_root_sites):
        select = ""

        async for page in self._graph_api_client.scroll(
            f"{GRAPH_API_URL}/sites/{parent_site_id}/sites?search=*&$select={select}"
        ):
            for site in page:
                # Filter out site collections that are not needed
                if (
                    WILDCARD not in allowed_root_sites
                    and site["name"] not in allowed_root_sites
                ):
                    continue

                yield site

    async def site_drives(self, site_id):
        select = "createdDateTime,description,id,lastModifiedDateTime,name,webUrl,driveType,createdBy,lastModifiedBy,owner"

        async for page in self._graph_api_client.scroll(
            f"{GRAPH_API_URL}/sites/{site_id}/drives?$select={select}"
        ):
            for site_drive in page:
                yield site_drive

    async def drive_items_delta(self, url):
        async for response in self._graph_api_client.scroll_delta_url(url):
            delta_link = (
                response[DELTA_LINK_KEY] if DELTA_LINK_KEY in response else None
            )
            if "value" in response and len(response["value"]) > 0:
                yield DriveItemsPage(response["value"], delta_link)

    async def drive_items(self, drive_id, url=None):
        url = (
            (
                f"{GRAPH_API_URL}/drives/{drive_id}/root/delta?$select={DRIVE_ITEMS_FIELDS}"
            )
            if not url
            else url
        )

        async for page in self.drive_items_delta(url):
            yield page

    async def drive_item_permissions(self, drive_id, item_id):
        try:
            async for page in self._graph_api_client.scroll(
                f"{GRAPH_API_URL}/drives/{drive_id}/items/{item_id}/permissions"
            ):
                for permission in page:
                    yield permission
        except NotFound:
            return

    async def drive_items_permissions_batch(self, drive_id, drive_item_ids):
        requests = []

        for item_id in drive_item_ids:
            permissions_uri = f"/drives/{drive_id}/items/{item_id}/permissions"
            requests.append({"id": item_id, "method": "GET", "url": permissions_uri})

        try:
            batch_url = f"{GRAPH_API_URL}/$batch"
            batch_request = {"requests": requests}
            batch_response = await self._graph_api_client.post(batch_url, batch_request)

            for response in batch_response.get("responses", []):
                yield response
        except NotFound:
            return

    async def download_drive_item(self, drive_id, item_id, async_buffer):
        await self._graph_api_client.pipe(
            f"{GRAPH_API_URL}/drives/{drive_id}/items/{item_id}/content", async_buffer
        )

    async def site_lists(self, site_id):
        select = "createdDateTime,id,lastModifiedDateTime,name,webUrl,displayName,createdBy,lastModifiedBy"

        async for page in self._graph_api_client.scroll(
            f"{GRAPH_API_URL}/sites/{site_id}/lists?$select={select}"
        ):
            for site_list in page:
                yield site_list

    async def site_list_role_assignments(self, site_web_url, site_list_name):
        self._validate_sharepoint_rest_url(site_web_url)

        url = (
            f"{site_web_url}/_api/lists/GetByTitle('{site_list_name}')/roleassignments"
        )

        try:
            return await self._rest_api_client.fetch(url)
        except NotFound:
            return {}

    async def site_list_items(self, site_id, list_id):
        select = "createdDateTime,id,lastModifiedDateTime,weburl,createdBy,lastModifiedBy,contentType"
        expand = "fields($select=Title,Link,Attachments,LinkTitle,LinkFilename,Description,Conversation)"

        async for page in self._graph_api_client.scroll(
            f"{GRAPH_API_URL}/sites/{site_id}/lists/{list_id}/items?$select={select}&$expand={expand}"
        ):
            for site_list in page:
                yield site_list

    async def site_list_item_role_assignments(
        self, site_web_url, list_title, list_item_id
    ):
        self._validate_sharepoint_rest_url(site_web_url)

        url = f"{site_web_url}/_api/lists/GetByTitle('{list_title}')/items({list_item_id})/roleassignments"

        try:
            return await self._rest_api_client.fetch(url)
        except NotFound:
            return {}

    async def site_list_item_attachments(self, site_web_url, list_title, list_item_id):
        self._validate_sharepoint_rest_url(site_web_url)

        url = f"{site_web_url}/_api/lists/GetByTitle('{list_title}')/items({list_item_id})?$expand=AttachmentFiles"

        try:
            list_item = await self._rest_api_client.fetch(url)

            for attachment in list_item["AttachmentFiles"]:
                yield attachment
        except NotFound:
            # We can safely ignore cause Sharepoint can return 404 in case List Item is of specific types that do not support/have attachments
            # Yes, makes no sense to me either.
            return

    async def download_attachment(self, attachment_absolute_path, async_buffer):
        self._validate_sharepoint_rest_url(attachment_absolute_path)

        await self._rest_api_client.pipe(
            f"{attachment_absolute_path}/$value", async_buffer
        )

    async def site_pages(self, site_web_url):
        self._validate_sharepoint_rest_url(site_web_url)

        # select = "Id,Title,LayoutWebpartsContent,CanvasContent1,Description,Created,AuthorId,Modified,EditorId"
        select = ""  # ^ is what we want, but site pages don't have consistent schemas, and this causes errors. Better to fetch all and slice
        url = f"{site_web_url}/_api/web/lists/GetByTitle('Site%20Pages')/items?$select={select}"

        try:
            async for page in self._rest_api_client.scroll(url):
                for site_page in page:
                    yield {
                        k: site_page.get(k, None)
                        for k in (
                            "Id",
                            "Title",
                            "LayoutWebpartsContent",
                            "CanvasContent1",
                            "WikiField",
                            "Description",
                            "Created",
                            "AuthorId",
                            "Modified",
                            "EditorId",
                            "odata.id",
                        )
                    }
        except NotFound:
            # I'm not sure if site can have no pages, but given how weird API is I put this here
            # Just to be on a safe side
            return

    async def site_page_has_unique_role_assignments(self, site_web_url, site_page_id):
        self._validate_sharepoint_rest_url(site_web_url)

        url = f"{site_web_url}/_api/web/lists/GetByTitle('Site Pages')/items('{site_page_id}')/HasUniqueRoleAssignments"

        try:
            response = await self._rest_api_client.fetch(url)
            return response.get("value", False)
        except NotFound:
            return False

    async def site_page_role_assignments(self, site_web_url, site_page_id):
        self._validate_sharepoint_rest_url(site_web_url)

        expand = "Member/users,RoleDefinitionBindings"

        url = f"{site_web_url}/_api/web/lists/GetByTitle('Site Pages')/items('{site_page_id}')/roleassignments?$expand={expand}"

        try:
            async for page in self._rest_api_client.scroll(url):
                for role_assignment in page:
                    yield role_assignment
        except NotFound:
            return

    async def users_and_groups_for_role_assignment(self, site_web_url, role_assignment):
        self._validate_sharepoint_rest_url(site_web_url)

        if "PrincipalId" not in role_assignment:
            return []

        principal_id = role_assignment["PrincipalId"]

        url = f"{site_web_url}/_api/web/GetUserById('{principal_id}')"

        try:
            return await self._rest_api_client.fetch(url)
        except NotFound:
            return []
        except InternalServerError:
            # This can also mean "not found" so handling it explicitly
            return []

    async def groups_user_transitive_member_of(self, user_id):
        url = f"{GRAPH_API_URL}/users/{user_id}/transitiveMemberOf"

        try:
            async for page in self._graph_api_client.scroll(url):
                for group in page:
                    yield group
        except NotFound:
            return

    async def tenant_details(self):
        url = f"{GRAPH_API_AUTH_URL}/common/userrealm/?user=cj@{self._tenant_name}.onmicrosoft.com&api-version=2.1&checkForMicrosoftAccount=false"

        return await self._rest_api_client.fetch(url)

    def _validate_sharepoint_rest_url(self, url):
        # TODO: make it better suitable for ftest
        if "OVERRIDE_URL" in os.environ:
            return

        # I haven't found a better way to validate tenant name for now.
        actual_tenant_name = self._tenant_name_pattern.findall(url)[0]

        if self._tenant_name != actual_tenant_name:
            raise InvalidSharepointTenant(
                f"Unable to call Sharepoint REST API - tenant name is invalid. Authenticated for tenant name: {self._tenant_name}, actual tenant name for the service: {actual_tenant_name}."
            )

    async def close(self):
        await self._http_session.close()
        self._graph_api_client.close()
        self._rest_api_client.close()


class DriveItemsPage(Iterable, Sized):
    """
    Container for Microsoft Graph API DriveItem response

    Parameters:
        items (list<dict>):Represents a list of drive items
        delta_link (str): Microsoft API deltaLink
    """

    def __init__(self, items, delta_link):
        if items:
            self.items = items
        else:
            self.items = []

        if delta_link:
            self._delta_link = delta_link
        else:
            self._delta_link = None

    def __len__(self):
        return len(self.items)

    def __iter__(self):
        for item in self.items:
            yield item

    def delta_link(self):
        return self._delta_link


class SharepointOnlineAdvancedRulesValidator(AdvancedRulesValidator):
    """
    Validate advanced rules for MongoDB, so that they're adhering to the motor asyncio API (see: https://motor.readthedocs.io/en/stable/api-asyncio/asyncio_motor_collection.html)
    """

    SCHEMA_DEFINITION = {
        "type": "object",
        "properties": {
            "skipExtractingDriveItemsOlderThan": {"type": "integer"},  # in Days
        },
        "additionalProperties": False,
    }

    SCHEMA = fastjsonschema.compile(definition=SCHEMA_DEFINITION)

    async def validate(self, advanced_rules):
        try:
            SharepointOnlineAdvancedRulesValidator.SCHEMA(advanced_rules)

            return SyncRuleValidationResult.valid_result(
                rule_id=SyncRuleValidationResult.ADVANCED_RULES
            )
        except JsonSchemaValueException as e:
            return SyncRuleValidationResult(
                rule_id=SyncRuleValidationResult.ADVANCED_RULES,
                is_valid=False,
                validation_message=f"{e.message}. Make sure advanced filtering rules follow the following schema: {SharepointOnlineAdvancedRulesValidator.SCHEMA_DEFINITION['properties']}",
            )


def _prefix_identity(prefix, identity):
    if prefix is None or identity is None:
        return None

    return f"{prefix}:{identity}"


def _prefix_group(group):
    return _prefix_identity("group", group)
<<<<<<< HEAD
=======


def _prefix_site_group(site_group):
    return _prefix_identity("site_group", site_group)
>>>>>>> 8e61e760


def _prefix_user(user):
    return _prefix_identity("user", user)


def _prefix_site_user_id(site_user_id):
    return _prefix_identity("site_user_id", site_user_id)


def _prefix_user_id(user_id):
    return _prefix_identity("user_id", user_id)


def _prefix_email(email):
    return _prefix_identity("email", email)


def _postfix_group(group):
    if group is None:
        return None

    return f"{group} Members"


def is_domain_group(user_fields):
    return user_fields.get(
        "ContentType"
    ) == "DomainGroup" and "federateddirectoryclaimprovider" in user_fields.get(
        "Name", ""
    )


def is_dynamic_group(login_name):
    if not login_name:
        return False

    return login_name.startswith("c:0o.c|federateddirectoryclaimprovider")


def is_person(user_fields):
    return user_fields["ContentType"] == "Person"


def _domain_group_id(user_info_name):
    """Extracts the domain group id.

    The domain group id can have the following formats:
    - abc|def|domain-group-id
    - abc|def|some-prefix/domain-group-id

    Returns:
        str: domain group id

    """
    if user_info_name is None or len(user_info_name) == 0:
        return None

    name_parts = user_info_name.split("|")

    if len(name_parts) <= 2:
        return None

    domain_group_id = name_parts[2]

    if "/" in domain_group_id:
        domain_group_id = domain_group_id.split("/")[1]

    if "_" in domain_group_id:
        domain_group_id = domain_group_id.split("_")[0]

    if len(domain_group_id) == 0:
        return None

    return domain_group_id


async def _emails_and_usernames_of_domain_group(
    domain_group_id, group_identities_generator
):
    """Yield emails and/or usernames for a specific domain group.
    This function yields both to reduce the number of remote calls made to the group owners or group members API.

    Yields:
        Tuple: tuple of the user's email and the user's username

    """
    async for identity in group_identities_generator(domain_group_id):
        email = identity.get("mail")
        username = identity.get("userPrincipalName")

        yield email, username


def _get_login_name(raw_login_name):
    if raw_login_name and (
        raw_login_name.startswith("i:0#.f|membership|")
        or raw_login_name.startswith("c:0o.c|federateddirectoryclaimprovider|")
    ):
        parts = raw_login_name.split("|")

        if len(parts) > 2:
            return parts[2]

    return None


class SharepointOnlineDataSource(BaseDataSource):
    """Sharepoint Online"""

    name = "Sharepoint Online"
    service_type = "sharepoint_online"
    advanced_rules_enabled = True
    dls_enabled = True
    incremental_sync_enabled = True

    def __init__(self, configuration):
        super().__init__(configuration=configuration)

        self._client = None

        if self.configuration["use_text_extraction_service"]:
            self.extraction_service = ExtractionService()
            self.download_dir = self.extraction_service.get_volume_dir()
        else:
            self.extraction_service = None
            self.download_dir = None

    def _set_internal_logger(self):
        self.client.set_logger(self._logger)

    @property
    def client(self):
        if not self._client:
            tenant_id = self.configuration["tenant_id"]
            tenant_name = self.configuration["tenant_name"]
            client_id = self.configuration["client_id"]
            client_secret = self.configuration["secret_value"]

            self._client = SharepointOnlineClient(
                tenant_id, tenant_name, client_id, client_secret
            )

        return self._client

    @classmethod
    def get_default_configuration(cls):
        return {
            "tenant_id": {
                "label": "Tenant ID",
                "order": 1,
                "type": "str",
                "value": "",
            },
            "tenant_name": {  # TODO: when Tenant API is going out of Beta, we can remove this field
                "label": "Tenant name",
                "order": 2,
                "type": "str",
                "value": "",
            },
            "client_id": {
                "label": "Client ID",
                "order": 3,
                "type": "str",
                "value": "",
            },
            "secret_value": {
                "label": "Secret value",
                "order": 4,
                "sensitive": True,
                "type": "str",
                "value": "",
            },
            "site_collections": {
                "display": "textarea",
                "label": "Comma-separated list of sites",
                "tooltip": "A comma-separated list of sites to ingest data from. Use * to include all available sites.",
                "order": 5,
                "type": "list",
                "value": "",
            },
            "use_text_extraction_service": {
                "display": "toggle",
                "label": "Use text extraction service",
                "order": 6,
                "tooltip": "Requires a separate deployment of the Elastic Text Extraction Service. Requires that pipeline settings disable text extraction.",
                "type": "bool",
                "value": False,
            },
            "use_document_level_security": {
                "display": "toggle",
                "label": "Enable document level security",
                "order": 7,
                "tooltip": "Document level security ensures identities and permissions set in Sharepoint Online are maintained in Elasticsearch. This enables you to restrict and personalize read-access users and groups have to documents in this index. Access control syncs ensure this metadata is kept up to date in your Elasticsearch documents.",
                "type": "bool",
                "value": False,
            },
<<<<<<< HEAD
            "fetch_unique_page_permissions": {
                "depends_on": [{"field": "use_document_level_security", "value": True}],
                "display": "toggle",
                "label": "Fetch unique page permissions",
                "order": 9,
                "tooltip": "Enable this option to fetch unique page permissions. This setting can increase sync time. If this setting is disabled a page will inherit permissions from its parent site.",
=======
            "fetch_drive_item_permissions": {
                "depends_on": [{"field": "use_document_level_security", "value": True}],
                "display": "toggle",
                "label": "Fetch drive item permissions",
                "order": 8,
                "tooltip": "Enable this option to fetch drive item specific permissions. This setting can increase sync time.",
>>>>>>> 8e61e760
                "type": "bool",
                "value": True,
            },
        }

    async def validate_config(self):
        self.configuration.check_valid()

        # Check that we can log in into Graph API
        await self.client.graph_api_token.get()

        # Check that we can log in into Sharepoint REST API
        await self.client.rest_api_token.get()

        # Check that tenant name is valid
        # Sadly we don't check that tenant name is actually the name
        # For the tenant id.
        # Seems like there's an API that allows this, but it's only in beta:
        # https://learn.microsoft.com/en-us/graph/api/managedtenants-tenant-get?view=graph-rest-beta&tabs=http
        # It also might not work cause permissions there are only delegated
        tenant_details = await self.client.tenant_details()

        if tenant_details is None or tenant_details["NameSpaceType"] == "Unknown":
            raise Exception(
                f"Could not find tenant with name {self.configuration['tenant_name']}. Make sure that provided tenant name is valid."
            )

        # Check that we at least have permissions to fetch sites and actual site names are correct
        configured_root_sites = self.configuration["site_collections"]

        remote_sites = []

        async for site_collection in self.client.site_collections():
            async for site in self.client.sites(
                site_collection["siteCollection"]["hostname"], [WILDCARD]
            ):
                remote_sites.append(site["name"])

        if WILDCARD in configured_root_sites:
            return

        missing = [x for x in configured_root_sites if x not in remote_sites]

        if missing:
            raise Exception(
                f"The specified SharePoint sites [{', '.join(missing)}] could not be retrieved during sync. Examples of sites available on the tenant:[{', '.join(remote_sites[:5])}]."
            )

    def _decorate_with_access_control(self, document, access_control):
        if self._dls_enabled():
            document[ACCESS_CONTROL] = list(
                set(document.get(ACCESS_CONTROL, []) + access_control)
            )

        return document

    async def _site_access_control(self, site):
        """Fetches all permissions for all owners, members and visitors of a given site.
        All groups and/or persons, which have permissions for a given site are returned with their given identity prefix ("user", "group" or "email").
        For the given site all groups and its corresponding members and owners (username and/or email) are fetched.

        Returns:
            list: access control list for a given site
            [
                "user:spo-user",
                "email:some.user@spo.com",
                "group:1234-abcd-id"
            ]
        """

        self._logger.debug(f"Looking at site: {site['id']}")
        if not self._dls_enabled():
            return []

        access_control = set()

        async for user_information in self.client.user_information_list(site["id"]):
            user = user_information["fields"]

            if is_domain_group(user):
                self._logger.debug(f"It is a domain group with name: {user['Name']}")
                domain_group_id = _domain_group_id(user["Name"])
                self._logger.debug(f"Detected domain groupId as: {domain_group_id}")

                if domain_group_id:
                    access_control.add(_prefix_group(domain_group_id))

            if is_person(user):
                login_name = _get_login_name(user.get("Name"))

                if login_name:
                    access_control.add(_prefix_user(login_name))

                email = user.get("EMail")

                if email:
                    access_control.add(_prefix_email(email))

        return list(access_control)

    def _dls_enabled(self):
        if self._features is None:
            return False

        if not self._features.document_level_security_enabled():
            return False

        return self.configuration["use_document_level_security"]

    def access_control_query(self, access_control):
        # filter out 'None' values
        filtered_access_control = list(
            filter(
                lambda access_control_entity: access_control_entity is not None,
                access_control,
            )
        )

        return {
            "query": {
                "template": {"params": {"access_control": filtered_access_control}},
                "source": {
                    "bool": {
                        "filter": {
                            "bool": {
                                "should": [
                                    {
                                        "bool": {
                                            "must_not": {
                                                "exists": {"field": ACCESS_CONTROL}
                                            }
                                        }
                                    },
                                    {
                                        "terms": {
                                            f"{ACCESS_CONTROL}.enum": filtered_access_control
                                        }
                                    },
                                ]
                            }
                        }
                    }
                },
            }
        }

    async def _user_access_control_doc(self, user):
        """Constructs a user access control document, which will be synced to the corresponding access control index.
        The `_id` of the user access control document will either be the username (can also be the email sometimes) or the email itself.
        Note: the `_id` field won't be prefixed with the corresponding identity prefix ("user" or "email").
        The document contains all groups of a user and his email and/or username under `query.template.params.access_control`.

        Returns:
            dict: dictionary representing an user access control document
            {
                "_id": "some.user@spo.com",
                "identity": {
                    "email": "email:some.user@spo.com",
                    "username": "user:some.user",
                    "user_id": "user_id:some user id"
                },
                "created_at": "2023-06-30 12:00:00",
                "query": {
                    "template": {
                        "params": {
                            "access_control": [
                                "email:some.user@spo.com",
                                "user:some.user",
                                "group:1234-abcd-id"
                            ]
                        }
                    }
                }
            }
        """

        if "UserName" in user:
            username_field = "UserName"
        elif "userPrincipalName" in user:
            username_field = "userPrincipalName"
        else:
            return

        email = user.get("EMail", user.get("mail", None))
        username = user[username_field]
        prefixed_groups = set()

        expanded_member_groups = user.get("transitiveMemberOf", [])
        if (
            len(expanded_member_groups) < 100
        ):  # $expand param has a max of 100: see: https://learn.microsoft.com/en-us/graph/known-issues#query-parameters
            for group in expanded_member_groups:
                prefixed_groups.add(_prefix_group(group.get("id", None)))
        else:
            self._logger.debug(
                f"User {username}: {email} belongs to a lot of groups - paging them separately"
            )
            async for group in self.client.groups_user_transitive_member_of(user["id"]):
                group_id = group["id"]
                if group_id:
                    prefixed_groups.add(_prefix_group(group_id))

        prefixed_mail = _prefix_email(email)
        prefixed_username = _prefix_user(username)
        prefixed_user_id = _prefix_user_id(user.get("id"))
        id_ = email if email else username

        access_control = list({prefixed_mail, prefixed_username}.union(prefixed_groups))

        if "createdDateTime" in user:
            created_at = datetime.strptime(user["createdDateTime"], TIMESTAMP_FORMAT)
        else:
            created_at = iso_utc()

        return {
            # For `_id` we're intentionally using the email/username without the prefix
            "_id": id_,
            "identity": {
                "email": prefixed_mail,
                "username": prefixed_username,
                "user_id": prefixed_user_id,
            },
            "created_at": created_at,
        } | self.access_control_query(access_control)

    async def get_access_control(self):
        """Yields an access control document for every user of a site.
        Note: this method will cache users and emails it has already and skip the ingestion for those.

        Yields:
             dict: dictionary representing a user access control document
        """

        if not self._dls_enabled():
            self._logger.warning("DLS is not enabled. Skipping")
            return

        already_seen_ids = set()

        def _already_seen(*ids):
            for id in ids:
                if id in already_seen_ids:
                    self._logger.debug(f"We've already seen {id}")
                    return True

            return False

        def update_already_seen(*ids):
            for id in ids:
                # We want to make sure to not add 'None' to the already seen sets
                if id:
                    already_seen_ids.add(id)

        async def process_user(user):
            email = user.get("EMail", user.get("mail", None))
            username = user.get("UserName", user.get("userPrincipalName", None))
            self._logger.debug(f"Detected a person: {username}: {email}")

            if _already_seen(email, username):
                return None

            update_already_seen(email, username)

            person_access_control_doc = await self._user_access_control_doc(user)
            if person_access_control_doc:
                return person_access_control_doc

        self._logger.info("Fetching all users")
        async for user in self.client.active_users_with_groups():
            user_doc = await process_user(user)
            if user_doc:
                yield user_doc

    async def _drive_items_batch_with_permissions(self, drive_id, drive_items_batch):
        """Decorate a batch of drive items with their permissions using one API request.

        Args:
            drive_id (int): id of the drive, where the drive items reside
            drive_items_batch (list): list of drive items to decorate with permissions

        Yields:
            drive_item (dict): drive item with or without permissions depending on the config value of `fetch_drive_item_permissions`
        """

        if not self.configuration["fetch_drive_item_permissions"]:
            for drive_item in drive_items_batch:
                yield drive_item

            return

        ids_to_items = {
            drive_item["id"]: drive_item for drive_item in drive_items_batch
        }
        drive_items_ids = list(ids_to_items.keys())

        async for permissions_response in self.client.drive_items_permissions_batch(
            drive_id, drive_items_ids
        ):
            drive_item_id = permissions_response.get("id")
            drive_item = ids_to_items.get(drive_item_id)
            permissions = permissions_response.get("body", {}).get("value", [])

            if drive_item:
                yield self._with_drive_item_permissions(drive_item, permissions)

    async def get_docs(self, filtering=None):
        max_drive_item_age = None

        self.init_sync_cursor()

        if filtering is not None and filtering.has_advanced_rules():
            advanced_rules = filtering.get_advanced_rules()
            max_drive_item_age = advanced_rules["skipExtractingDriveItemsOlderThan"]

        async for site_collection in self.site_collections():
            yield site_collection, None

            async for site in self.sites(
                site_collection["siteCollection"]["hostname"],
                self.configuration["site_collections"],
            ):
                site_access_control = await self._site_access_control(site)
                yield self._decorate_with_access_control(
                    site, site_access_control
                ), None

                async for site_drive in self.site_drives(site):
                    yield self._decorate_with_access_control(
                        site_drive, site_access_control
                    ), None

                    async for page in self.client.drive_items(site_drive["id"]):
                        for drive_items_batch in iterable_batches_generator(
                            page.items, SPO_API_MAX_BATCH_SIZE
                        ):
                            async for drive_item in self._drive_items_batch_with_permissions(
                                site_drive["id"], drive_items_batch
                            ):
                                drive_item["_id"] = drive_item["id"]
                                drive_item["object_type"] = "drive_item"
                                drive_item["_timestamp"] = drive_item.get(
                                    "lastModifiedDateTime"
                                )

                                drive_item = self._decorate_with_access_control(
                                    drive_item, site_access_control
                                )

                                yield drive_item, self.download_function(
                                    drive_item, max_drive_item_age
                                )

                        self.update_drive_delta_link(
                            drive_id=site_drive["id"], link=page.delta_link()
                        )

                # Sync site list and site list items
                async for site_list in self.site_lists(site):
                    yield self._decorate_with_access_control(
                        site_list, site_access_control
                    ), None

                    async for list_item, download_func in self.site_list_items(
                        site_id=site["id"],
                        site_list_id=site_list["id"],
                        site_web_url=site["webUrl"],
                        site_list_name=site_list["name"],
                    ):
                        yield self._decorate_with_access_control(
                            list_item, site_access_control
                        ), download_func

                # Sync site pages
<<<<<<< HEAD
                async for site_page in self.site_pages(site["webUrl"], access_control):
                    yield site_page, None
=======
                async for site_page in self.site_pages(site["webUrl"]):
                    yield self._decorate_with_access_control(
                        site_page, site_access_control
                    ), None
>>>>>>> 8e61e760

    async def get_docs_incrementally(self, sync_cursor, filtering=None):
        self._sync_cursor = sync_cursor

        if not self._sync_cursor:
            raise SyncCursorEmpty(
                "Unable to start incremental sync. Please perform a full sync to re-enable incremental syncs."
            )

        max_drive_item_age = None

        if filtering is not None and filtering.has_advanced_rules():
            advanced_rules = filtering.get_advanced_rules()
            max_drive_item_age = advanced_rules["skipExtractingDriveItemsOlderThan"]

        async for site_collection in self.site_collections():
            yield site_collection, None, OP_INDEX

            async for site in self.sites(
                site_collection["siteCollection"]["hostname"],
                self.configuration["site_collections"],
            ):
                site_access_control = await self._site_access_control(site)
                yield self._decorate_with_access_control(
                    site, site_access_control
                ), None, OP_INDEX

                async for site_drive in self.site_drives(site):
                    yield self._decorate_with_access_control(
                        site_drive, site_access_control
                    ), None, OP_INDEX

                    delta_link = self.get_drive_delta_link(site_drive["id"])

                    async for page in self.client.drive_items(
                        drive_id=site_drive["id"], url=delta_link
                    ):
                        for drive_items_batch in iterable_batches_generator(
                            page.items, SPO_API_MAX_BATCH_SIZE
                        ):
                            async for drive_item in self._drive_items_batch_with_permissions(
                                site_drive["id"], drive_items_batch
                            ):
                                drive_item["_id"] = drive_item["id"]
                                drive_item["object_type"] = "drive_item"
                                drive_item["_timestamp"] = drive_item.get(
                                    "lastModifiedDateTime"
                                )

                                drive_item = self._decorate_with_access_control(
                                    drive_item, site_access_control
                                )

                                yield drive_item, self.download_function(
                                    drive_item, max_drive_item_age
                                ), self.drive_item_operation(drive_item)

                        self.update_drive_delta_link(
                            drive_id=site_drive["id"], link=page.delta_link()
                        )

                # Sync site list and site list items
                async for site_list in self.site_lists(site):
                    yield self._decorate_with_access_control(
                        site_list, site_access_control
                    ), None, OP_INDEX

                    async for list_item, download_func in self.site_list_items(
                        site_id=site["id"],
                        site_list_id=site_list["id"],
                        site_web_url=site["webUrl"],
                        site_list_name=site_list["name"],
                    ):
                        yield self._decorate_with_access_control(
                            list_item, site_access_control
                        ), download_func, OP_INDEX

                # Sync site pages
<<<<<<< HEAD
                async for site_page in self.site_pages(site["webUrl"], access_control):
                    yield site_page, None, OP_INDEX
=======
                async for site_page in self.site_pages(site["webUrl"]):
                    yield self._decorate_with_access_control(
                        site_page, site_access_control
                    ), None, OP_INDEX
>>>>>>> 8e61e760

    async def site_collections(self):
        async for site_collection in self.client.site_collections():
            site_collection["_id"] = site_collection["webUrl"]
            site_collection["object_type"] = "site_collection"

            yield site_collection

    async def sites(self, hostname, collections):
        async for site in self.client.sites(
            hostname,
            collections,
        ):  # TODO: simplify and eliminate root call
            site["_id"] = site["id"]
            site["object_type"] = "site"

            yield site

    async def site_drives(self, site):
        async for site_drive in self.client.site_drives(site["id"]):
            site_drive["_id"] = site_drive["id"]
            site_drive["object_type"] = "site_drive"

            yield site_drive

    def _with_drive_item_permissions(self, drive_item, drive_item_permissions):
        """Decorates a drive item with its permissions.

        Args:
            drive_item (dict): drive item to fetch the permissions for.
            drive_item_permissions (list): drive item permissions to add to the drive_item.

        Returns:
            drive_item (dict): drive item decorated with its permissions.

        Example permissions for a drive item:

        {
              ...
              "grantedTo": { ... },
              "grantedToV2": {
                "user": {
                  "id": "5D33DD65C6932946",
                  "displayName": "Robin Danielsen"
                },
                "siteUser": {
                  "id": "1",
                  "displayName": "Robin Danielsen",
                  "loginName": "Robin Danielsen"
                },
                "group": {
                  "id": "23234DAJFKA234",
                  "displayName": "Some group",
                },
                "siteGroup": {
                  "id": "2",
                  "displayName": "Some group"
                }
              }
        }

        "grantedTo" has been deprecated, so we only fetch the permissions under "grantedToV2".
        A drive item can have six different identities assigned to it: "application", "device", "group", "user", "siteGroup" and "siteUser".
        In this context we'll only fetch "group", "user", "siteGroup" and "siteUser" and prefix them with different strings to make them distinguishable from each other.

        Note: A "siteUser" can be related to a "user", but not neccessarily (same for "group" and "siteGroup").
        """
        if not self.configuration["fetch_drive_item_permissions"]:
            return drive_item

        def _get_id(permissions, identity):
            if identity not in permissions:
                return None

            return permissions.get(identity).get("id")

        drive_item_id = drive_item.get("id")
        access_control = []

        for permission in drive_item_permissions:
            granted_to_v2 = permission.get("grantedToV2")

            if not granted_to_v2:
                self._logger.debug(
                    f"'grantedToV2' missing for drive item (id: '{drive_item_id}'). Skipping permissions..."
                )
                continue

            user_id = _get_id(granted_to_v2, "user")
            group_id = _get_id(granted_to_v2, "group")
            site_group_id = _get_id(granted_to_v2, "siteGroup")
            site_user_id = _get_id(granted_to_v2, "siteUser")

            if user_id:
                access_control.append(_prefix_user_id(user_id))

            if group_id:
                access_control.append(_prefix_group(group_id))

            if site_group_id:
                access_control.append(_prefix_site_group(site_group_id))

            if site_user_id:
                access_control.append(_prefix_site_user_id(site_user_id))

        return self._decorate_with_access_control(drive_item, access_control)

    async def drive_items(self, site_drive, max_drive_item_age):
        async for page in self.client.drive_items(site_drive["id"]):
            for drive_item in page:
                drive_item["_id"] = drive_item["id"]
                drive_item["object_type"] = "drive_item"
                drive_item["_timestamp"] = drive_item["lastModifiedDateTime"]

                drive_item = await self._with_drive_item_permissions(
                    site_drive["id"], drive_item
                )

                yield drive_item, self.download_function(drive_item, max_drive_item_age)

    async def site_list_items(
        self, site_id, site_list_id, site_web_url, site_list_name
    ):
        async for list_item in self.client.site_list_items(site_id, site_list_id):
            # List Item IDs are unique within list.
            # Therefore we mix in site_list id to it to make sure they are
            # globally unique.
            # Also we need to remember original ID because when a document
            # is yielded, its "id" field is overwritten with content of "_id" field
            list_item_natural_id = list_item["id"]
            list_item["_id"] = f"{site_list_id}-{list_item['id']}"
            list_item["object_type"] = "list_item"

            content_type = list_item["contentType"]["name"]

            if content_type in [
                "Web Template Extensions",
                "Client Side Component Manifests",
            ]:  # TODO: make it more flexible. For now I ignore them cause they 404 all the time
                continue

            if "Attachments" in list_item["fields"]:
                async for list_item_attachment in self.client.site_list_item_attachments(
                    site_web_url, site_list_name, list_item_natural_id
                ):
                    list_item_attachment["_id"] = list_item_attachment["odata.id"]
                    list_item_attachment["object_type"] = "list_item_attachment"
                    list_item_attachment["_timestamp"] = list_item[
                        "lastModifiedDateTime"
                    ]
                    list_item_attachment[
                        "_original_filename"
                    ] = list_item_attachment.get("FileName", "")

                    attachment_download_func = partial(
                        self.get_attachment_content, list_item_attachment
                    )
                    yield list_item_attachment, attachment_download_func

            yield list_item, None

    async def site_lists(self, site):
        async for site_list in self.client.site_lists(site["id"]):
            site_list["_id"] = site_list["id"]
            site_list["object_type"] = "site_list"

            yield site_list

    async def _get_access_control_from_role_assignment(self, url, role_assignment):
        """Extracts access control from a role assignment.

        Args:
            role_assignment (dict): dictionary representing a role assignment.

        Returns:
            access_control (list): list of usernames and dynamic group ids, which have the role assigned.

        A role can be assigned to a user directly or to a group (and therefore indirectly to the users beneath).
        If any role is assigned to a user this means at least "read" access.
        """

        def _access_control_for_user(user_):
            user_access_control = []

            user_principal_name = user_.get("UserPrincipalName")
            login_name = _get_login_name(user_.get("LoginName"))

            if user_principal_name:
                user_access_control.append(_prefix_user(user_principal_name))

            if login_name:
                user_access_control.append(_prefix_user(login_name))

            return user_access_control

        access_control = []

        identity_type = role_assignment.get("Member", {}).get("odata.type", "")
        is_group = identity_type == "SP.Group"
        is_user = identity_type == "SP.User"

        if is_group:
            users = role_assignment.get("Member", {}).get("Users", [])

            for user in users:
                access_control.extend(_access_control_for_user(user))
        elif is_user:
            user = role_assignment.get("Member", {})
            login_name = user.get("LoginName")

            # a dynamic group is of type 'SP.User'
            if is_dynamic_group(login_name):
                self._logger.debug(f"Detected dynamic group '{user.get('Title')}'.")
                dynamic_group_id = _get_login_name(login_name)
                access_control.append(_prefix_group(dynamic_group_id))
            else:
                access_control = _access_control_for_user(user)
        else:
            self._logger.debug(
                f"Skipping unique page permissions for identity type '{identity_type}'."
            )

        return access_control

    async def site_pages(self, url, site_access_control):
        async for site_page in self.client.site_pages(url):
            site_page["_id"] = site_page[
                "odata.id"
            ]  # Apparently site_page["GUID"] is not globally unique
            site_page["object_type"] = "site_page"

            has_unique_role_assignments = (
                await self.client.site_page_has_unique_role_assignments(
                    url, site_page["Id"]
                )
            )

            # ignore parent site permissions and use unique per page permissions ("unique permissions" means breaking the inheritance to the parent site)
            if (
                self.configuration["fetch_unique_page_permissions"]
                and has_unique_role_assignments
            ):
                self._logger.debug(
                    f"Fetching unique page permissions for page with id '{site_page['_id']}'. Ignoring parent site permissions."
                )

                page_access_control = []

                async for role_assignment in self.client.site_page_role_assignments(
                    url, site_page["Id"]
                ):
                    page_access_control.extend(
                        await self._get_access_control_from_role_assignment(
                            url, role_assignment
                        )
                    )

                site_page = self._decorate_with_access_control(
                    site_page, page_access_control
                )
            else:
                site_page = self._decorate_with_access_control(
                    site_page, site_access_control
                )

            for html_field in ["LayoutWebpartsContent", "CanvasContent1", "WikiField"]:
                if html_field in site_page:
                    site_page[html_field] = html_to_text(site_page[html_field])

            yield site_page

    def init_sync_cursor(self):
        if not self._sync_cursor:
            self._sync_cursor = {CURSOR_SITE_DRIVE_KEY: {}}

        return self._sync_cursor

    def update_drive_delta_link(self, drive_id, link):
        if not link:
            return

        self._sync_cursor[CURSOR_SITE_DRIVE_KEY][drive_id] = link

    def get_drive_delta_link(self, drive_id):
        return self._sync_cursor.get(CURSOR_SITE_DRIVE_KEY, {}).get(drive_id)

    def drive_item_operation(self, item):
        if "deleted" in item:
            return OP_DELETE
        else:
            return OP_INDEX

    def download_function(self, drive_item, max_drive_item_age):
        if "deleted" in drive_item:
            # deleted drive items do not contain `name` property in the payload
            # so drive_item['id'] is used
            self._logger.debug(
                f"Not downloading the item id={drive_item['id']} because it has been deleted"
            )

            return None

        if "folder" in drive_item:
            self._logger.debug(f"Not downloading folder {drive_item['name']}")
            return None

        if "@microsoft.graph.downloadUrl" not in drive_item:
            self._logger.debug(
                f"Not downloading file {drive_item['name']}: field \"@microsoft.graph.downloadUrl\" is missing"
            )
            return None

        if not self.is_supported_format(drive_item["name"]):
            self._logger.debug(
                f"Not downloading file {drive_item['name']}: file type is not supported"
            )
            return None

        if "lastModifiedDateTime" not in drive_item:
            self._logger.debug(
                f"Not downloading file {drive_item['name']}: field \"lastModifiedDateTime\" is missing"
            )
            return None

        modified_date = datetime.strptime(
            drive_item["lastModifiedDateTime"], TIMESTAMP_FORMAT
        )

        if max_drive_item_age and modified_date < datetime.utcnow() - timedelta(
            days=max_drive_item_age
        ):
            self._logger.warning(
                f"Not downloading file {drive_item['name']}: last modified on {drive_item['lastModifiedDateTime']}"
            )

            return None
        elif (
            drive_item["size"] > MAX_DOCUMENT_SIZE
            and not self.configuration["use_text_extraction_service"]
        ):
            self._logger.warning(
                f"Not downloading file {drive_item['name']} of size {drive_item['size']}"
            )

            return None
        else:
            drive_item["_original_filename"] = drive_item.get("name", "")
            return partial(self.get_drive_item_content, drive_item)

    async def get_attachment_content(self, attachment, timestamp=None, doit=False):
        if not doit:
            return

        if not self.is_supported_format(attachment["_original_filename"]):
            self._logger.debug(
                f"Not downloading attachment {attachment['_original_filename']}: file type is not supported"
            )
            return

        # We don't know attachment sizes unfortunately, so cannot properly ignore them

        # Okay this gets weird.
        # There's no way to learn whether List Item Attachment changed or not
        # Response does not contain metadata on LastUpdated or any dates,
        # but along with that IDs for attachments are actually these attachments'
        # file names. So if someone creates a file text.txt with content "hello",
        # runs a sync, then deletes this file and creates again with different content,
        # the model returned from API will not change at all. It will have same ID,
        # same everything. But it will already be an absolutely new document.
        # Therefore every time we try to download the attachment we say that
        # it was just recently created so that framework would always re-download it.
        new_timestamp = datetime.utcnow()

        doc = {
            "_id": attachment["odata.id"],
            "_timestamp": new_timestamp,
        }

        attached_file, body = await self._download_content(
            partial(self.client.download_attachment, attachment["odata.id"]),
            attachment["_original_filename"],
        )

        if attached_file:
            doc["_attachment"] = attached_file
        if body is not None:
            # accept empty strings for body
            doc["body"] = body

        return doc

    async def get_drive_item_content(self, drive_item, timestamp=None, doit=False):
        document_size = int(drive_item["size"])

        if not (doit and document_size):
            return

        if (
            document_size > MAX_DOCUMENT_SIZE
            and not self.configuration["use_text_extraction_service"]
        ):
            return

        doc = {
            "_id": drive_item["id"],
            "_timestamp": drive_item["lastModifiedDateTime"],
        }

        attached_file, body = await self._download_content(
            partial(
                self.client.download_drive_item,
                drive_item["parentReference"]["driveId"],
                drive_item["id"],
            ),
            drive_item["_original_filename"],
        )

        if attached_file:
            doc["_attachment"] = attached_file
        if body is not None:
            # accept empty strings for body
            doc["body"] = body

        return doc

    async def _download_content(self, download_func, original_filename):
        attachment = None
        body = None
        source_file_name = ""
        file_extension = os.path.splitext(original_filename)[-1]

        try:
            async with NamedTemporaryFile(
                mode="wb", delete=False, suffix=file_extension, dir=self.download_dir
            ) as async_buffer:
                source_file_name = async_buffer.name

                # download_func should always be a partial with async_buffer as last argument that is not filled by the caller!
                # E.g. if download_func is download_drive_item(drive_id, item_id, async_buffer) then it
                # should be passed as partial(download_drive_item, drive_id, item_id)
                # This way async_buffer will be passed from here!!!
                await download_func(async_buffer)

            if self.configuration["use_text_extraction_service"]:
                body = ""
                if self.extraction_service._check_configured():
                    body = await self.extraction_service.extract_text(
                        source_file_name, original_filename
                    )
            else:
                await asyncio.to_thread(
                    convert_to_b64,
                    source=source_file_name,
                )
                async with aiofiles.open(
                    file=source_file_name, mode="r"
                ) as target_file:
                    attachment = (await target_file.read()).strip()
        finally:
            if source_file_name:
                await remove(str(source_file_name))

        return attachment, body

    async def ping(self):
        pass

    async def close(self):
        await self.client.close()
        if self.extraction_service is not None:
            await self.extraction_service._end_session()

    def advanced_rules_validators(self):
        return [SharepointOnlineAdvancedRulesValidator()]

    def is_supported_format(self, filename):
        if "." not in filename:
            return False

        attachment_extension = os.path.splitext(filename)
        if attachment_extension[-1].lower() in TIKA_SUPPORTED_FILETYPES:
            return True

        return False<|MERGE_RESOLUTION|>--- conflicted
+++ resolved
@@ -905,13 +905,10 @@
 
 def _prefix_group(group):
     return _prefix_identity("group", group)
-<<<<<<< HEAD
-=======
 
 
 def _prefix_site_group(site_group):
     return _prefix_identity("site_group", site_group)
->>>>>>> 8e61e760
 
 
 def _prefix_user(user):
@@ -1109,21 +1106,21 @@
                 "type": "bool",
                 "value": False,
             },
-<<<<<<< HEAD
+            "fetch_drive_item_permissions": {
+                "depends_on": [{"field": "use_document_level_security", "value": True}],
+                "display": "toggle",
+                "label": "Fetch drive item permissions",
+                "order": 8,
+                "tooltip": "Enable this option to fetch drive item specific permissions. This setting can increase sync time.",
+                "type": "bool",
+                "value": True,
+            },
             "fetch_unique_page_permissions": {
                 "depends_on": [{"field": "use_document_level_security", "value": True}],
                 "display": "toggle",
                 "label": "Fetch unique page permissions",
                 "order": 9,
                 "tooltip": "Enable this option to fetch unique page permissions. This setting can increase sync time. If this setting is disabled a page will inherit permissions from its parent site.",
-=======
-            "fetch_drive_item_permissions": {
-                "depends_on": [{"field": "use_document_level_security", "value": True}],
-                "display": "toggle",
-                "label": "Fetch drive item permissions",
-                "order": 8,
-                "tooltip": "Enable this option to fetch drive item specific permissions. This setting can increase sync time.",
->>>>>>> 8e61e760
                 "type": "bool",
                 "value": True,
             },
@@ -1497,15 +1494,8 @@
                         ), download_func
 
                 # Sync site pages
-<<<<<<< HEAD
                 async for site_page in self.site_pages(site["webUrl"], access_control):
                     yield site_page, None
-=======
-                async for site_page in self.site_pages(site["webUrl"]):
-                    yield self._decorate_with_access_control(
-                        site_page, site_access_control
-                    ), None
->>>>>>> 8e61e760
 
     async def get_docs_incrementally(self, sync_cursor, filtering=None):
         self._sync_cursor = sync_cursor
@@ -1584,15 +1574,8 @@
                         ), download_func, OP_INDEX
 
                 # Sync site pages
-<<<<<<< HEAD
                 async for site_page in self.site_pages(site["webUrl"], access_control):
                     yield site_page, None, OP_INDEX
-=======
-                async for site_page in self.site_pages(site["webUrl"]):
-                    yield self._decorate_with_access_control(
-                        site_page, site_access_control
-                    ), None, OP_INDEX
->>>>>>> 8e61e760
 
     async def site_collections(self):
         async for site_collection in self.client.site_collections():
