#
# Copyright Elasticsearch B.V. and/or licensed to Elasticsearch B.V. under one
# or more contributor license agreements. Licensed under the Elastic License 2.0;
# you may not use this file except in compliance with the Elastic License 2.0.
#
import asyncio
import os
import re
from collections.abc import Iterable, Sized
from contextlib import asynccontextmanager
from datetime import datetime, timedelta
from functools import partial, wraps

import aiofiles
import aiohttp
import fastjsonschema
from aiofiles.os import remove
from aiofiles.tempfile import NamedTemporaryFile
from aiohttp.client_exceptions import ClientResponseError
from fastjsonschema import JsonSchemaValueException

from connectors.es.sink import OP_DELETE, OP_INDEX
from connectors.filtering.validation import (
    AdvancedRulesValidator,
    SyncRuleValidationResult,
)
from connectors.logger import logger
from connectors.source import BaseDataSource
from connectors.utils import (
    TIKA_SUPPORTED_FILETYPES,
    CacheWithTimeout,
    CancellableSleeps,
    ExtractionService,
    convert_to_b64,
    html_to_text,
    iso_utc,
    iterable_batches_generator,
    retryable,
    url_encode,
)

SPO_API_MAX_BATCH_SIZE = 20

TIMESTAMP_FORMAT = "%Y-%m-%dT%H:%M:%SZ"

ACCESS_CONTROL = "_allow_access_control"

DEFAULT_GROUPS = ["Visitors", "Owners", "Members"]

if "OVERRIDE_URL" in os.environ:
    logger.warning("x" * 50)
    logger.warning(
        f"SHAREPOINT ONLINE CONNECTOR CALLS ARE REDIRECTED TO {os.environ['OVERRIDE_URL']}"
    )
    logger.warning("IT'S SUPPOSED TO BE USED ONLY FOR TESTING")
    logger.warning("x" * 50)
    override_url = os.environ["OVERRIDE_URL"]
    GRAPH_API_URL = override_url
    GRAPH_API_AUTH_URL = override_url
    REST_API_AUTH_URL = override_url
else:
    GRAPH_API_URL = "https://graph.microsoft.com/v1.0"
    GRAPH_API_AUTH_URL = "https://login.microsoftonline.com"
    REST_API_AUTH_URL = "https://accounts.accesscontrol.windows.net"

DEFAULT_RETRY_COUNT = 3
DEFAULT_RETRY_SECONDS = 30
DEFAULT_PARALLEL_CONNECTION_COUNT = 10
FILE_WRITE_CHUNK_SIZE = 1024
MAX_DOCUMENT_SIZE = 10485760
WILDCARD = "*"
DRIVE_ITEMS_FIELDS = "id,content.downloadUrl,lastModifiedDateTime,lastModifiedBy,root,deleted,file,folder,package,name,webUrl,createdBy,createdDateTime,size,parentReference"

CURSOR_SITE_DRIVE_KEY = "site_drives"

# Microsoft Graph API Delta constants
# https://learn.microsoft.com/en-us/graph/delta-query-overview

DELTA_NEXT_LINK_KEY = "@odata.nextLink"
DELTA_LINK_KEY = "@odata.deltaLink"


class NotFound(Exception):
    """Internal exception class to handle 404s from the API that has a meaning, that collection
    for specific object is empty.

    For example List Items API from Sharepoint REST API returns 404 if list has no items.

    It's not an exception for us, we just want to return [], and this exception class facilitates it.
    """

    pass


class InternalServerError(Exception):
    """Exception class to indicate that something went wrong on the server side."""

    pass


class ThrottledError(Exception):
    """Internal exception class to indicate that request was throttled by the API"""

    pass


class InvalidSharepointTenant(Exception):
    """Exception class to notify that tenant name is invalid or does not match tenant id provided"""

    pass


class TokenFetchFailed(Exception):
    """Exception class to notify that connector was unable to fetch authentication token from either
    Sharepoint REST API or Graph API.

    Error message will indicate human-readable reason.
    """

    pass


class PermissionsMissing(Exception):
    """Exception class to notify that specific Application Permission is missing for the credentials used.
    See: https://learn.microsoft.com/en-us/graph/permissions-reference
    """

    pass


class SyncCursorEmpty(Exception):
    """Exception class to notify that incremental sync can't run because sync_cursor is empty.
    See: https://learn.microsoft.com/en-us/graph/delta-query-overview
    """

    pass


class MicrosoftSecurityToken:
    """Abstract token for connecting to one of Microsoft Azure services.

    This class is an abstract base class for getting auth token.

    It takes care of caching the token and asking for new token once the
    token expires.

    Classes that inherit from this class need to implement `async def _fetch_token(self)` method
    that needs to return a tuple: access_token<str> and expires_in<int>.

    To read more about tenants and authentication, see:
        - https://learn.microsoft.com/en-us/azure/active-directory/develop/quickstart-create-new-tenant
        - https://learn.microsoft.com/en-us/azure/active-directory/develop/quickstart-register-app
    """

    def __init__(self, http_session, tenant_id, tenant_name, client_id, client_secret):
        """Initializer.

        Args:
            http_session (aiohttp.ClientSession): HTTP Client Session
            tenant_id (str): Azure AD Tenant Id
            tenant_name (str): Azure AD Tenant Name
            client_id (str): Azure App Client Id
            client_secret (str): Azure App Client Secret Value"""

        self._http_session = http_session
        self._tenant_id = tenant_id
        self._tenant_name = tenant_name
        self._client_id = client_id
        self._client_secret = client_secret

        self._token_cache = CacheWithTimeout()

    async def get(self):
        """Get bearer token for provided credentials.

        If token has been retrieved, it'll be taken from the cache.
        Otherwise, call to `_fetch_token` is made to fetch the token
        from 3rd-party service.

        Returns:
            str: bearer token for one of Microsoft services"""

        cached_value = self._token_cache.get()

        if cached_value:
            return cached_value

        # We measure now before request to be on a pessimistic side
        now = datetime.utcnow()
        try:
            access_token, expires_in = await self._fetch_token()
        except ClientResponseError as e:
            # Both Graph API and REST API return error codes that indicate different problems happening when authenticating.
            # Error Code serves as a good starting point classifying these errors, see the messages below:
            match e.status:
                case 400:
                    raise TokenFetchFailed(
                        "Failed to authorize to Sharepoint REST API. Please verify, that provided Tenant Id, Tenant Name and Client ID are valid."
                    ) from e
                case 401:
                    raise TokenFetchFailed(
                        "Failed to authorize to Sharepoint REST API. Please verify, that provided Secret Value is valid."
                    ) from e
                case _:
                    raise TokenFetchFailed(
                        f"Failed to authorize to Sharepoint REST API. Response Status: {e.status}, Message: {e.message}"
                    ) from e

        self._token_cache.set(access_token, now + timedelta(seconds=expires_in))

        return access_token

    async def _fetch_token(self):
        """Fetch token from Microsoft service.

        This method needs to be implemented in the class that inherits MicrosoftSecurityToken.

        Returns:
            (str, int) - a tuple containing access token as a string and number of seconds it will be valid for as an integer
        """

        raise NotImplementedError


class GraphAPIToken(MicrosoftSecurityToken):
    """Token to connect to Microsoft Graph API endpoints."""

    @retryable(retries=3)
    async def _fetch_token(self):
        """Fetch API token for usage with Graph API

        Returns:
            (str, int) - a tuple containing access token as a string and number of seconds it will be valid for as an integer
        """

        url = f"{GRAPH_API_AUTH_URL}/{self._tenant_id}/oauth2/v2.0/token"
        headers = {"Content-Type": "application/x-www-form-urlencoded"}
        data = f"client_id={self._client_id}&scope=https://graph.microsoft.com/.default&client_secret={self._client_secret}&grant_type=client_credentials"

        async with self._http_session.post(url, headers=headers, data=data) as resp:
            json_response = await resp.json()
            access_token = json_response["access_token"]
            expires_in = int(json_response["expires_in"])

            return access_token, expires_in


class SharepointRestAPIToken(MicrosoftSecurityToken):
    """Token to connect to Sharepoint REST API endpoints."""

    @retryable(retries=DEFAULT_RETRY_COUNT)
    async def _fetch_token(self):
        """Fetch API token for usage with Sharepoint REST API

        Returns:
            (str, int) - a tuple containing access token as a string and number of seconds it will be valid for as an integer
        """

        url = f"{REST_API_AUTH_URL}/{self._tenant_id}/tokens/OAuth/2"
        # GUID in resource is always a constant used to create access token
        data = {
            "grant_type": "client_credentials",
            "resource": f"00000003-0000-0ff1-ce00-000000000000/{self._tenant_name}.sharepoint.com@{self._tenant_id}",
            "client_id": f"{self._client_id}@{self._tenant_id}",
            "client_secret": self._client_secret,
        }
        headers = {"Content-Type": "application/x-www-form-urlencoded"}

        async with self._http_session.post(url, headers=headers, data=data) as resp:
            json_response = await resp.json()
            access_token = json_response["access_token"]
            expires_in = int(json_response["expires_in"])

            return access_token, expires_in


def retryable_aiohttp_call(retries):
    # TODO: improve utils.retryable to allow custom logic
    # that can help choose what to retry
    def wrapper(func):
        @wraps(func)
        async def wrapped(*args, **kwargs):
            retry = 1
            while retry <= retries:
                try:
                    async for item in func(*args, **kwargs):
                        yield item
                    break
                except (NotFound, ClientResponseError):
                    raise
                except Exception:
                    if retry >= retries:
                        raise
                    retry += 1

        return wrapped

    return wrapper


class MicrosoftAPISession:
    def __init__(self, http_session, api_token, scroll_field, logger_):
        self._http_session = http_session
        self._api_token = api_token

        # Graph API and Sharepoint API scroll over slightly different fields:
        # - odata.nextPage for Sharepoint REST API uses
        # - @odata.nextPage for Graph API uses - notice the @ glyph
        # Therefore for flexibility I made it a field passed in the initializer,
        # but this abstraction can be better.
        self._scroll_field = scroll_field
        self._sleeps = CancellableSleeps()
        self._logger = logger_

    def set_logger(self, logger_):
        self._logger = logger_

    def close(self):
        self._sleeps.cancel()

    async def fetch(self, url):
        return await self._get_json(url)

    async def post(self, url, payload):
        self._logger.debug(f"Post to url: {url}")
        async with self._post(url, payload) as resp:
            return await resp.json()

    async def pipe(self, url, stream):
        async with self._get(url) as resp:
            async for data in resp.content.iter_chunked(FILE_WRITE_CHUNK_SIZE):
                await stream.write(data)

    async def scroll(self, url):
        scroll_url = url

        while True:
            graph_data = await self._get_json(scroll_url)
            # We're yielding the whole page here, not one item
            yield graph_data["value"]

            if self._scroll_field in graph_data:
                scroll_url = graph_data[self._scroll_field]
            else:
                break

    async def scroll_delta_url(self, url):
        scroll_url = url

        while True:
            graph_data = await self._get_json(scroll_url)

            yield graph_data

            if DELTA_NEXT_LINK_KEY in graph_data:
                scroll_url = graph_data[DELTA_NEXT_LINK_KEY]
            else:
                break

    async def _get_json(self, absolute_url):
        self._logger.debug(f"Fetching url: {absolute_url}")
        async with self._get(absolute_url) as resp:
            return await resp.json()

    @asynccontextmanager
    @retryable_aiohttp_call(retries=DEFAULT_RETRY_COUNT)
    async def _post(self, absolute_url, payload=None):
        try:
            # Sharepoint / Graph API has quite strict throttling policies
            # If connector is overzealous, it can be banned for not respecting throttling policies
            # However if connector has a low setting for the semaphore, then it'll just be slow.
            # Change the value at your own risk
            await self._semaphore.acquire()

            token = await self._api_token.get()
            headers = {"authorization": f"Bearer {token}"}
            self._logger.debug(f"Calling Sharepoint Endpoint: {absolute_url}")

            async with self._http_session.post(
                absolute_url, headers=headers, json=payload
            ) as resp:
                yield resp

            return
        except ClientResponseError as e:
            await self._handle_client_response_error(absolute_url, e)
        finally:
            self._semaphore.release()

    @asynccontextmanager
    @retryable_aiohttp_call(retries=DEFAULT_RETRY_COUNT)
    async def _get(self, absolute_url):
        try:
            token = await self._api_token.get()
            headers = {"authorization": f"Bearer {token}"}
            self._logger.debug(f"Calling Sharepoint Endpoint: {absolute_url}")

            async with self._http_session.get(
                absolute_url,
                headers=headers,
            ) as resp:
                yield resp

<<<<<<< HEAD
            return
=======
                return
        except aiohttp.client_exceptions.ClientOSError:
            self._logger.warning(
                "Graph API dropped the connection. It might indicate, that connector makes too many requests - decrease concurrency settings, otherwise Graph API can block this app."
            )
            raise
>>>>>>> ba3ea42d
        except ClientResponseError as e:
            await self._handle_client_response_error(absolute_url, e)
        finally:
            self._semaphore.release()

    async def _handle_client_response_error(self, absolute_url, e):
        if e.status == 429 or e.status == 503:
            response_headers = e.headers or {}
            if "Retry-After" in response_headers:
                retry_seconds = int(response_headers["Retry-After"])
            else:
                self._logger.warning(
                    f"Response Code from Sharepoint Server is 429 but Retry-After header is not found, using default retry time: {DEFAULT_RETRY_SECONDS} seconds"
                )
                retry_seconds = DEFAULT_RETRY_SECONDS
            self._logger.debug(
                f"Rate Limited by Sharepoint: retry in {retry_seconds} seconds"
            )
<<<<<<< HEAD

            await self._sleeps.sleep(retry_seconds)  # TODO: use CancellableSleeps
            raise ThrottledError from e
        elif (
            e.status == 403 or e.status == 401
        ):  # Might work weird, but Graph returns 403 and REST returns 401
            raise PermissionsMissing(
                f"Received Unauthorized response for {absolute_url}.\nVerify that the correct Graph API and Sharepoint permissions are granted to the app and admin consent is given. If the permissions and consent are correct, wait for several minutes and try again."
            ) from e
        elif e.status == 404:
            raise NotFound from e  # We wanna catch it in the code that uses this and ignore in some cases
        elif e.status == 500:
            raise InternalServerError from e
        else:
            raise
=======
>>>>>>> ba3ea42d


class SharepointOnlineClient:
    def __init__(self, tenant_id, tenant_name, client_id, client_secret):
        # Sharepoint / Graph API has quite strict throttling policies
        # If connector is overzealous, it can be banned for not respecting throttling policies
        # However if connector has a low setting for the tcp_connector limit, then it'll just be slow.
        # Change the value at your own risk
        tcp_connector = aiohttp.TCPConnector(limit=DEFAULT_PARALLEL_CONNECTION_COUNT)
        self._http_session = aiohttp.ClientSession(  # TODO: lazy create this
            connector=tcp_connector,
            headers={
                "accept": "application/json",
                "content-type": "application/json",
            },
            timeout=aiohttp.ClientTimeout(total=None),
            raise_for_status=True,
        )

        self._tenant_id = tenant_id
        self._tenant_name = tenant_name
        self._tenant_name_pattern = re.compile(
            "https://(.*).sharepoint.com"
        )  # Used later for url validation

        self.graph_api_token = GraphAPIToken(
            self._http_session, tenant_id, tenant_name, client_id, client_secret
        )
        self.rest_api_token = SharepointRestAPIToken(
            self._http_session, tenant_id, tenant_name, client_id, client_secret
        )

        self._logger = logger

        self._graph_api_client = MicrosoftAPISession(
            self._http_session, self.graph_api_token, "@odata.nextLink", self._logger
        )
        self._rest_api_client = MicrosoftAPISession(
            self._http_session, self.rest_api_token, "odata.nextLink", self._logger
        )

    def set_logger(self, logger_):
        self._logger = logger_
        self._graph_api_client.set_logger(self._logger)
        self._rest_api_client.set_logger(self._logger)

    async def groups(self):
        select = ""

        async for page in self._graph_api_client.scroll(
            f"{GRAPH_API_URL}/groups?$select={select}"
        ):
            for group in page:
                yield group

    async def group_sites(self, group_id):
        select = ""

        try:
            async for page in self._graph_api_client.scroll(
                f"{GRAPH_API_URL}/groups/{group_id}/sites?$select={select}"
            ):
                for group_site in page:
                    yield group_site
        except NotFound:
            # We can safely ignore cause Sharepoint can return 404 in case List Item is of specific types that do not support/have attachments
            # Yes, makes no sense to me either.
            return

    async def site_collections(self):
        filter_ = url_encode("siteCollection/root ne null")
        select = "siteCollection,webUrl"

        async for page in self._graph_api_client.scroll(
            f"{GRAPH_API_URL}/sites/?$filter={filter_}&$select={select}"
        ):
            for site_collection in page:
                yield site_collection

    async def site_groups(self, site_web_url):
        self._validate_sharepoint_rest_url(site_web_url)

        url = f"{site_web_url}/_api/web/sitegroups"

        try:
            async for page in self._rest_api_client.scroll(url):
                for group in page:
                    yield group
        except NotFound:
            return

    async def user_information_list(self, site_id):
        expand = "fields"
        url = f"{GRAPH_API_URL}/sites/{site_id}/lists/User Information List/items?expand={expand}"

        try:
            async for page in self._graph_api_client.scroll(url):
                for user_information in page:
                    yield user_information
        except NotFound:
            return

    async def user(self, user_principal_name):
        url = f"{GRAPH_API_URL}/users/{user_principal_name}"

        try:
            return await self._graph_api_client.fetch(url)
        except NotFound:
            return {}

    async def active_users_with_groups(self):
        expand = "transitiveMemberOf($select=id)"
        top = 999  # this is accepted, but does not get taken litterally. Response size seems to max out at 100
        filter = "accountEnabled eq true"
        select = "UserName,userPrincipalName,Email,mail,transitiveMemberOf,id,createdDateTime"
        url = f"{GRAPH_API_URL}/users?$expand={expand}&$top={top}&$filter={filter}&$select={select}"

        try:
            async for page in self._graph_api_client.scroll(url):
                for user in page:
                    yield user
        except NotFound:
            return

    async def group_members(self, group_id):
        url = f"{GRAPH_API_URL}/groups/{group_id}/members"

        try:
            async for page in self._graph_api_client.scroll(url):
                for member in page:
                    yield member
        except NotFound:
            return

    async def group_owners(self, group_id):
        url = f"{GRAPH_API_URL}/groups/{group_id}/owners"

        try:
            async for page in self._graph_api_client.scroll(url):
                for owner in page:
                    yield owner
        except NotFound:
            return

    async def site_users(self, site_web_url):
        self._validate_sharepoint_rest_url(site_web_url)

        url = f"{site_web_url}/_api/web/siteusers"

        try:
            async for page in self._rest_api_client.scroll(url):
                for user in page:
                    yield user
        except NotFound:
            return

    async def sites(self, parent_site_id, allowed_root_sites):
        select = ""

        async for page in self._graph_api_client.scroll(
            f"{GRAPH_API_URL}/sites/{parent_site_id}/sites?search=*&$select={select}"
        ):
            for site in page:
                # Filter out site collections that are not needed
                if (
                    WILDCARD not in allowed_root_sites
                    and site["name"] not in allowed_root_sites
                ):
                    continue

                yield site

    async def site_drives(self, site_id):
        select = ""

        async for page in self._graph_api_client.scroll(
            f"{GRAPH_API_URL}/sites/{site_id}/drives?$select={select}"
        ):
            for site_drive in page:
                yield site_drive

    async def drive_items_delta(self, url):
        async for response in self._graph_api_client.scroll_delta_url(url):
            delta_link = (
                response[DELTA_LINK_KEY] if DELTA_LINK_KEY in response else None
            )
            if "value" in response and len(response["value"]) > 0:
                yield DriveItemsPage(response["value"], delta_link)

    async def drive_items(self, drive_id, url=None):
        url = (
            (
                f"{GRAPH_API_URL}/drives/{drive_id}/root/delta?$select={DRIVE_ITEMS_FIELDS}"
            )
            if not url
            else url
        )

        async for page in self.drive_items_delta(url):
            yield page

    async def drive_item_permissions(self, drive_id, item_id):
        try:
            async for page in self._graph_api_client.scroll(
                f"{GRAPH_API_URL}/drives/{drive_id}/items/{item_id}/permissions"
            ):
                for permission in page:
                    yield permission
        except NotFound:
            return

    async def drive_items_permissions_batch(self, drive_id, drive_item_ids):
        requests = []

        for item_id in drive_item_ids:
            permissions_uri = f"/drives/{drive_id}/items/{item_id}/permissions"
            requests.append({"id": item_id, "method": "GET", "url": permissions_uri})

        try:
            batch_url = f"{GRAPH_API_URL}/$batch"
            batch_request = {"requests": requests}
            batch_response = await self._graph_api_client.post(batch_url, batch_request)

            for response in batch_response.get("responses", []):
                yield response
        except NotFound:
            return

    async def download_drive_item(self, drive_id, item_id, async_buffer):
        await self._graph_api_client.pipe(
            f"{GRAPH_API_URL}/drives/{drive_id}/items/{item_id}/content", async_buffer
        )

    async def site_lists(self, site_id):
        select = ""

        async for page in self._graph_api_client.scroll(
            f"{GRAPH_API_URL}/sites/{site_id}/lists?$select={select}"
        ):
            for site_list in page:
                yield site_list

    async def site_list_role_assignments(self, site_web_url, site_list_name):
        self._validate_sharepoint_rest_url(site_web_url)

        url = (
            f"{site_web_url}/_api/lists/GetByTitle('{site_list_name}')/roleassignments"
        )

        try:
            return await self._rest_api_client.fetch(url)
        except NotFound:
            return {}

    async def site_list_items(self, site_id, list_id):
        select = ""
        expand = "fields"

        async for page in self._graph_api_client.scroll(
            f"{GRAPH_API_URL}/sites/{site_id}/lists/{list_id}/items?$select={select}&$expand={expand}"
        ):
            for site_list in page:
                yield site_list

    async def site_list_item_role_assignments(
        self, site_web_url, list_title, list_item_id
    ):
        self._validate_sharepoint_rest_url(site_web_url)

        url = f"{site_web_url}/_api/lists/GetByTitle('{list_title}')/items({list_item_id})/roleassignments"

        try:
            return await self._rest_api_client.fetch(url)
        except NotFound:
            return {}

    async def site_list_item_attachments(self, site_web_url, list_title, list_item_id):
        self._validate_sharepoint_rest_url(site_web_url)

        url = f"{site_web_url}/_api/lists/GetByTitle('{list_title}')/items({list_item_id})?$expand=AttachmentFiles"

        try:
            list_item = await self._rest_api_client.fetch(url)

            for attachment in list_item["AttachmentFiles"]:
                yield attachment
        except NotFound:
            # We can safely ignore cause Sharepoint can return 404 in case List Item is of specific types that do not support/have attachments
            # Yes, makes no sense to me either.
            return

    async def download_attachment(self, attachment_absolute_path, async_buffer):
        self._validate_sharepoint_rest_url(attachment_absolute_path)

        await self._rest_api_client.pipe(
            f"{attachment_absolute_path}/$value", async_buffer
        )

    async def site_pages(self, site_web_url):
        self._validate_sharepoint_rest_url(site_web_url)

        select = ""
        url = f"{site_web_url}/_api/web/lists/GetByTitle('Site%20Pages')/items?$select={select}"

        try:
            async for page in self._rest_api_client.scroll(url):
                for site_page in page:
                    yield site_page
        except NotFound:
            # I'm not sure if site can have no pages, but given how weird API is I put this here
            # Just to be on a safe side
            return

    async def site_page_role_assignments(self, site_web_url, site_page_id):
        self._validate_sharepoint_rest_url(site_web_url)

        url = f"{site_web_url}/_api/web/lists/GetByTitle('Site Pages')/items({site_page_id})/RoleAssignments"

        try:
            return await self._rest_api_client.fetch(url)
        except NotFound:
            return {}

    async def users_and_groups_for_role_assignment(self, site_web_url, role_assignment):
        self._validate_sharepoint_rest_url(site_web_url)

        if "PrincipalId" not in role_assignment:
            return []

        principal_id = role_assignment["PrincipalId"]

        url = f"{site_web_url}/_api/web/GetUserById('{principal_id}')"

        try:
            return await self._rest_api_client.fetch(url)
        except NotFound:
            return []
        except InternalServerError:
            # This can also mean "not found" so handling it explicitly
            return []

    async def groups_user_transitive_member_of(self, user_id):
        url = f"{GRAPH_API_URL}/users/{user_id}/transitiveMemberOf"

        try:
            async for page in self._graph_api_client.scroll(url):
                for group in page:
                    yield group
        except NotFound:
            return

    async def tenant_details(self):
        url = f"{GRAPH_API_AUTH_URL}/common/userrealm/?user=cj@{self._tenant_name}.onmicrosoft.com&api-version=2.1&checkForMicrosoftAccount=false"

        return await self._rest_api_client.fetch(url)

    def _validate_sharepoint_rest_url(self, url):
        # TODO: make it better suitable for ftest
        if "OVERRIDE_URL" in os.environ:
            return

        # I haven't found a better way to validate tenant name for now.
        actual_tenant_name = self._tenant_name_pattern.findall(url)[0]

        if self._tenant_name != actual_tenant_name:
            raise InvalidSharepointTenant(
                f"Unable to call Sharepoint REST API - tenant name is invalid. Authenticated for tenant name: {self._tenant_name}, actual tenant name for the service: {actual_tenant_name}."
            )

    async def close(self):
        await self._http_session.close()
        self._graph_api_client.close()
        self._rest_api_client.close()


class DriveItemsPage(Iterable, Sized):
    """
    Container for Microsoft Graph API DriveItem response

    Parameters:
        items (list<dict>):Represents a list of drive items
        delta_link (str): Microsoft API deltaLink
    """

    def __init__(self, items, delta_link):
        if items:
            self.items = items
        else:
            self.items = []

        if delta_link:
            self._delta_link = delta_link
        else:
            self._delta_link = None

    def __len__(self):
        return len(self.items)

    def __iter__(self):
        for item in self.items:
            yield item

    def delta_link(self):
        return self._delta_link


class SharepointOnlineAdvancedRulesValidator(AdvancedRulesValidator):
    """
    Validate advanced rules for MongoDB, so that they're adhering to the motor asyncio API (see: https://motor.readthedocs.io/en/stable/api-asyncio/asyncio_motor_collection.html)
    """

    SCHEMA_DEFINITION = {
        "type": "object",
        "properties": {
            "skipExtractingDriveItemsOlderThan": {"type": "integer"},  # in Days
        },
        "additionalProperties": False,
    }

    SCHEMA = fastjsonschema.compile(definition=SCHEMA_DEFINITION)

    async def validate(self, advanced_rules):
        try:
            SharepointOnlineAdvancedRulesValidator.SCHEMA(advanced_rules)

            return SyncRuleValidationResult.valid_result(
                rule_id=SyncRuleValidationResult.ADVANCED_RULES
            )
        except JsonSchemaValueException as e:
            return SyncRuleValidationResult(
                rule_id=SyncRuleValidationResult.ADVANCED_RULES,
                is_valid=False,
                validation_message=f"{e.message}. Make sure advanced filtering rules follow the following schema: {SharepointOnlineAdvancedRulesValidator.SCHEMA_DEFINITION['properties']}",
            )


def _prefix_identity(prefix, identity):
    if prefix is None or identity is None:
        return None

    return f"{prefix}:{identity}"


def _prefix_group(group):
    return _prefix_identity("group", group) if group else None


def _prefix_site_group(site_group):
    return _prefix_identity("site_group", site_group)


def _prefix_user(user):
    return _prefix_identity("user", user)


def _prefix_site_user_id(site_user_id):
    return _prefix_identity("site_user_id", site_user_id)


def _prefix_user_id(user_id):
    return _prefix_identity("user_id", user_id)


def _prefix_email(email):
    return _prefix_identity("email", email)


def _postfix_group(group):
    if group is None:
        return None

    return f"{group} Members"


def is_domain_group(user_fields):
    return user_fields.get(
        "ContentType"
    ) == "DomainGroup" and "federateddirectoryclaimprovider" in user_fields.get(
        "Name", ""
    )


def is_person(user_fields):
    return user_fields["ContentType"] == "Person"


def _domain_group_id(user_info_name):
    """Extracts the domain group id.

    The domain group id can have the following formats:
    - abc|def|domain-group-id
    - abc|def|some-prefix/domain-group-id

    Returns:
        str: domain group id

    """
    if user_info_name is None or len(user_info_name) == 0:
        return None

    name_parts = user_info_name.split("|")

    if len(name_parts) <= 2:
        return None

    domain_group_id = name_parts[2]

    if "/" in domain_group_id:
        domain_group_id = domain_group_id.split("/")[1]

    if "_" in domain_group_id:
        domain_group_id = domain_group_id.split("_")[0]

    if len(domain_group_id) == 0:
        return None

    return domain_group_id


async def _emails_and_usernames_of_domain_group(
    domain_group_id, group_identities_generator
):
    """Yield emails and/or usernames for a specific domain group.
    This function yields both to reduce the number of remote calls made to the group owners or group members API.

    Yields:
        Tuple: tuple of the user's email and the user's username

    """
    async for identity in group_identities_generator(domain_group_id):
        email = identity.get("mail")
        username = identity.get("userPrincipalName")

        yield email, username


class SharepointOnlineDataSource(BaseDataSource):
    """Sharepoint Online"""

    name = "Sharepoint Online"
    service_type = "sharepoint_online"
    advanced_rules_enabled = True
    dls_enabled = True
    incremental_sync_enabled = True

    def __init__(self, configuration):
        super().__init__(configuration=configuration)

        self._client = None

        if self.configuration["use_text_extraction_service"]:
            self.extraction_service = ExtractionService()
            self.download_dir = self.extraction_service.get_volume_dir()
        else:
            self.extraction_service = None
            self.download_dir = None

    def _set_internal_logger(self):
        self.client.set_logger(self._logger)

    @property
    def client(self):
        if not self._client:
            tenant_id = self.configuration["tenant_id"]
            tenant_name = self.configuration["tenant_name"]
            client_id = self.configuration["client_id"]
            client_secret = self.configuration["secret_value"]

            self._client = SharepointOnlineClient(
                tenant_id, tenant_name, client_id, client_secret
            )

        return self._client

    @classmethod
    def get_default_configuration(cls):
        return {
            "tenant_id": {
                "label": "Tenant ID",
                "order": 1,
                "type": "str",
                "value": "",
            },
            "tenant_name": {  # TODO: when Tenant API is going out of Beta, we can remove this field
                "label": "Tenant name",
                "order": 2,
                "type": "str",
                "value": "",
            },
            "client_id": {
                "label": "Client ID",
                "order": 3,
                "type": "str",
                "value": "",
            },
            "secret_value": {
                "label": "Secret value",
                "order": 4,
                "sensitive": True,
                "type": "str",
                "value": "",
            },
            "site_collections": {
                "display": "textarea",
                "label": "Comma-separated list of sites",
                "tooltip": "A comma-separated list of sites to ingest data from. Use * to include all available sites.",
                "order": 5,
                "type": "list",
                "value": "",
            },
            "use_text_extraction_service": {
                "display": "toggle",
                "label": "Use text extraction service",
                "order": 6,
                "tooltip": "Requires a separate deployment of the Elastic Text Extraction Service. Requires that pipeline settings disable text extraction.",
                "type": "bool",
                "value": False,
            },
            "use_document_level_security": {
                "display": "toggle",
                "label": "Enable document level security",
                "order": 7,
                "tooltip": "Document level security ensures identities and permissions set in Sharepoint Online are maintained in Elasticsearch. This enables you to restrict and personalize read-access users and groups have to documents in this index. Access control syncs ensure this metadata is kept up to date in your Elasticsearch documents.",
                "type": "bool",
                "value": False,
            },
<<<<<<< HEAD
            "fetch_users_by_site": {
                "depends_on": [{"field": "use_document_level_security", "value": True}],
                "display": "toggle",
                "label": "Discover users by site membership",
                "order": 8,
                "tooltip": "When syncing only a small subset of sites, it can be more efficient to only fetch users who have access to those sites. This becomes increasingly inefficient the more sites (and the more users) concerned.",
                "type": "bool",
                "value": False,
            },
            "fetch_drive_item_permissions": {
                "depends_on": [{"field": "use_document_level_security", "value": True}],
                "display": "toggle",
                "label": "Fetch drive item permissions",
                "order": 9,
                "tooltip": "Enable this option to fetch drive item specific permissions. This setting can increase sync time.",
                "type": "bool",
                "value": True,
            },
=======
>>>>>>> ba3ea42d
        }

    async def validate_config(self):
        self.configuration.check_valid()

        # Check that we can log in into Graph API
        await self.client.graph_api_token.get()

        # Check that we can log in into Sharepoint REST API
        await self.client.rest_api_token.get()

        # Check that tenant name is valid
        # Sadly we don't check that tenant name is actually the name
        # For the tenant id.
        # Seems like there's an API that allows this, but it's only in beta:
        # https://learn.microsoft.com/en-us/graph/api/managedtenants-tenant-get?view=graph-rest-beta&tabs=http
        # It also might not work cause permissions there are only delegated
        tenant_details = await self.client.tenant_details()

        if tenant_details is None or tenant_details["NameSpaceType"] == "Unknown":
            raise Exception(
                f"Could not find tenant with name {self.configuration['tenant_name']}. Make sure that provided tenant name is valid."
            )

        # Check that we at least have permissions to fetch sites and actual site names are correct
        configured_root_sites = self.configuration["site_collections"]

        remote_sites = []

        async for site_collection in self.client.site_collections():
            async for site in self.client.sites(
                site_collection["siteCollection"]["hostname"], [WILDCARD]
            ):
                remote_sites.append(site["name"])

        if WILDCARD in configured_root_sites:
            return

        missing = [x for x in configured_root_sites if x not in remote_sites]

        if missing:
            raise Exception(
                f"The specified SharePoint sites [{', '.join(missing)}] could not be retrieved during sync. Examples of sites available on the tenant:[{', '.join(remote_sites[:5])}]."
            )

    def _decorate_with_access_control(self, document, access_control):
        if self._dls_enabled():
            document[ACCESS_CONTROL] = list(
                set(document.get(ACCESS_CONTROL, []) + access_control)
            )

        return document

    async def _site_access_control(self, site):
        """Fetches all permissions for all owners, members and visitors of a given site.
        All groups and/or persons, which have permissions for a given site are returned with their given identity prefix ("user", "group" or "email").
        For the given site all groups and its corresponding members and owners (username and/or email) are fetched.

        Returns:
            list: access control list for a given site
            [
                "user:spo-user",
                "email:some.user@spo.com",
                "group:1234-abcd-id"
            ]
        """

        self._logger.debug(f"Looking at site: {site['id']}")
        if not self._dls_enabled():
            return []

        access_control = set()

        async for user_information in self.client.user_information_list(site["id"]):
            user = user_information["fields"]

            if is_domain_group(user):
                self._logger.debug(f"It is a domain group with name: {user['Name']}")
                domain_group_id = _domain_group_id(user["Name"])
                self._logger.debug(f"Detected domain groupId as: {domain_group_id}")

                if domain_group_id:
                    access_control.add(_prefix_group(domain_group_id))

            if is_person(user):
                name = user.get("Name")

                if name and name.startswith("i:0#.f|membership|"):
                    parts = name.split("|")

                    if len(parts) > 2:
                        email = parts[2]
                        access_control.add(_prefix_email(email))
                        continue

                email = user.get("EMail")

                if email:
                    access_control.add(_prefix_email(email))

        return list(access_control)

    def _dls_enabled(self):
        if self._features is None:
            return False

        if not self._features.document_level_security_enabled():
            return False

        return self.configuration["use_document_level_security"]

    def access_control_query(self, access_control):
        # filter out 'None' values
        filtered_access_control = list(
            filter(
                lambda access_control_entity: access_control_entity is not None,
                access_control,
            )
        )

        return {
            "query": {
                "template": {"params": {"access_control": filtered_access_control}},
                "source": {
                    "bool": {
                        "filter": {
                            "bool": {
                                "should": [
                                    {
                                        "bool": {
                                            "must_not": {
                                                "exists": {"field": ACCESS_CONTROL}
                                            }
                                        }
                                    },
                                    {
                                        "terms": {
                                            f"{ACCESS_CONTROL}.enum": filtered_access_control
                                        }
                                    },
                                ]
                            }
                        }
                    }
                },
            }
        }

    async def _user_access_control_doc(self, user):
        """Constructs a user access control document, which will be synced to the corresponding access control index.
        The `_id` of the user access control document will either be the username (can also be the email sometimes) or the email itself.
        Note: the `_id` field won't be prefixed with the corresponding identity prefix ("user" or "email").
        The document contains all groups of a user and his email and/or username under `query.template.params.access_control`.

        Returns:
            dict: dictionary representing an user access control document
            {
                "_id": "some.user@spo.com",
                "identity": {
                    "email": "email:some.user@spo.com",
                    "username": "user:some.user",
                    "user_id": "user_id:some user id"
                },
                "created_at": "2023-06-30 12:00:00",
                "query": {
                    "template": {
                        "params": {
                            "access_control": [
                                "email:some.user@spo.com",
                                "user:some.user",
                                "group:1234-abcd-id"
                            ]
                        }
                    }
                }
            }
        """

        if "UserName" in user:
            username_field = "UserName"
        elif "userPrincipalName" in user:
            username_field = "userPrincipalName"
        else:
            return

        email = user.get("EMail", user.get("mail", None))
        username = user[username_field]
        prefixed_groups = set()

        expanded_member_groups = user.get("transitiveMemberOf", [])
        if (
            len(expanded_member_groups) < 100
        ):  # $expand param has a max of 100: see: https://learn.microsoft.com/en-us/graph/known-issues#query-parameters
            for group in expanded_member_groups:
                prefixed_groups.add(_prefix_group(group.get("id", None)))
        else:
            self._logger.debug(
                f"User {username}: {email} belongs to a lot of groups - paging them separately"
            )
            async for group in self.client.groups_user_transitive_member_of(user["id"]):
                group_id = group["id"]
                if group_id:
                    prefixed_groups.add(_prefix_group(group_id))

        prefixed_mail = _prefix_email(email)
        prefixed_username = _prefix_user(username)
        prefixed_user_id = _prefix_user_id(user.get("id"))
        id_ = email if email else username

        access_control = list({prefixed_mail, prefixed_username}.union(prefixed_groups))

        if "createdDateTime" in user:
            created_at = datetime.strptime(user["createdDateTime"], TIMESTAMP_FORMAT)
        else:
            created_at = iso_utc()

        return {
            # For `_id` we're intentionally using the email/username without the prefix
            "_id": id_,
            "identity": {
                "email": prefixed_mail,
                "username": prefixed_username,
                "user_id": prefixed_user_id,
            },
            "created_at": created_at,
        } | self.access_control_query(access_control)

    async def get_access_control(self):
        """Yields an access control document for every user of a site.
        Note: this method will cache users and emails it has already and skip the ingestion for those.

        Yields:
             dict: dictionary representing a user access control document
        """

        if not self._dls_enabled():
            self._logger.warning("DLS is not enabled. Skipping")
            return

        already_seen_ids = set()

        def _already_seen(*ids):
            for id in ids:
                if id in already_seen_ids:
                    self._logger.debug(f"We've already seen {id}")
                    return True

            return False

        def update_already_seen(*ids):
            for id in ids:
                # We want to make sure to not add 'None' to the already seen sets
                if id:
                    already_seen_ids.add(id)

        async def process_user(user):
            email = user.get("EMail", user.get("mail", None))
            username = user.get("UserName", user.get("userPrincipalName", None))
            self._logger.debug(f"Detected a person: {username}: {email}")

            if _already_seen(email, username):
                return None

            update_already_seen(email, username)

            person_access_control_doc = await self._user_access_control_doc(user)
            if person_access_control_doc:
                return person_access_control_doc

        self._logger.info("Fetching all users")
        async for user in self.client.active_users_with_groups():
            user_doc = await process_user(user)
            if user_doc:
                yield user_doc

    async def _drive_items_batch_with_permissions(self, drive_id, drive_items_batch):
        """Decorate a batch of drive items with their permissions using one API request.

        Args:
            drive_id (int): id of the drive, where the drive items reside
            drive_items_batch (list): list of drive items to decorate with permissions

        Yields:
            drive_item (dict): drive item with or without permissions depending on the config value of `fetch_drive_item_permissions`
        """

        if not self.configuration["fetch_drive_item_permissions"]:
            for drive_item in drive_items_batch:
                yield drive_item

            return

        ids_to_items = {
            drive_item["id"]: drive_item for drive_item in drive_items_batch
        }
        drive_items_ids = list(ids_to_items.keys())

        async for permissions_response in self.client.drive_items_permissions_batch(
            drive_id, drive_items_ids
        ):
            drive_item_id = permissions_response.get("id")
            drive_item = ids_to_items.get(drive_item_id)
            permissions = permissions_response.get("body", {}).get("value", [])

            if drive_item:
                yield self._with_drive_item_permissions(drive_item, permissions)

    async def get_docs(self, filtering=None):
        max_drive_item_age = None

        self.init_sync_cursor()

        if filtering is not None and filtering.has_advanced_rules():
            advanced_rules = filtering.get_advanced_rules()
            max_drive_item_age = advanced_rules["skipExtractingDriveItemsOlderThan"]

        async for site_collection in self.site_collections():
            yield site_collection, None

            async for site in self.sites(
                site_collection["siteCollection"]["hostname"],
                self.configuration["site_collections"],
            ):
                site_access_control = await self._site_access_control(site)
                yield self._decorate_with_access_control(
                    site, site_access_control
                ), None

                async for site_drive in self.site_drives(site):
                    yield self._decorate_with_access_control(
                        site_drive, site_access_control
                    ), None

                    async for page in self.client.drive_items(site_drive["id"]):
                        for drive_items_batch in iterable_batches_generator(
                            page.items, SPO_API_MAX_BATCH_SIZE
                        ):
                            async for drive_item in self._drive_items_batch_with_permissions(
                                site_drive["id"], drive_items_batch
                            ):
                                drive_item["_id"] = drive_item["id"]
                                drive_item["object_type"] = "drive_item"
                                drive_item["_timestamp"] = drive_item.get(
                                    "lastModifiedDateTime"
                                )

                                drive_item = self._decorate_with_access_control(
                                    drive_item, site_access_control
                                )

                                yield drive_item, self.download_function(
                                    drive_item, max_drive_item_age
                                )

                        self.update_drive_delta_link(
                            drive_id=site_drive["id"], link=page.delta_link()
                        )

                # Sync site list and site list items
                async for site_list in self.site_lists(site):
                    yield self._decorate_with_access_control(
                        site_list, site_access_control
                    ), None

                    async for list_item, download_func in self.site_list_items(
                        site_id=site["id"],
                        site_list_id=site_list["id"],
                        site_web_url=site["webUrl"],
                        site_list_name=site_list["name"],
                    ):
                        yield self._decorate_with_access_control(
                            list_item, site_access_control
                        ), download_func

                # Sync site pages
                async for site_page in self.site_pages(site["webUrl"]):
                    yield self._decorate_with_access_control(
                        site_page, site_access_control
                    ), None

    async def get_docs_incrementally(self, sync_cursor, filtering=None):
        self._sync_cursor = sync_cursor

        if not self._sync_cursor:
            raise SyncCursorEmpty(
                "Unable to start incremental sync. Please perform a full sync to re-enable incremental syncs."
            )

        max_drive_item_age = None

        if filtering is not None and filtering.has_advanced_rules():
            advanced_rules = filtering.get_advanced_rules()
            max_drive_item_age = advanced_rules["skipExtractingDriveItemsOlderThan"]

        async for site_collection in self.site_collections():
            yield site_collection, None, OP_INDEX

            async for site in self.sites(
                site_collection["siteCollection"]["hostname"],
                self.configuration["site_collections"],
            ):
                site_access_control = await self._site_access_control(site)
                yield self._decorate_with_access_control(
                    site, site_access_control
                ), None, OP_INDEX

                async for site_drive in self.site_drives(site):
                    yield self._decorate_with_access_control(
                        site_drive, site_access_control
                    ), None, OP_INDEX

                    delta_link = self.get_drive_delta_link(site_drive["id"])

                    async for page in self.client.drive_items(
                        drive_id=site_drive["id"], url=delta_link
                    ):
                        for drive_items_batch in iterable_batches_generator(
                            page.items, SPO_API_MAX_BATCH_SIZE
                        ):
                            async for drive_item in self._drive_items_batch_with_permissions(
                                site_drive["id"], drive_items_batch
                            ):
                                drive_item["_id"] = drive_item["id"]
                                drive_item["object_type"] = "drive_item"
                                drive_item["_timestamp"] = drive_item.get(
                                    "lastModifiedDateTime"
                                )

                                drive_item = self._decorate_with_access_control(
                                    drive_item, site_access_control
                                )

                                yield drive_item, self.download_function(
                                    drive_item, max_drive_item_age
                                ), self.drive_item_operation(drive_item)

                        self.update_drive_delta_link(
                            drive_id=site_drive["id"], link=page.delta_link()
                        )

                # Sync site list and site list items
                async for site_list in self.site_lists(site):
                    yield self._decorate_with_access_control(
                        site_list, site_access_control
                    ), None, OP_INDEX

                    async for list_item, download_func in self.site_list_items(
                        site_id=site["id"],
                        site_list_id=site_list["id"],
                        site_web_url=site["webUrl"],
                        site_list_name=site_list["name"],
                    ):
                        yield self._decorate_with_access_control(
                            list_item, site_access_control
                        ), download_func, OP_INDEX

                # Sync site pages
                async for site_page in self.site_pages(site["webUrl"]):
                    yield self._decorate_with_access_control(
                        site_page, site_access_control
                    ), None, OP_INDEX

    async def site_collections(self):
        async for site_collection in self.client.site_collections():
            site_collection["_id"] = site_collection["webUrl"]
            site_collection["object_type"] = "site_collection"

            yield site_collection

    async def sites(self, hostname, collections):
        async for site in self.client.sites(
            hostname,
            collections,
        ):  # TODO: simplify and eliminate root call
            site["_id"] = site["id"]
            site["object_type"] = "site"

            yield site

    async def site_drives(self, site):
        async for site_drive in self.client.site_drives(site["id"]):
            site_drive["_id"] = site_drive["id"]
            site_drive["object_type"] = "site_drive"

            yield site_drive

    def _with_drive_item_permissions(self, drive_item, drive_item_permissions):
        """Decorates a drive item with its permissions.

        Args:
            site_drive_id (str): id of a site drive.
            drive_item (dict): drive item to fetch the permissions for.

        Returns:
            drive_item (dict): drive item decorated with its permissions.

        Example permissions for a drive item:

        {
              ...
              "grantedTo": { ... },
              "grantedToV2": {
                "user": {
                  "id": "5D33DD65C6932946",
                  "displayName": "Robin Danielsen"
                },
                "siteUser": {
                  "id": "1",
                  "displayName": "Robin Danielsen",
                  "loginName": "Robin Danielsen"
                },
                "group": {
                  "id": "23234DAJFKA234",
                  "displayName": "Some group",
                },
                "siteGroup": {
                  "id": "2",
                  "displayName": "Some group"
                }
              }
        }

        "grantedTo" has been deprecated, so we only fetch the permissions under "grantedToV2".
        A drive item can have six different identities assigned to it: "application", "device", "group", "user", "siteGroup" and "siteUser".
        In this context we'll only fetch "group", "user", "siteGroup" and "siteUser" and prefix them with different strings to make them distinguishable from each other.

        Note: A "siteUser" can be related to a "user", but not neccessarily (same for "group" and "siteGroup").
        """
        if not self.configuration["fetch_drive_item_permissions"]:
            return drive_item

        def _get_id(permissions, identity):
            if identity not in permissions:
                return None

            return permissions.get(identity).get("id")

        drive_item_id = drive_item.get("id")
        access_control = []

        for permission in drive_item_permissions:
            granted_to_v2 = permission.get("grantedToV2")

            if not granted_to_v2:
                self._logger.debug(
                    f"'grantedToV2' missing for drive item (id: '{drive_item_id}'). Skipping permissions..."
                )
                continue

            user_id = _get_id(granted_to_v2, "user")
            group_id = _get_id(granted_to_v2, "group")
            site_group_id = _get_id(granted_to_v2, "siteGroup")
            site_user_id = _get_id(granted_to_v2, "siteUser")

            if user_id:
                access_control.append(_prefix_user_id(user_id))

            if group_id:
                access_control.append(_prefix_group(group_id))

            if site_group_id:
                access_control.append(_prefix_site_group(site_group_id))

            if site_user_id:
                access_control.append(_prefix_site_user_id(site_user_id))

        return self._decorate_with_access_control(drive_item, access_control)

    async def drive_items(self, site_drive, max_drive_item_age):
        async for page in self.client.drive_items(site_drive["id"]):
            for drive_item in page:
                drive_item["_id"] = drive_item["id"]
                drive_item["object_type"] = "drive_item"
                drive_item["_timestamp"] = drive_item["lastModifiedDateTime"]

                drive_item = await self._with_drive_item_permissions(
                    site_drive["id"], drive_item
                )

                yield drive_item, self.download_function(drive_item, max_drive_item_age)

    async def site_list_items(
        self, site_id, site_list_id, site_web_url, site_list_name
    ):
        async for list_item in self.client.site_list_items(site_id, site_list_id):
            # List Item IDs are unique within list.
            # Therefore we mix in site_list id to it to make sure they are
            # globally unique.
            # Also we need to remember original ID because when a document
            # is yielded, its "id" field is overwritten with content of "_id" field
            list_item_natural_id = list_item["id"]
            list_item["_id"] = f"{site_list_id}-{list_item['id']}"
            list_item["object_type"] = "list_item"
            list_item["_original_filename"] = list_item.get("FileName", "")

            content_type = list_item["contentType"]["name"]

            if content_type in [
                "Web Template Extensions",
                "Client Side Component Manifests",
            ]:  # TODO: make it more flexible. For now I ignore them cause they 404 all the time
                continue

            if "Attachments" in list_item["fields"]:
                async for list_item_attachment in self.client.site_list_item_attachments(
                    site_web_url, site_list_name, list_item_natural_id
                ):
                    list_item_attachment["_id"] = list_item_attachment["odata.id"]
                    list_item_attachment["object_type"] = "list_item_attachment"
                    list_item_attachment["_timestamp"] = list_item[
                        "lastModifiedDateTime"
                    ]
                    list_item_attachment[
                        "_original_filename"
                    ] = list_item_attachment.get("FileName", "")

                    attachment_download_func = partial(
                        self.get_attachment_content, list_item_attachment
                    )
                    yield list_item_attachment, attachment_download_func

            yield list_item, None

    async def site_lists(self, site):
        async for site_list in self.client.site_lists(site["id"]):
            site_list["_id"] = site_list["id"]
            site_list["object_type"] = "site_list"

            yield site_list

    async def site_pages(self, url):
        async for site_page in self.client.site_pages(url):
            site_page["_id"] = site_page[
                "odata.id"
            ]  # Apparently site_page["GUID"] is not globally unique
            site_page["object_type"] = "site_page"

            for html_field in ["LayoutWebpartsContent", "CanvasContent1"]:
                if html_field in site_page:
                    site_page[html_field] = html_to_text(site_page[html_field])

            yield site_page

    def init_sync_cursor(self):
        if not self._sync_cursor:
            self._sync_cursor = {CURSOR_SITE_DRIVE_KEY: {}}

        return self._sync_cursor

    def update_drive_delta_link(self, drive_id, link):
        if not link:
            return

        self._sync_cursor[CURSOR_SITE_DRIVE_KEY][drive_id] = link

    def get_drive_delta_link(self, drive_id):
        return self._sync_cursor.get(CURSOR_SITE_DRIVE_KEY, {}).get(drive_id)

    def drive_item_operation(self, item):
        if "deleted" in item:
            return OP_DELETE
        else:
            return OP_INDEX

    def download_function(self, drive_item, max_drive_item_age):
        if "deleted" in drive_item:
            # deleted drive items do not contain `name` property in the payload
            # so drive_item['id'] is used
            self._logger.debug(
                f"Not downloading the item id={drive_item['id']} because it has been deleted"
            )

            return None

        if "folder" in drive_item:
            self._logger.debug(f"Not downloading folder {drive_item['name']}")
            return None

        if "@microsoft.graph.downloadUrl" not in drive_item:
            self._logger.debug(
                f"Not downloading file {drive_item['name']}: field \"@microsoft.graph.downloadUrl\" is missing"
            )
            return None

        if not self.is_supported_format(drive_item["name"]):
            self._logger.debug(
                f"Not downloading file {drive_item['name']}: file type is not supported"
            )
            return None

        if "lastModifiedDateTime" not in drive_item:
            self._logger.debug(
                f"Not downloading file {drive_item['name']}: field \"lastModifiedDateTime\" is missing"
            )
            return None

        modified_date = datetime.strptime(
            drive_item["lastModifiedDateTime"], TIMESTAMP_FORMAT
        )

        if max_drive_item_age and modified_date < datetime.utcnow() - timedelta(
            days=max_drive_item_age
        ):
            self._logger.warning(
                f"Not downloading file {drive_item['name']}: last modified on {drive_item['lastModifiedDateTime']}"
            )

            return None
        elif (
            drive_item["size"] > MAX_DOCUMENT_SIZE
            and not self.configuration["use_text_extraction_service"]
        ):
            self._logger.warning(
                f"Not downloading file {drive_item['name']} of size {drive_item['size']}"
            )

            return None
        else:
            drive_item["_original_filename"] = drive_item.get("name", "")
            return partial(self.get_drive_item_content, drive_item)

    async def get_attachment_content(self, attachment, timestamp=None, doit=False):
        if not doit:
            return

        if not self.is_supported_format(attachment["_original_filename"]):
            self._logger.debug(
                f"Not downloading attachment {attachment['_original_filename']}: file type is not supported"
            )
            return

        # We don't know attachment sizes unfortunately, so cannot properly ignore them

        # Okay this gets weird.
        # There's no way to learn whether List Item Attachment changed or not
        # Response does not contain metadata on LastUpdated or any dates,
        # but along with that IDs for attachments are actually these attachments'
        # file names. So if someone creates a file text.txt with content "hello",
        # runs a sync, then deletes this file and creates again with different content,
        # the model returned from API will not change at all. It will have same ID,
        # same everything. But it will already be an absolutely new document.
        # Therefore every time we try to download the attachment we say that
        # it was just recently created so that framework would always re-download it.
        new_timestamp = datetime.utcnow()

        doc = {
            "_id": attachment["odata.id"],
            "_timestamp": new_timestamp,
        }

        attached_file, body = await self._download_content(
            partial(self.client.download_attachment, attachment["odata.id"]),
            attachment["_original_filename"],
        )

        if attached_file:
            doc["_attachment"] = attached_file
        if body is not None:
            # accept empty strings for body
            doc["body"] = body

        return doc

    async def get_drive_item_content(self, drive_item, timestamp=None, doit=False):
        document_size = int(drive_item["size"])

        if not (doit and document_size):
            return

        if (
            document_size > MAX_DOCUMENT_SIZE
            and not self.configuration["use_text_extraction_service"]
        ):
            return

        doc = {
            "_id": drive_item["id"],
            "_timestamp": drive_item["lastModifiedDateTime"],
        }

        attached_file, body = await self._download_content(
            partial(
                self.client.download_drive_item,
                drive_item["parentReference"]["driveId"],
                drive_item["id"],
            ),
            drive_item["_original_filename"],
        )

        if attached_file:
            doc["_attachment"] = attached_file
        if body is not None:
            # accept empty strings for body
            doc["body"] = body

        return doc

    async def _download_content(self, download_func, original_filename):
        attachment = None
        body = None
        source_file_name = ""
        file_extension = os.path.splitext(original_filename)[-1]

        try:
            async with NamedTemporaryFile(
                mode="wb", delete=False, suffix=file_extension, dir=self.download_dir
            ) as async_buffer:
                source_file_name = async_buffer.name

                # download_func should always be a partial with async_buffer as last argument that is not filled by the caller!
                # E.g. if download_func is download_drive_item(drive_id, item_id, async_buffer) then it
                # should be passed as partial(download_drive_item, drive_id, item_id)
                # This way async_buffer will be passed from here!!!
                await download_func(async_buffer)

            if self.configuration["use_text_extraction_service"]:
                body = ""
                if self.extraction_service._check_configured():
                    body = await self.extraction_service.extract_text(
                        source_file_name, original_filename
                    )
            else:
                await asyncio.to_thread(
                    convert_to_b64,
                    source=source_file_name,
                )
                async with aiofiles.open(
                    file=source_file_name, mode="r"
                ) as target_file:
                    attachment = (await target_file.read()).strip()
        finally:
            if source_file_name:
                await remove(str(source_file_name))

        return attachment, body

    async def ping(self):
        pass

    async def close(self):
        await self.client.close()
        if self.extraction_service is not None:
            await self.extraction_service._end_session()

    def advanced_rules_validators(self):
        return [SharepointOnlineAdvancedRulesValidator()]

    def is_supported_format(self, filename):
        if "." not in filename:
            return False

        attachment_extension = os.path.splitext(filename)
        if attachment_extension[-1].lower() in TIKA_SUPPORTED_FILETYPES:
            return True

        return False<|MERGE_RESOLUTION|>--- conflicted
+++ resolved
@@ -302,6 +302,9 @@
     def __init__(self, http_session, api_token, scroll_field, logger_):
         self._http_session = http_session
         self._api_token = api_token
+        self._semaphore = asyncio.Semaphore(
+            10
+        )  # TODO: make configurable, that's a scary property
 
         # Graph API and Sharepoint API scroll over slightly different fields:
         # - odata.nextPage for Sharepoint REST API uses
@@ -370,8 +373,6 @@
             # If connector is overzealous, it can be banned for not respecting throttling policies
             # However if connector has a low setting for the semaphore, then it'll just be slow.
             # Change the value at your own risk
-            await self._semaphore.acquire()
-
             token = await self._api_token.get()
             headers = {"authorization": f"Bearer {token}"}
             self._logger.debug(f"Calling Sharepoint Endpoint: {absolute_url}")
@@ -382,10 +383,13 @@
                 yield resp
 
             return
+        except aiohttp.client_exceptions.ClientOSError:
+            self._logger.warning(
+                "Graph API dropped the connection. It might indicate, that connector makes too many requests - decrease concurrency settings, otherwise Graph API can block this app."
+            )
+            raise
         except ClientResponseError as e:
             await self._handle_client_response_error(absolute_url, e)
-        finally:
-            self._semaphore.release()
 
     @asynccontextmanager
     @retryable_aiohttp_call(retries=DEFAULT_RETRY_COUNT)
@@ -401,20 +405,14 @@
             ) as resp:
                 yield resp
 
-<<<<<<< HEAD
-            return
-=======
-                return
+            return
         except aiohttp.client_exceptions.ClientOSError:
             self._logger.warning(
                 "Graph API dropped the connection. It might indicate, that connector makes too many requests - decrease concurrency settings, otherwise Graph API can block this app."
             )
             raise
->>>>>>> ba3ea42d
         except ClientResponseError as e:
             await self._handle_client_response_error(absolute_url, e)
-        finally:
-            self._semaphore.release()
 
     async def _handle_client_response_error(self, absolute_url, e):
         if e.status == 429 or e.status == 503:
@@ -429,7 +427,6 @@
             self._logger.debug(
                 f"Rate Limited by Sharepoint: retry in {retry_seconds} seconds"
             )
-<<<<<<< HEAD
 
             await self._sleeps.sleep(retry_seconds)  # TODO: use CancellableSleeps
             raise ThrottledError from e
@@ -445,8 +442,6 @@
             raise InternalServerError from e
         else:
             raise
-=======
->>>>>>> ba3ea42d
 
 
 class SharepointOnlineClient:
@@ -891,7 +886,7 @@
 
 
 def _prefix_group(group):
-    return _prefix_identity("group", group) if group else None
+    return _prefix_identity("group", group)
 
 
 def _prefix_site_group(site_group):
@@ -1073,27 +1068,15 @@
                 "type": "bool",
                 "value": False,
             },
-<<<<<<< HEAD
-            "fetch_users_by_site": {
-                "depends_on": [{"field": "use_document_level_security", "value": True}],
-                "display": "toggle",
-                "label": "Discover users by site membership",
-                "order": 8,
-                "tooltip": "When syncing only a small subset of sites, it can be more efficient to only fetch users who have access to those sites. This becomes increasingly inefficient the more sites (and the more users) concerned.",
-                "type": "bool",
-                "value": False,
-            },
             "fetch_drive_item_permissions": {
                 "depends_on": [{"field": "use_document_level_security", "value": True}],
                 "display": "toggle",
                 "label": "Fetch drive item permissions",
-                "order": 9,
+                "order": 8,
                 "tooltip": "Enable this option to fetch drive item specific permissions. This setting can increase sync time.",
                 "type": "bool",
                 "value": True,
             },
-=======
->>>>>>> ba3ea42d
         }
 
     async def validate_config(self):
