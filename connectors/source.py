#
# Copyright Elasticsearch B.V. and/or licensed to Elasticsearch B.V. under one
# or more contributor license agreements. Licensed under the Elastic License 2.0;
# you may not use this file except in compliance with the Elastic License 2.0.
#
""" Helpers to build sources + FQN-based Registry
"""

import importlib
import re
from datetime import date, datetime
from decimal import Decimal
from enum import Enum
from functools import cache

from bson import Decimal128

from connectors.filtering.validation import (
    BasicRuleAgainstSchemaValidator,
    BasicRuleNoMatchAllRegexValidator,
    BasicRulesSetSemanticValidator,
    FilteringValidator,
)
from connectors.logger import logger
from connectors.utils import hash_id

DEFAULT_CONFIGURATION = {
    "default_value": None,
    "depends_on": [],
    "display": "text",
    "label": "",
    "options": [],
    "order": 1,
    "required": True,
    "sensitive": False,
    "tooltip": None,
    "type": "str",
    "ui_restrictions": [],
    "validations": [],
    "value": "",
}


class ValidationTypes(Enum):
    LESS_THAN = "less_than"
    GREATER_THAN = "greater_than"
    LIST_TYPE = "list_type"
    INCLUDED_IN = "included_in"
    REGEX = "regex"
    UNSET = None


class Field:
    def __init__(
        self,
        name,
        default_value=None,
        depends_on=None,
        label=None,
        required=True,
        field_type="str",
        validations=None,
        value=None,
    ):
        if depends_on is None:
            depends_on = []
        if label is None:
            label = name
        if validations is None:
            validations = []

        self.default_value = self._convert(default_value, field_type)
        self.depends_on = depends_on
        self.label = label
        self.name = name
        self.required = required
        self._field_type = field_type
        self.validations = validations
        self._value = self._convert(value, field_type)

    @property
    def field_type(self):
        return self._field_type

    @field_type.setter
    def field_type(self, value):
        self._field_type = value
        self.value = self._convert(self.value, self.field_type)

    @property
    def value(self):
        """Returns either the `value` or `default_value` of a Field.
        The `default_value` will only be returned if the Field is not required
        and the `value` is empty.
        """
        if self.required:
            return self._value

        if self.is_value_empty():
            return self.default_value

        return self._value

    @value.setter
    def value(self, value):
        self._value = value

<<<<<<< HEAD
    def _convert(self, value, type_):
        match type_:
            case "int":
                if isinstance(value, int):
                    return value
                return int(value) if value else None
            case "float":
                if isinstance(value, float):
                    return value
                return float(value) if value else None
            case "bool":
                if isinstance(value, bool):
                    return value
                return bool(value) if value is not None else None
            case "list":
                if isinstance(value, list):
                    return value
                if isinstance(value, str):
                    return [item.strip() for item in value.split(",")] if value else []
                return [value] if value is not None else []
            case _:  # str
                return str(value) if value else ""
=======
    def _convert(self, value, field_type):
        if not isinstance(value, str):
            # we won't convert the value if it's not a str
            return value

        if field_type == "int":
            return int(value)
        elif field_type == "float":
            return float(value)
        elif field_type == "bool":
            return value.lower() in ("y", "yes", "true", "1")
        elif field_type == "list":
            return [item.strip() for item in value.split(",")]
        return value
>>>>>>> 96666807

    def is_value_empty(self):
        """Checks if the `value` field is empty or not.
        This always checks `value` and never `default_value`.
        """
        value = self._value

        match value:
            case str():
                return value is None or value == ""
            case list():
                return (
                    value is None
                    or len(value) <= 0
                    or all([x in (None, "") for x in value])
                )
            case _:
                # int and bool
                return value is None

    def validate(self):
        """Used to validate the `value` of a Field using its `validations`.
        If `value` is empty and the field is not required,
        the validation is run on the `default_value` instead.

        Returns a list of errors as strings.
        If the list is empty, then the Field `value` is valid.
        """
        value = self.value
        label = self.label

        validation_errors = []

        for validation in self.validations:
            validation_type = validation["type"]
            constraint = validation["constraint"]

            match validation_type:
                case ValidationTypes.LESS_THAN.value:
                    if value < constraint:
                        # valid
                        continue
                    else:
                        validation_errors.append(
                            f"'{label}' value '{value}' should be less than {constraint}."
                        )
                case ValidationTypes.GREATER_THAN.value:
                    if value > constraint:
                        # valid
                        continue
                    else:
                        validation_errors.append(
                            f"'{label}' value '{value}' should be greater than {constraint}."
                        )
                case ValidationTypes.LIST_TYPE.value:
                    if not isinstance(value, list):
                        validation_errors.append(
                            f"Cannot list_type validate '{label}' because its value '{value}' is not a list."
                        )
                        continue

                    for item in value:
                        if (constraint == "str" and not isinstance(item, str)) or (
                            constraint == "int" and not isinstance(item, int)
                        ):
                            validation_errors.append(
                                f"'{label}' list value '{item}' should be of type {constraint}."
                            )
                case ValidationTypes.INCLUDED_IN.value:
                    if isinstance(value, list):
                        for item in value:
                            if item not in constraint:
                                validation_errors.append(
                                    f"'{label}' list value '{item}' should be one of {', '.join(str(x) for x in constraint)}."
                                )
                    else:
                        if value not in constraint:
                            validation_errors.append(
                                f"'{label}' list value '{value}' should be one of {', '.join(str(x) for x in constraint)}."
                            )
                case ValidationTypes.REGEX.value:
                    if not isinstance(value, str):
                        validation_errors.append(
                            f"Cannot regex validate '{label}' because '{value}' is not a string."
                        )
                        continue

                    if not re.fullmatch(constraint, value):
                        validation_errors.append(
                            f"'{label}' value '{value}' failed regex check {constraint}."
                        )

        return validation_errors


class DataSourceConfiguration:
    """Holds the configuration needed by the source class"""

    def __init__(self, config):
        self._raw_config = config
        self._config = {}
        self._defaults = {}
        if self._raw_config is not None:
            for key, value in self._raw_config.items():
                if isinstance(value, dict):
                    self.set_field(
                        key,
                        value.get("default_value", None),
                        value.get("depends_on", []),
                        value.get("label"),
                        value.get("required", True),
                        value.get("type", "str"),
                        value.get("validations", []),
                        value.get("value", None),
                    )
                else:
                    self.set_field(key, label=key.capitalize(), value=str(value))

    def set_defaults(self, default_config):
        for name, item in default_config.items():
            self._defaults[name] = item.get("value", None)
            if name in self._config:
                self._config[name].field_type = item["type"]

    def __getitem__(self, key):
        if key not in self._config and key in self._defaults:
            return self._defaults[key]
        return self._config[key].value

    def get(self, key, default=None):
        if key not in self._config:
            return self._defaults.get(key, default)
        return self._config[key].value

    def has_field(self, name):
        return name in self._config

    def set_field(
        self,
        name,
        default_value=None,
        depends_on=None,
        label=None,
        required=True,
        field_type="str",
        validations=None,
        value=None,
    ):
        self._config[name] = Field(
            name,
            default_value,
            depends_on,
            label,
            required,
            field_type,
            validations,
            value,
        )

    def get_field(self, name):
        return self._config[name]

    def get_fields(self):
        return self._config.values()

    def is_empty(self):
        return len(self._config) == 0

    def to_dict(self):
        return dict(self._raw_config)

    def check_valid(self):
        """Validates every Field against its `validations`.

        Raises ConfigurableFieldValueError if any validation errors are found.
        If no errors are raised, then everything is valid.
        """
        validation_errors = []

        for _, field in self._config.items():
            if not self.dependencies_satisfied(field):
                # we don't validate a field if its dependencies are not met
                logger.debug(
                    f"'{field.label}' was not validated because its dependencies were not met."
                )
                continue

            if field.required and field.is_value_empty():
                # a value is invalid if it is both required and empty
                validation_errors.extend([f"'{field.label}' cannot be empty."])
                continue

            # finally check actual validations
            validation_errors.extend(field.validate())

        if len(validation_errors) > 0:
            raise ConfigurableFieldValueError(
                f"Field validation errors: {'; '.join(validation_errors)}"
            )

    def dependencies_satisfied(self, field):
        """Used to check if a Field has its dependencies satisfied.

        Returns True if all dependencies are satisfied, or no dependencies exist.
        Returns False if one or more dependencies are not satisfied.
        """
        if len(field.depends_on) <= 0:
            return True

        for dependency in field.depends_on:
            if dependency["field"] not in self._config:
                # cannot check dependency if field does not exist
                raise ConfigurableFieldDependencyError(
                    f'\'{field.label}\' depends on configuration \'{dependency["field"]}\', but it does not exist.'
                )

            if self._config[dependency["field"]].value != dependency["value"]:
                return False

        return True


class BaseDataSource:
    """Base class, defines a loose contract."""

    name = None
    service_type = None
    basic_rules_enabled = True
    advanced_rules_enabled = False
    dls_enabled = False
    incremental_sync_enabled = False

    def __init__(self, configuration):
        # Initialize to the global logger
        self._logger = logger
        if not isinstance(configuration, DataSourceConfiguration):
            raise TypeError(
                f"Configuration expected type is {DataSourceConfiguration.__name__}, actual: {type(configuration).__name__}."
            )

        self.configuration = configuration
        self.configuration.set_defaults(self.get_default_configuration())
        self._features = None
        # A dictionary, the structure of which is connector dependent, to indicate a point where the sync is at
        self._sync_cursor = None

    def __str__(self):
        return f"Datasource `{self.__class__.name}`"

    def set_logger(self, logger_):
        self._logger = logger_
        self._set_internal_logger()

    def _set_internal_logger(self):
        # no op for BaseDataSource
        # if there are internal class (e.g. Client class) to which the logger need to be set,
        # this method needs to be implemented
        pass

    @classmethod
    def get_simple_configuration(cls):
        """Used to return the default config to Kibana"""
        res = {}

        for config_name, fields in cls.get_default_configuration().items():
            entry = DEFAULT_CONFIGURATION.copy()

            for field_property, value in fields.items():
                if field_property == "label":
                    entry[field_property] = value if value else config_name.upper()
                else:
                    entry[field_property] = value

            res[config_name] = entry
        return res

    @classmethod
    def get_default_configuration(cls):
        """Returns a dict with a default configuration"""
        raise NotImplementedError

    @classmethod
    def basic_rules_validators(cls):
        """Return default basic rule validators.

        Basic rule validators are executed in the order they appear in the list.
        Default behavior can be overridden completely or additional custom validators can be plugged in.
        """
        return [
            BasicRuleAgainstSchemaValidator,
            BasicRuleNoMatchAllRegexValidator,
            BasicRulesSetSemanticValidator,
        ]

    @classmethod
    def hash_id(cls, _id):
        """Called, when an `_id` is too long to be ingested into elasticsearch.

        This method can be overridden to execute a hash function on a document `_id`,
        which returns a hashed `_id` with a length below the elasticsearch `_id` size limit.
        On default it uses md5 for hashing an `_id`.
        """

        return hash_id(_id)

    @classmethod
    def features(cls):
        """Returns features available for the data source"""
        return {
            "sync_rules": {
                "basic": {
                    "enabled": cls.basic_rules_enabled,
                },
                "advanced": {
                    "enabled": cls.advanced_rules_enabled,
                },
            },
            "document_level_security": {
                "enabled": cls.dls_enabled,
            },
            "incremental_sync": {
                "enabled": cls.incremental_sync_enabled,
            },
        }

    def set_features(self, features):
        if self._features is not None:
            self._logger.warning(f"'_features' already set in {self.__class__.name}")
        self._logger.debug(f"Setting '_features' for {self.__class__.name}")
        self._features = features

    async def validate_filtering(self, filtering):
        """Execute all basic rule and advanced rule validators."""

        return await FilteringValidator(
            self.basic_rules_validators(),
            self.advanced_rules_validators(),
            self._logger,
        ).validate(filtering)

    def advanced_rules_validators(self):
        """Return advanced rule validators.

        Advanced rules validators are data source specific so there are no default validators.
        This method can be overridden to plug in custom advanced rule validators into the filtering validation.
        """
        return []

    async def changed(self):
        """When called, returns True if something has changed in the backend.

        Otherwise, returns False and the next sync is skipped.

        Some backends don't provide that information.
        In that case, this always return True.
        """
        return True

    async def validate_config(self):
        """When called, validates configuration of the connector that is contained in self.configuration

        If connector configuration is invalid, this method will raise an exception
        with human-friendly and actionable description
        """
        self.configuration.check_valid()

    def validate_config_fields(self):
        """ "Checks if any fields in a configuration are missing.
        If a field is missing, raises an error.
        Ignores additional non-standard fields.

        Args:
            default_config (dict): the default configuration for the connector
            current_config (dict): the currently existing configuration for the connector
        """

        default_config = self.get_simple_configuration()
        current_config = self.configuration.to_dict()

        missing_fields = list(set(default_config.keys()) - set(current_config.keys()))

        if len(missing_fields) > 0:
            raise MalformedConfigurationError(
                f'Connector has missing configuration fields: {", ".join(missing_fields)}'
            )

        return

    async def ping(self):
        """When called, pings the backend

        If the backend has an issue, raises an exception
        """
        raise NotImplementedError

    async def close(self):
        """Called when the source is closed.

        Can be used to close connections
        """
        pass

    def access_control_query(self, access_control):
        raise NotImplementedError

    async def get_access_control(self):
        """Returns an asynchronous iterator on the permission documents present in the backend.

        Each document is a dictionary containing permission data indexed into a corresponding permissions index.
        """
        raise NotImplementedError

    async def get_docs(self, filtering=None):
        """Returns an iterator on all documents present in the backend

        Each document is a tuple with:
        - a mapping with the data to index
        - a coroutine to download extra data (attachments)

        The mapping should have least an `id` field
        and optionally a `timestamp` field in ISO 8601 UTC

        The coroutine is called if the document needs to be synced
        and has attachments. It needs to return a mapping to index.

        It has two arguments: doit and timestamp
        If doit is False, it should return None immediately.
        If timestamp is provided, it should be used in the mapping.

        Example:

           async def get_file(doit=True, timestamp=None):
               if not doit:
                   return
               return {'TEXT': 'DATA', 'timestamp': timestamp,
                       'id': 'doc-id'}
        """
        raise NotImplementedError

    async def get_docs_incrementally(self, sync_cursor, filtering=None):
        """Returns an iterator on all documents changed since the sync_cursor

        Each document is a tuple with:
        - a mapping with the data to index
        - a coroutine to download extra data (attachments)
        - an operation, can be one of index, update or delete

        The mapping should have least an `id` field
        and optionally a `timestamp` field in ISO 8601 UTC

        The coroutine is called if the document needs to be synced
        and has attachments. It needs to return a mapping to index.

        It has two arguments: doit and timestamp
        If doit is False, it should return None immediately.
        If timestamp is provided, it should be used in the mapping.

        Example:

           async def get_file(doit=True, timestamp=None):
               if not doit:
                   return
               return {'TEXT': 'DATA', 'timestamp': timestamp,
                       'id': 'doc-id'}
        """
        raise NotImplementedError

    def tweak_bulk_options(self, options):
        """Receives the bulk options every time a sync happens, so they can be
        tweaked if needed.


        Returns None. The changes are done in-place
        """
        pass

    def serialize(self, doc):
        """Reads each element from the document and serializes it with respect to its datatype.

        Args:
            doc (Dict): Dictionary to be serialized

        Returns:
            doc (Dict): Serialized version of dictionary
        """

        def _serialize(value):
            """Serialize input value with respect to its datatype.
            Args:
                value (Any Datatype): Value to be serialized

            Returns:
                value (Any Datatype): Serialized version of input value.
            """

            if isinstance(value, (list, tuple)):
                value = [_serialize(item) for item in value]
            elif isinstance(value, dict):
                for key, svalue in value.items():
                    value[key] = _serialize(svalue)
            elif isinstance(value, (datetime, date)):
                value = value.isoformat()
            elif isinstance(value, Decimal128):
                value = value.to_decimal()
            elif isinstance(value, (bytes, bytearray)):
                value = value.decode(errors="ignore")
            elif isinstance(value, Decimal):
                value = float(value)
            return value

        for key, value in doc.items():
            doc[key] = _serialize(value)

        return doc

    def sync_cursor(self):
        """Returns the sync cursor of the current sync"""
        return self._sync_cursor

    @staticmethod
    def is_premium():
        """Returns True if this DataSource is a Premium (paid license gated) connector.
        Otherwise, returns False.

        NOTE modifying license key logic violates the Elastic License 2.0 that this code is licensed under
        """
        return False


@cache
def get_source_klass(fqn):
    """Converts a Fully Qualified Name into a class instance."""
    module_name, klass_name = fqn.split(":")
    logger.debug(f"Importing module {module_name}")
    module = importlib.import_module(module_name)
    return getattr(module, klass_name)


def get_source_klasses(config):
    """Returns an iterator of all registered sources."""
    for fqn in config["sources"].values():
        yield get_source_klass(fqn)


class ConfigurableFieldValueError(Exception):
    pass


class ConfigurableFieldDependencyError(Exception):
    pass


class MalformedConfigurationError(Exception):
    pass<|MERGE_RESOLUTION|>--- conflicted
+++ resolved
@@ -105,7 +105,6 @@
     def value(self, value):
         self._value = value
 
-<<<<<<< HEAD
     def _convert(self, value, type_):
         match type_:
             case "int":
@@ -128,22 +127,6 @@
                 return [value] if value is not None else []
             case _:  # str
                 return str(value) if value else ""
-=======
-    def _convert(self, value, field_type):
-        if not isinstance(value, str):
-            # we won't convert the value if it's not a str
-            return value
-
-        if field_type == "int":
-            return int(value)
-        elif field_type == "float":
-            return float(value)
-        elif field_type == "bool":
-            return value.lower() in ("y", "yes", "true", "1")
-        elif field_type == "list":
-            return [item.strip() for item in value.split(",")]
-        return value
->>>>>>> 96666807
 
     def is_value_empty(self):
         """Checks if the `value` field is empty or not.
