--- conflicted
+++ resolved
@@ -115,34 +115,21 @@
 
             logger.debug(f"Connector status is {connector.status}")
 
-<<<<<<< HEAD
-                # we trigger a sync
-                if connector.status in (Status.CREATED, Status.NEEDS_CONFIGURATION):
-                    # we can't sync in that state
-                    logger.info(f"Can't sync with status `{e2str(connector.status)}`")
-                else:
-                    await _validate_filtering(connector)
-                    await connector.sync(es, self.idling, sync_now)
-
-                await asyncio.sleep(0)
-            except InvalidFilteringError as e:
-                logger.error(e)
-                self.raise_if_spurious(e)
-                return
-            finally:
-                await connector.close()
-=======
             # we trigger a sync
             if connector.status in (Status.CREATED, Status.NEEDS_CONFIGURATION):
                 # we can't sync in that state
                 logger.info(f"Can't sync with status `{e2str(connector.status)}`")
             else:
+                await _validate_filtering(connector)
                 await connector.sync(es, self.idling, sync_now)
 
             await asyncio.sleep(0)
+        except InvalidFilteringError as e:
+            logger.error(e)
+            self.raise_if_spurious(e)
+            return
         finally:
             await connector.close()
->>>>>>> 4d323f51
 
     async def run(self):
         if "PERF8" in os.environ:
