#
# Copyright Elasticsearch B.V. and/or licensed to Elasticsearch B.V. under one
# or more contributor license agreements. Licensed under the Elastic License 2.0;
# you may not use this file except in compliance with the Elastic License 2.0.
#
from connectors.es.client import License
from connectors.es.index import DocumentNotFoundError
from connectors.logger import logger
from connectors.protocol import ConnectorIndex, DataSourceError, JobStatus, SyncJobIndex
from connectors.protocol.connectors import JobType
from connectors.services.base import BaseService
from connectors.source import get_source_klass
from connectors.sync_job_runner import SyncJobRunner
from connectors.utils import ConcurrentTasks

DEFAULT_MAX_CONCURRENT_SYNCS = 1


class JobExecutionService(BaseService):
    name = "execute"

    def __init__(self, config):
        super().__init__(config)
        self.idling = self.service_config["idling"]
        self.concurrent_syncs = self.service_config.get(
            "max_concurrent_syncs", DEFAULT_MAX_CONCURRENT_SYNCS
        )
        self.source_list = config["sources"]
        self.connector_index = None
        self.sync_job_index = None
        self.syncs = None

    def stop(self):
        super().stop()
        if self.syncs is not None:
            self.syncs.cancel()

    async def _sync(self, sync_job):
        if sync_job.service_type not in self.source_list:
            raise DataSourceError(
                f"Couldn't find data source class for {sync_job.service_type}"
            )
        source_klass = get_source_klass(self.source_list[sync_job.service_type])

        try:
            connector = await self.connector_index.fetch_by_id(sync_job.connector_id)
        except DocumentNotFoundError:
            logger.error(f"Couldn't find connector by id {sync_job.connector_id}")
            return

        if (
            sync_job.job_type == JobType.FULL
            or sync_job.job_type == JobType.INCREMENTAL
        ):
            if connector.last_sync_status == JobStatus.IN_PROGRESS:
                logger.debug(
                    f"Connector {connector.id} is still syncing content, skip the job {sync_job.id}..."
                )
                return

<<<<<<< HEAD
        if sync_job.job_type == JobType.ACCESS_CONTROL:
            (
                is_platinum_license_enabled,
                license_enabled,
            ) = await self.connector_index.has_active_license_enabled(License.PLATINUM)

            if not is_platinum_license_enabled:
                logger.error(
                    f"Minimum required Elasticsearch license: 'platinum'. Actual license: '{license_enabled.value}'.  Skipping access control sync execution..."
                )
                return

            if connector.last_access_control_sync_status == JobStatus.IN_PROGRESS:
=======
        if connector.features.document_level_security_enabled():
            if (
                sync_job.job_type == JobType.ACCESS_CONTROL
                and connector.last_access_control_sync_status == JobStatus.IN_PROGRESS
            ):
>>>>>>> e64a1944
                logger.debug(
                    f"Connector {connector.id} is still syncing access control, skip the job {sync_job.id}..."
                )
                return

        sync_job_runner = SyncJobRunner(
            source_klass=source_klass,
            sync_job=sync_job,
            connector=connector,
            es_config=self.es_config,
        )
        await self.syncs.put(sync_job_runner.execute)

    async def _run(self):
        self.connector_index = ConnectorIndex(self.es_config)
        self.sync_job_index = SyncJobIndex(self.es_config)

        native_service_types = self.config.get("native_service_types", [])
        logger.debug(f"Native support for {', '.join(native_service_types)}")

        # TODO: we can support multiple connectors but Ruby can't so let's use a
        # single id
        # connector_ids = self.config.get("connector_ids", [])
        if "connector_id" in self.config:
            connector_ids = [self.config.get("connector_id")]
        else:
            connector_ids = []

        logger.info(
            f"Service started, listening to events from {self.es_config['host']}"
        )

        try:
            while self.running:
                # creating a pool of task for every round
                self.syncs = ConcurrentTasks(max_concurrency=self.concurrent_syncs)

                try:
                    logger.debug(f"Polling every {self.idling} seconds")
                    supported_connector_ids = [
                        connector.id
                        async for connector in self.connector_index.supported_connectors(
                            native_service_types=native_service_types,
                            connector_ids=connector_ids,
                        )
                    ]

                    if len(supported_connector_ids) == 0:
                        logger.info(
                            f"There's no supported connectors found with native service types [{', '.join(native_service_types)}] and connector ids [{', '.join(connector_ids)}]"
                        )
                    else:
                        async for sync_job in self.sync_job_index.pending_jobs(
                            connector_ids=supported_connector_ids
                        ):
                            await self._sync(sync_job)
                except Exception as e:
                    logger.critical(e, exc_info=True)
                    self.raise_if_spurious(e)
                finally:
                    await self.syncs.join()

                self.syncs = None
                # Immediately break instead of sleeping
                if not self.running:
                    break
                await self._sleeps.sleep(self.idling)
        finally:
            if self.connector_index is not None:
                self.connector_index.stop_waiting()
                await self.connector_index.close()
            if self.sync_job_index is not None:
                self.sync_job_index.stop_waiting()
                await self.sync_job_index.close()
        return 0<|MERGE_RESOLUTION|>--- conflicted
+++ resolved
@@ -58,8 +58,10 @@
                 )
                 return
 
-<<<<<<< HEAD
-        if sync_job.job_type == JobType.ACCESS_CONTROL:
+        if (
+            sync_job.job_type == JobType.ACCESS_CONTROL
+            and connector.features.document_level_security_enabled()
+        ):
             (
                 is_platinum_license_enabled,
                 license_enabled,
@@ -72,13 +74,6 @@
                 return
 
             if connector.last_access_control_sync_status == JobStatus.IN_PROGRESS:
-=======
-        if connector.features.document_level_security_enabled():
-            if (
-                sync_job.job_type == JobType.ACCESS_CONTROL
-                and connector.last_access_control_sync_status == JobStatus.IN_PROGRESS
-            ):
->>>>>>> e64a1944
                 logger.debug(
                     f"Connector {connector.id} is still syncing access control, skip the job {sync_job.id}..."
                 )
