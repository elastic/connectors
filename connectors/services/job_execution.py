--- conflicted
+++ resolved
@@ -61,114 +61,6 @@
         self.content_syncs = None
         self.access_control_syncs = None
 
-    def stop(self):
-        super().stop()
-        if self.content_syncs is not None:
-            self.content_syncs.cancel()
-        if self.access_control_syncs is not None:
-            self.access_control_syncs.cancel()
-
-    async def _content_sync(self, sync_job, connector, source_klass):
-        if connector.last_sync_status == JobStatus.IN_PROGRESS:
-            logger.debug(
-                f"Connector {connector.id} is still syncing content, skip the job {sync_job.id}..."
-            )
-            return
-
-        sync_job_runner = SyncJobRunner(
-            source_klass=source_klass,
-            sync_job=sync_job,
-            connector=connector,
-            es_config=self.es_config,
-        )
-        await self.content_syncs.put(sync_job_runner.execute)
-
-    async def _access_control_sync(self, sync_job, connector, source_klass):
-        (
-            is_platinum_license_enabled,
-            license_enabled,
-        ) = await self.connector_index.has_active_license_enabled(License.PLATINUM)
-
-        if not is_platinum_license_enabled:
-            logger.error(
-                f"Minimum required Elasticsearch license: '{License.PLATINUM.value}'. Actual license: '{license_enabled.value}'.  Skipping access control sync execution..."
-            )
-            return
-
-        if connector.last_access_control_sync_status == JobStatus.IN_PROGRESS:
-            logger.debug(
-                f"Connector {connector.id} is still syncing access control, skip the job {sync_job.id}..."
-            )
-            return
-
-        sync_job_runner = SyncJobRunner(
-            source_klass=source_klass,
-            sync_job=sync_job,
-            connector=connector,
-            es_config=self.es_config,
-        )
-        await self.access_control_syncs.put(sync_job_runner.execute)
-
-    async def _sync(self, sync_job):
-        if sync_job.service_type not in self.source_list:
-            raise DataSourceError(
-                f"Couldn't find data source class for {sync_job.service_type}"
-            )
-        source_klass = get_source_klass(self.source_list[sync_job.service_type])
-        connector_id = sync_job.connector_id
-
-        try:
-            connector = await self.connector_index.fetch_by_id(connector_id)
-        except DocumentNotFoundError:
-            logger.error(f"Couldn't find connector by id {connector_id}")
-            return
-        if self.requires_platinum_license(sync_job, connector, source_klass):
-            (
-                is_platinum_license_enabled,
-                license_enabled,
-            ) = await self.connector_index.has_active_license_enabled(License.PLATINUM)
-
-<<<<<<< HEAD
-        job_type = sync_job.job_type
-=======
-            if not is_platinum_license_enabled:
-                logger.error(
-                    f"Minimum required Elasticsearch license: '{License.PLATINUM.value}'. Actual license: '{license_enabled.value}'."
-                )
-                return
-        if (
-            sync_job.job_type == JobType.FULL
-            or sync_job.job_type == JobType.INCREMENTAL
-        ):
-            if connector.last_sync_status == JobStatus.IN_PROGRESS:
-                logger.debug(
-                    f"Connector {connector.id} is still syncing content, skip the job {sync_job.id}..."
-                )
-                return
->>>>>>> be549825
-
-        if job_type in [JobType.FULL, JobType.INCREMENTAL]:
-            await self._content_sync(sync_job, connector, source_klass)
-
-        elif (
-            job_type == JobType.ACCESS_CONTROL
-            and connector.features.document_level_security_enabled()
-        ):
-<<<<<<< HEAD
-            await self._access_control_sync(sync_job, connector, source_klass)
-=======
-            if connector.last_access_control_sync_status == JobStatus.IN_PROGRESS:
-                logger.debug(
-                    f"Connector {connector.id} is still syncing access control, skip the job {sync_job.id}..."
-                )
-                return
->>>>>>> be549825
-
-        else:
-            logger.error(
-                f"Unsupported job type '{job_type}' for '{connector_id}'. Skipping sync job execution..."
-            )
-
     @staticmethod
     def requires_platinum_license(sync_job, connector, source_klass):
         """Returns whether this scenario requires a Platinum license"""
@@ -176,6 +68,96 @@
             sync_job.job_type == JobType.ACCESS_CONTROL
             and connector.features.document_level_security_enabled()
         ) or source_klass.is_premium()
+
+    def stop(self):
+        super().stop()
+        if self.content_syncs is not None:
+            self.content_syncs.cancel()
+        if self.access_control_syncs is not None:
+            self.access_control_syncs.cancel()
+
+    async def _content_sync(self, sync_job, connector, source_klass):
+        if connector.last_sync_status == JobStatus.IN_PROGRESS:
+            logger.debug(
+                f"Connector {connector.id} is still syncing content, skip the job {sync_job.id}..."
+            )
+            return
+
+        sync_job_runner = SyncJobRunner(
+            source_klass=source_klass,
+            sync_job=sync_job,
+            connector=connector,
+            es_config=self.es_config,
+        )
+        await self.content_syncs.put(sync_job_runner.execute)
+
+    async def _access_control_sync(self, sync_job, connector, source_klass):
+        (
+            is_platinum_license_enabled,
+            license_enabled,
+        ) = await self.connector_index.has_active_license_enabled(License.PLATINUM)
+
+        if not is_platinum_license_enabled:
+            logger.error(
+                f"Minimum required Elasticsearch license: '{License.PLATINUM.value}'. Actual license: '{license_enabled.value}'.  Skipping access control sync execution..."
+            )
+            return
+
+        if connector.last_access_control_sync_status == JobStatus.IN_PROGRESS:
+            logger.debug(
+                f"Connector {connector.id} is still syncing access control, skip the job {sync_job.id}..."
+            )
+            return
+
+        sync_job_runner = SyncJobRunner(
+            source_klass=source_klass,
+            sync_job=sync_job,
+            connector=connector,
+            es_config=self.es_config,
+        )
+        await self.access_control_syncs.put(sync_job_runner.execute)
+
+    async def _sync(self, sync_job):
+        if sync_job.service_type not in self.source_list:
+            raise DataSourceError(
+                f"Couldn't find data source class for {sync_job.service_type}"
+            )
+        source_klass = get_source_klass(self.source_list[sync_job.service_type])
+        connector_id = sync_job.connector_id
+
+        try:
+            connector = await self.connector_index.fetch_by_id(connector_id)
+        except DocumentNotFoundError:
+            logger.error(f"Couldn't find connector by id {connector_id}")
+            return
+
+        if self.requires_platinum_license(sync_job, connector, source_klass):
+            (
+                is_platinum_license_enabled,
+                license_enabled,
+            ) = await self.connector_index.has_active_license_enabled(License.PLATINUM)
+
+            if not is_platinum_license_enabled:
+                logger.error(
+                    f"Minimum required Elasticsearch license: '{License.PLATINUM.value}'. Actual license: '{license_enabled.value}'."
+                )
+                return
+
+        job_type = sync_job.job_type
+
+        if job_type in [JobType.FULL, JobType.INCREMENTAL]:
+            await self._content_sync(sync_job, connector, source_klass)
+
+        elif (
+            job_type == JobType.ACCESS_CONTROL
+            and connector.features.document_level_security_enabled()
+        ):
+            await self._access_control_sync(sync_job, connector, source_klass)
+
+        else:
+            logger.error(
+                f"Unsupported job type '{job_type}' for '{connector_id}'. Skipping sync job execution..."
+            )
 
     async def _run(self):
         self.connector_index = ConnectorIndex(self.es_config)
