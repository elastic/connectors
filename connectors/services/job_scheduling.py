--- conflicted
+++ resolved
@@ -21,10 +21,7 @@
     Status,
     SyncJobIndex,
 )
-<<<<<<< HEAD
-=======
 from connectors.es.client import with_concurrency_control
->>>>>>> 7bf686f0
 from connectors.es.index import DocumentNotFoundError
 from connectors.logger import logger
 from connectors.services.base import BaseService
