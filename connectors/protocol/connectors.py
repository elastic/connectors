#
# Copyright Elasticsearch B.V. and/or licensed to Elasticsearch B.V. under one
# or more contributor license agreements. Licensed under the Elastic License 2.0;
# you may not use this file except in compliance with the Elastic License 2.0.
#
"""
Database for connectors - see docs/CONNECTOR_PROTOCOL.md indices.

Main classes are :

- ConnectorIndex: represents a document in `.elastic-connectors`
- SyncJob: represents a document in `.elastic-connectors-sync-jobs`

"""
import socket
from collections import UserDict
from copy import deepcopy
from datetime import datetime, timezone
from enum import Enum

from connectors.es import ESDocument, ESIndex
from connectors.es.client import with_concurrency_control
from connectors.filtering.validation import (
    FilteringValidationState,
    InvalidFilteringError,
)
from connectors.logger import logger
from connectors.source import (
    DEFAULT_CONFIGURATION,
    DataSourceConfiguration,
    get_source_klass,
)
from connectors.utils import (
    deep_merge_dicts,
    filter_nested_dict_by_keys,
    iso_utc,
    next_run,
)

__all__ = [
    "CONNECTORS_INDEX",
    "JOBS_INDEX",
    "ConnectorIndex",
    "Filter",
    "SyncJobIndex",
    "DataSourceError",
    "JobStatus",
    "Pipeline",
    "JobTriggerMethod",
    "ServiceTypeNotConfiguredError",
    "ServiceTypeNotSupportedError",
    "Status",
    "IDLE_JOBS_THRESHOLD",
    "JOB_NOT_FOUND_ERROR",
    "Connector",
    "Features",
    "Filtering",
    "Sort",
    "SyncJob",
]


CONNECTORS_INDEX = ".elastic-connectors"
JOBS_INDEX = ".elastic-connectors-sync-jobs"

JOB_NOT_FOUND_ERROR = "Couldn't find the job"
UNKNOWN_ERROR = "unknown error"

ALLOWED_INGESTION_STATS_KEYS = (
    "indexed_document_count",
    "indexed_document_volume",
    "deleted_document_count",
    "total_document_count",
)


class Status(Enum):
    CREATED = "created"
    NEEDS_CONFIGURATION = "needs_configuration"
    CONFIGURED = "configured"
    CONNECTED = "connected"
    ERROR = "error"
    UNSET = None


class JobStatus(Enum):
    PENDING = "pending"
    IN_PROGRESS = "in_progress"
    CANCELING = "canceling"
    CANCELED = "canceled"
    SUSPENDED = "suspended"
    COMPLETED = "completed"
    ERROR = "error"
    UNSET = None


class JobType(Enum):
    FULL = "full"
    INCREMENTAL = "incremental"
    ACCESS_CONTROL = "access_control"
    UNSET = None


class JobTriggerMethod(Enum):
    ON_DEMAND = "on_demand"
    SCHEDULED = "scheduled"
    UNSET = None


class Sort(Enum):
    ASC = "asc"
    DESC = "desc"


class ServiceTypeNotSupportedError(Exception):
    pass


class ServiceTypeNotConfiguredError(Exception):
    pass


class DataSourceError(Exception):
    pass


class ConnectorIndex(ESIndex):
    def __init__(self, elastic_config):
        logger.debug(f"ConnectorIndex connecting to {elastic_config['host']}")
        # initialize ESIndex instance
        super().__init__(index_name=CONNECTORS_INDEX, elastic_config=elastic_config)

    async def heartbeat(self, doc_id):
        await self.update(doc_id=doc_id, doc={"last_seen": iso_utc()})

    async def supported_connectors(self, native_service_types=None, connector_ids=None):
        if native_service_types is None:
            native_service_types = []
        if connector_ids is None:
            connector_ids = []

        if len(native_service_types) == 0 and len(connector_ids) == 0:
            return

        native_connectors_query = {
            "bool": {
                "filter": [
                    {"term": {"is_native": True}},
                    {"terms": {"service_type": native_service_types}},
                ]
            }
        }

        custom_connectors_query = {
            "bool": {
                "filter": [
                    {"term": {"is_native": False}},
                    {"terms": {"_id": connector_ids}},
                ]
            }
        }
        if len(native_service_types) > 0 and len(connector_ids) > 0:
            query = {
                "bool": {"should": [native_connectors_query, custom_connectors_query]}
            }
        elif len(native_service_types) > 0:
            query = native_connectors_query
        else:
            query = custom_connectors_query

        async for connector in self.get_all_docs(query=query):
            yield connector

    def _create_object(self, doc_source):
        return Connector(
            self,
            doc_source,
        )

    async def all_connectors(self):
        async for connector in self.get_all_docs():
            yield connector


def filter_ingestion_stats(ingestion_stats):
    if ingestion_stats is None:
        return {}

    return {
        k: v for (k, v) in ingestion_stats.items() if k in ALLOWED_INGESTION_STATS_KEYS
    }


class SyncJob(ESDocument):
    @property
    def status(self):
        return JobStatus(self.get("status"))

    @property
    def error(self):
        return self.get("error")

    @property
    def connector_id(self):
        return self.get("connector", "id")

    @property
    def index_name(self):
        return self.get("connector", "index_name")

    @property
    def language(self):
        return self.get("connector", "language")

    @property
    def service_type(self):
        return self.get("connector", "service_type")

    @property
    def configuration(self):
        return DataSourceConfiguration(self.get("connector", "configuration"))

    @property
    def filtering(self):
        return Filter(self.get("connector", "filtering", default={}))

    @property
    def pipeline(self):
        return Pipeline(self.get("connector", "pipeline"))

    @property
    def sync_cursor(self):
        return self.get("connector", "sync_cursor")

    @property
    def terminated(self):
        return self.status in (JobStatus.ERROR, JobStatus.COMPLETED, JobStatus.CANCELED)

    @property
    def indexed_document_count(self):
        return self.get("indexed_document_count", default=0)

    @property
    def indexed_document_volume(self):
        return self.get("indexed_document_volume", default=0)

    @property
    def deleted_document_count(self):
        return self.get("deleted_document_count", default=0)

    @property
    def total_document_count(self):
        return self.get("total_document_count", default=0)

    @property
    def job_type(self):
        return JobType(self.get("job_type"))

    async def validate_filtering(self, validator):
        validation_result = await validator.validate_filtering(self.filtering)

        if validation_result.state != FilteringValidationState.VALID:
            raise InvalidFilteringError(
                f"Filtering in state {validation_result.state}, errors: {validation_result.errors}."
            )

    async def claim(self, sync_cursor=None):
        doc = {
            "status": JobStatus.IN_PROGRESS.value,
            "started_at": iso_utc(),
            "last_seen": iso_utc(),
            "worker_hostname": socket.gethostname(),
            "connector.sync_cursor": sync_cursor,
        }
        await self.index.update(doc_id=self.id, doc=doc)

    async def update_metadata(self, ingestion_stats=None, connector_metadata=None):
        ingestion_stats = filter_ingestion_stats(ingestion_stats)
        if connector_metadata is None:
            connector_metadata = {}

        doc = {
            "last_seen": iso_utc(),
        }
        doc.update(ingestion_stats)
        if len(connector_metadata) > 0:
            doc["metadata"] = connector_metadata
        await self.index.update(doc_id=self.id, doc=doc)

    async def done(self, ingestion_stats=None, connector_metadata=None):
        await self._terminate(
            JobStatus.COMPLETED, None, ingestion_stats, connector_metadata
        )

    async def fail(self, message, ingestion_stats=None, connector_metadata=None):
        await self._terminate(
            JobStatus.ERROR, str(message), ingestion_stats, connector_metadata
        )

    async def cancel(self, ingestion_stats=None, connector_metadata=None):
        await self._terminate(
            JobStatus.CANCELED, None, ingestion_stats, connector_metadata
        )

    async def suspend(self, ingestion_stats=None, connector_metadata=None):
        await self._terminate(
            JobStatus.SUSPENDED, None, ingestion_stats, connector_metadata
        )

    async def _terminate(
        self, status, error=None, ingestion_stats=None, connector_metadata=None
    ):
        ingestion_stats = filter_ingestion_stats(ingestion_stats)
        if connector_metadata is None:
            connector_metadata = {}

        doc = {
            "last_seen": iso_utc(),
            "status": status.value,
            "error": error,
        }
        if status in (JobStatus.ERROR, JobStatus.COMPLETED, JobStatus.CANCELED):
            doc["completed_at"] = iso_utc()
        if status == JobStatus.CANCELED:
            doc["canceled_at"] = iso_utc()
        doc.update(ingestion_stats)
        if len(connector_metadata) > 0:
            doc["metadata"] = connector_metadata
        await self.index.update(doc_id=self.id, doc=doc)


class Filtering:
    DEFAULT_DOMAIN = "DEFAULT"

    def __init__(self, filtering=None):
        if filtering is None:
            filtering = []

        self.filtering = filtering

    def get_active_filter(self, domain=DEFAULT_DOMAIN):
        return self.get_filter(filter_state="active", domain=domain)

    def get_draft_filter(self, domain=DEFAULT_DOMAIN):
        return self.get_filter(filter_state="draft", domain=domain)

    def get_filter(self, filter_state="active", domain=DEFAULT_DOMAIN):
        return next(
            (
                Filter(filter_[filter_state])
                for filter_ in self.filtering
                if filter_["domain"] == domain
            ),
            Filter(),
        )

    def to_list(self):
        return list(self.filtering)


class Filter(dict):
    def __init__(self, filter_=None):
        if filter_ is None:
            filter_ = {}

        super().__init__(filter_)

        self.advanced_rules = filter_.get("advanced_snippet", {})
        self.basic_rules = filter_.get("rules", [])
        self.validation = filter_.get(
            "validation", {"state": FilteringValidationState.VALID.value, "errors": []}
        )

    def get_advanced_rules(self):
        return self.advanced_rules.get("value", {})

    def has_advanced_rules(self):
        advanced_rules = self.get_advanced_rules()
        return advanced_rules is not None and len(advanced_rules) > 0

    def has_validation_state(self, validation_state):
        return FilteringValidationState(self.validation["state"]) == validation_state

    def transform_filtering(self):
        """
        Transform the filtering in .elastic-connectors to filtering ready-to-use in .elastic-connectors-sync-jobs
        """
        # deepcopy to not change the reference resulting in changing .elastic-connectors filtering
        filtering = (
            {"advanced_snippet": {}, "rules": []} if len(self) == 0 else deepcopy(self)
        )

        return filtering


PIPELINE_DEFAULT = {
    "name": "ent-search-generic-ingestion",
    "extract_binary_content": True,
    "reduce_whitespace": True,
    "run_ml_inference": True,
}


class Pipeline(UserDict):
    def __init__(self, data):
        if data is None:
            data = {}
        default = PIPELINE_DEFAULT.copy()
        default.update(data)
        super().__init__(default)


class Features:
    DOCUMENT_LEVEL_SECURITY = "document_level_security"

    BASIC_RULES_NEW = "basic_rules_new"
    ADVANCED_RULES_NEW = "advanced_rules_new"

    # keep backwards compatibility
    BASIC_RULES_OLD = "basic_rules_old"
    ADVANCED_RULES_OLD = "advanced_rules_old"

    def __init__(self, features=None):
        if features is None:
            features = {}

        self.features = features

    def incremental_sync_enabled(self):
        return self._nested_feature_enabled(
            ["incremental_sync", "enabled"], default=False
        )

    def sync_rules_enabled(self):
        return any(
            [
                self.feature_enabled(Features.BASIC_RULES_NEW),
                self.feature_enabled(Features.BASIC_RULES_OLD),
                self.feature_enabled(Features.ADVANCED_RULES_NEW),
                self.feature_enabled(Features.ADVANCED_RULES_OLD),
            ]
        )

    def feature_enabled(self, feature):
        match feature:
            case Features.BASIC_RULES_NEW:
                return self._nested_feature_enabled(
                    ["sync_rules", "basic", "enabled"], default=False
                )
            case Features.ADVANCED_RULES_NEW:
                return self._nested_feature_enabled(
                    ["sync_rules", "advanced", "enabled"], default=False
                )
            case Features.BASIC_RULES_OLD:
                return self.features.get("filtering_rules", False)
            case Features.ADVANCED_RULES_OLD:
                return self.features.get("filtering_advanced_config", False)
            case Features.DOCUMENT_LEVEL_SECURITY:
                return self._nested_feature_enabled(
                    ["document_level_security", "enabled"], default=False
                )
            case _:
                return False

    def _nested_feature_enabled(self, keys, default=None):
        def nested_get(dictionary, keys_, default_=None):
            if dictionary is None:
                return default_

            if not keys_:
                return dictionary

            if not isinstance(dictionary, dict):
                return default_

            return nested_get(dictionary.get(keys_[0]), keys_[1:], default_)

        return nested_get(self.features, keys, default)


class Connector(ESDocument):
    @property
    def status(self):
        return Status(self.get("status"))

    @property
    def service_type(self):
        return self.get("service_type")

    @property
    def last_seen(self):
        last_seen = self.get("last_seen")
        if last_seen is not None:
            last_seen = datetime.fromisoformat(last_seen)  # pyright: ignore
        return last_seen

    @property
    def native(self):
        return self.get("is_native", default=False)

    @property
    def sync_now(self):
        return self.get("sync_now", default=False)

    @property
    def full_sync_scheduling(self):
        return self.get("scheduling", "full", default={})

    @property
<<<<<<< HEAD
    def access_control_scheduling(self):
        return self.scheduling.get("access_control", {})
=======
    def incremental_sync_scheduling(self):
        return self.get("scheduling", "incremental", default={})

    @property
    def access_control_scheduling(self):
        return self.get("scheduling", "access_control", default={})
>>>>>>> 7a12cb14

    @property
    def configuration(self):
        return DataSourceConfiguration(self.get("configuration"))

    @property
    def index_name(self):
        return self.get("index_name")

    @property
    def language(self):
        return self.get("language")

    @property
    def filtering(self):
        return Filtering(self.get("filtering"))

    @property
    def pipeline(self):
        return Pipeline(self.get("pipeline"))

    @property
    def features(self):
        return Features(self.get("features"))

    @property
    def last_sync_status(self):
        return JobStatus(self.get("last_sync_status"))

    @property
    def last_access_control_sync_status(self):
        return JobStatus(self.get("last_access_control_sync_status"))

    def _property_as_datetime(self, key):
        value = self.get(key)
        if value is not None:
            value = datetime.fromisoformat(value)  # pyright: ignore
        return value

    @property
    def last_sync_scheduled_at(self):
        return self._property_as_datetime("last_sync_scheduled_at")

    @property
    def last_incremental_sync_scheduled_at(self):
        return self._property_as_datetime("last_incremental_sync_scheduled_at")

    @property
    def last_access_control_sync_scheduled_at(self):
        return self._property_as_datetime("last_access_control_sync_scheduled_at")

    @property
    def sync_cursor(self):
        return self.get("sync_cursor")

    async def heartbeat(self, interval):
        if (
            self.last_seen is None
            or (datetime.now(timezone.utc) - self.last_seen).total_seconds() > interval
        ):
            logger.debug(f"Sending heartbeat for connector {self.id}")
            await self.index.heartbeat(doc_id=self.id)

    def next_sync(self):
        """Returns the datetime when the next sync will run, return None if it's disabled."""
        if not self.full_sync_scheduling.get("enabled", False):
            logger.debug("scheduler is disabled")
            return None
        return next_run(self.full_sync_scheduling.get("interval"))

    async def reset_sync_now_flag(self):
        await self.index.update(
            doc_id=self.id,
            doc={"sync_now": False},
            if_seq_no=self._seq_no,
            if_primary_term=self._primary_term,
        )

    async def _update_datetime(self, field, new_ts):
        await self.index.update(
            doc_id=self.id,
            doc={field: new_ts.isoformat()},
            if_seq_no=self._seq_no,
            if_primary_term=self._primary_term,
        )

    async def update_last_sync_scheduled_at(self, new_ts):
        await self._update_datetime("last_sync_scheduled_at", new_ts)

    async def update_last_incremental_sync_scheduled_at(self, new_ts):
        await self._update_datetime("last_incremental_sync_scheduled_at", new_ts)

    async def update_last_permissions_sync_scheduled_at(self, new_ts):
        await self._update_datetime("last_permissions_sync_scheduled_at", new_ts)

    async def update_last_access_control_sync_scheduled_at(self, new_ts):
        await self._update_datetime("last_access_control_sync_scheduled_at", new_ts)

    async def sync_starts(self):
        doc = {
            "last_sync_status": JobStatus.IN_PROGRESS.value,
            "last_sync_error": None,
            "status": Status.CONNECTED.value,
            "error": None,
        }
        await self.index.update(
            doc_id=self.id,
            doc=doc,
            if_seq_no=self._seq_no,
            if_primary_term=self._primary_term,
        )

    async def error(self, error):
        doc = {
            "status": Status.ERROR.value,
            "error": str(error),
        }
        await self.index.update(doc_id=self.id, doc=doc)

    async def sync_done(self, job, cursor=None):
        job_status = JobStatus.ERROR if job is None else job.status
        job_error = JOB_NOT_FOUND_ERROR if job is None else job.error
        if job_error is None and job_status == JobStatus.ERROR:
            job_error = UNKNOWN_ERROR
        connector_status = (
            Status.ERROR if job_status == JobStatus.ERROR else Status.CONNECTED
        )

        doc = {
            "last_sync_status": job_status.value,
            "last_synced": iso_utc(),
            "last_sync_error": job_error,
            "status": connector_status.value,
            "error": job_error,
        }

        # only update sync cursor after a successful sync job
        if job_status == JobStatus.COMPLETED:
            doc["sync_cursor"] = cursor

        if job is not None and job.terminated:
            doc["last_indexed_document_count"] = job.indexed_document_count
            doc["last_deleted_document_count"] = job.deleted_document_count

        await self.index.update(doc_id=self.id, doc=doc)

    @with_concurrency_control()
    async def prepare(self, config):
        """Prepares the connector, given a configuration
        If the connector id and the service type is in the config, we want to
        populate the service type and then sets the default configuration.

        Also checks that the configuration structure is correct.
        If a field is missing, raises an error. If a property is missing, add it.
        """
        await self.reload()

        configured_connector_id = config.get("connector_id", "")
        configured_service_type = config.get("service_type", "")

        if self.id != configured_connector_id:
            # check configuration for native and other peripheral connectors
            if self.service_type not in config["sources"]:
                logger.debug(
                    f"Peripheral connector {self.id} has invalid service type {self.service_type}, cannot check configuration formatting."
                )
                return

            await self.validate_configuration_formatting(
                config["sources"][self.service_type], self.service_type
            )

            return

        if not configured_service_type:
            logger.error(
                f"Service type is not configured for connector {configured_connector_id}"
            )
            raise ServiceTypeNotConfiguredError("Service type is not configured.")

        if configured_service_type not in config["sources"]:
            raise ServiceTypeNotSupportedError(configured_service_type)

        if self.service_type is not None and not self.configuration.is_empty():
            await self.validate_configuration_formatting(
                config["sources"][configured_service_type], configured_service_type
            )

            return

        doc = {}
        if self.service_type is None:
            doc["service_type"] = configured_service_type
            logger.debug(
                f"Populated service type {configured_service_type} for connector {self.id}"
            )

        if self.configuration.is_empty():
            fqn = config["sources"][configured_service_type]
            try:
                source_klass = get_source_klass(fqn)

                # sets the defaults and the flag to NEEDS_CONFIGURATION
                doc["configuration"] = source_klass.get_simple_configuration()
                doc["status"] = Status.NEEDS_CONFIGURATION.value
                logger.debug(f"Populated configuration for connector {self.id}")
            except Exception as e:
                logger.critical(e, exc_info=True)
                raise DataSourceError(
                    f"Could not instantiate {fqn} for {configured_service_type}"
                ) from e

        await self.index.update(
            doc_id=self.id,
            doc=doc,
            if_seq_no=self._seq_no,
            if_primary_term=self._primary_term,
        )
        await self.reload()

    @with_concurrency_control()
    async def validate_filtering(self, validator):
        await self.reload()
        draft_filter = self.filtering.get_draft_filter()
        if not draft_filter.has_validation_state(FilteringValidationState.EDITED):
            logger.debug(
                f"Filtering of connector {self.id} is in state {draft_filter.validation['state']}, skipping..."
            )
            return

        logger.info(
            f"Filtering of connector {self.id} is in state {FilteringValidationState.EDITED.value}, validating...)"
        )
        validation_result = await validator.validate_filtering(draft_filter)
        logger.info(
            f"Filtering validation result for connector {self.id}: {validation_result.state.value}"
        )

        filtering = self.filtering.to_list()
        for filter_ in filtering:
            if filter_.get("domain", "") == Filtering.DEFAULT_DOMAIN:
                filter_.get("draft", {"validation": {}})[
                    "validation"
                ] = validation_result.to_dict()
                if validation_result.state == FilteringValidationState.VALID:
                    filter_["active"] = filter_.get("draft")

        await self.index.update(
            doc_id=self.id,
            doc={"filtering": filtering},
            if_seq_no=self._seq_no,
            if_primary_term=self._primary_term,
        )
        await self.reload()

    async def document_count(self):
        await self.index.client.indices.refresh(
            index=self.index_name, ignore_unavailable=True
        )
        result = await self.index.client.count(
            index=self.index_name, ignore_unavailable=True
        )
        return result["count"]

    async def validate_configuration_formatting(self, fqn, service_type):
        """Wrapper function for validating configuration field properties.

        Args:
            fqn (string): the source fqn for a service, from config file
            service_type (string): service type of the connector
        """
        try:
            source_klass = get_source_klass(fqn)
        except Exception as e:
            logger.critical(e, exc_info=True)
            raise DataSourceError(
                f"Could not instantiate {fqn} for {service_type}"
            ) from e

        default_config = source_klass.get_simple_configuration()
        current_config = self.configuration.to_dict()

        await self.add_missing_configuration_field_properties(
            service_type, default_config, current_config
        )

    async def add_missing_configuration_field_properties(
        self, service_type, default_config, current_config
    ):
        """Checks the field properties for every field in a configuration.
        If a field is missing field properties, add those field properties
        with default values.
        If no field properties are missing, nothing is updated.

        Args:
            service_type (string): service type of the connector
            default_config (dict): the default configuration for the connector
            current_config (dict): the currently existing configuration for the connector
        """
        configs_missing_properties = filter_nested_dict_by_keys(
            DEFAULT_CONFIGURATION.keys(), current_config
        )
        if not configs_missing_properties:
            return

        logger.info(
            f'Connector for {service_type}(id: "{self.id}") is missing configuration field properties. Generating defaults.'
        )

        # filter the default config by what fields we want to update, then merge the actual config into it
        filtered_default_config = {
            key: value
            for key, value in default_config.items()
            if key in configs_missing_properties.keys()
        }
        doc = {
            "configuration": deep_merge_dicts(
                filtered_default_config, configs_missing_properties
            )
        }

        await self.index.update(
            doc_id=self.id,
            doc=doc,
            if_seq_no=self._seq_no,
            if_primary_term=self._primary_term,
        )
        await self.reload()


IDLE_JOBS_THRESHOLD = 60  # 60 seconds


class SyncJobIndex(ESIndex):
    """
    Represents Elasticsearch index for sync jobs

    Args:
        elastic_config (dict): Elasticsearch configuration and credentials
    """

    def __init__(self, elastic_config):
        super().__init__(index_name=JOBS_INDEX, elastic_config=elastic_config)

    def _create_object(self, doc_source):
        """
        Args:
            doc_source (dict): A raw Elasticsearch document
        Returns:
            SyncJob
        """
        return SyncJob(
            self,
            doc_source=doc_source,
        )

    async def create(self, connector, trigger_method):
        filtering = connector.filtering.get_active_filter().transform_filtering()
        job_def = {
            "connector": {
                "id": connector.id,
                "filtering": filtering,
                "index_name": connector.index_name,
                "language": connector.language,
                "pipeline": connector.pipeline.data,
                "service_type": connector.service_type,
                "configuration": connector.configuration.to_dict(),
            },
            "trigger_method": trigger_method.value,
            "status": JobStatus.PENDING.value,
            "indexed_document_count": 0,
            "indexed_document_volume": 0,
            "deleted_document_count": 0,
            "created_at": iso_utc(),
            "last_seen": iso_utc(),
        }
        await self.index(job_def)

    async def pending_jobs(self, connector_ids):
        query = {
            "bool": {
                "must": [
                    {
                        "terms": {
                            "status": [
                                JobStatus.PENDING.value,
                                JobStatus.SUSPENDED.value,
                            ]
                        }
                    },
                    {"terms": {"connector.id": connector_ids}},
                ]
            }
        }
        sort = [{"created_at": Sort.ASC.value}]
        async for job in self.get_all_docs(query=query, sort=sort):
            yield job

    async def orphaned_jobs(self, connector_ids):
        query = {"bool": {"must_not": {"terms": {"connector.id": connector_ids}}}}
        async for job in self.get_all_docs(query=query):
            yield job

    async def idle_jobs(self, connector_ids):
        query = {
            "bool": {
                "filter": [
                    {"terms": {"connector.id": connector_ids}},
                    {
                        "terms": {
                            "status": [
                                JobStatus.IN_PROGRESS.value,
                                JobStatus.CANCELING.value,
                            ]
                        }
                    },
                    {"range": {"last_seen": {"lte": f"now-{IDLE_JOBS_THRESHOLD}s"}}},
                ]
            }
        }

        async for job in self.get_all_docs(query=query):
            yield job

    async def delete_jobs(self, job_ids):
        query = {"terms": {"_id": job_ids}}
        return await self.client.delete_by_query(index=self.index_name, query=query)<|MERGE_RESOLUTION|>--- conflicted
+++ resolved
@@ -507,17 +507,12 @@
         return self.get("scheduling", "full", default={})
 
     @property
-<<<<<<< HEAD
-    def access_control_scheduling(self):
-        return self.scheduling.get("access_control", {})
-=======
     def incremental_sync_scheduling(self):
         return self.get("scheduling", "incremental", default={})
 
     @property
     def access_control_scheduling(self):
         return self.get("scheduling", "access_control", default={})
->>>>>>> 7a12cb14
 
     @property
     def configuration(self):
