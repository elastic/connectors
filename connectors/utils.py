--- conflicted
+++ resolved
@@ -904,7 +904,16 @@
         return f"{string[:keep + 1]}...{string[-keep:]}"
 
 
-<<<<<<< HEAD
+def func_human_readable_name(func):
+    if isinstance(func, functools.partial):
+        return func.func.__name__
+
+    try:
+        return func.__name__
+    except AttributeError:
+        return str(func)
+
+
 class SingletonMeta(type):
     _instances = {}
 
@@ -920,14 +929,4 @@
 
 
 def running_on_buildkite():
-    return "BUILDKITE" in os.environ
-=======
-def func_human_readable_name(func):
-    if isinstance(func, functools.partial):
-        return func.func.__name__
-
-    try:
-        return func.__name__
-    except AttributeError:
-        return str(func)
->>>>>>> b8da75a1
+    return "BUILDKITE" in os.environ