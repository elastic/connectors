#
# Copyright Elasticsearch B.V. and/or licensed to Elasticsearch B.V. under one
# or more contributor license agreements. Licensed under the Elastic License 2.0;
# you may not use this file except in compliance with the Elastic License 2.0.
#
import asyncio
import base64
import functools
import hashlib
import inspect
import os
import platform
import re
import secrets
import shutil
import ssl
import string
import subprocess  # noqa S404
import time
import urllib.parse
from copy import deepcopy
from datetime import datetime, timedelta, timezone
from enum import Enum
from time import strftime

import dateutil.parser as parser
import pytz
import tzcron
from base64io import Base64IO
from bs4 import BeautifulSoup
from pympler import asizeof

from connectors.logger import logger

ACCESS_CONTROL_INDEX_PREFIX = ".search-acl-filter-"
DEFAULT_CHUNK_SIZE = 500
DEFAULT_QUEUE_SIZE = 1024
DEFAULT_DISPLAY_EVERY = 100
DEFAULT_QUEUE_MEM_SIZE = 5
DEFAULT_CHUNK_MEM_SIZE = 25
DEFAULT_MAX_CONCURRENCY = 5
DEFAULT_CONCURRENT_DOWNLOADS = 10

# Regular expression pattern to match a basic email format (no whitespace, valid domain)
EMAIL_REGEX_PATTERN = r"^\S+@\S+\.\S+$"

TIKA_SUPPORTED_FILETYPES = [
    ".txt",
    ".py",
    ".rst",
    ".html",
    ".markdown",
    ".json",
    ".xml",
    ".csv",
    ".md",
    ".ppt",
    ".rtf",
    ".docx",
    ".odt",
    ".xls",
    ".xlsx",
    ".rb",
    ".paper",
    ".sh",
    ".pptx",
    ".pdf",
    ".doc",
    ".aspx",
    ".xlsb",
    ".xlsm",
    ".tsv",
    ".svg",
    ".msg",
    ".potx",
    ".vsd",
    ".vsdx",
    ".vsdm",
]

ISO_ZULU_TIMESTAMP_FORMAT = "%Y-%m-%dT%H:%M:%SZ"


class Format(Enum):
    VERBOSE = "verbose"
    SHORT = "short"


def parse_datetime_string(datetime):
    return parser.parse(datetime)


def iso_utc(when=None):
    if when is None:
        when = datetime.now(timezone.utc)
    return when.isoformat()


def with_utc_tz(ts):
    """Ensure the timestmap has a timezone of UTC."""
    if ts.tzinfo is None:
        return ts.replace(tzinfo=timezone.utc)
    else:
        return ts.astimezone(timezone.utc)


def iso_zulu():
    """Returns the current time in ISO Zulu format"""
    return datetime.now(timezone.utc).strftime(ISO_ZULU_TIMESTAMP_FORMAT)


def epoch_timestamp_zulu():
    """Returns the timestamp of the start of the epoch, in ISO Zulu format"""
    return strftime(ISO_ZULU_TIMESTAMP_FORMAT, time.gmtime(0))


def next_run(quartz_definition, now):
    """Returns the datetime in UTC timezone of the next run."""
    # Year is optional and is never present.
    _, minutes, hours, day_of_month, month, day_of_week, year = (
        quartz_definition.split(" ") + [None]
    )[:7]

    # Day of week is 1-7 starting from Sunday in Quartz and from Monday in regular Cron, adjust
    # Days before: 1 - SUN, 2 - MON ... 7 - SAT
    # Days after: 1 - MON, 2 - TUE ... 7 - SUN
    if day_of_week.isnumeric():
        day_of_week = (int(day_of_week) - 2) % 7 + 1

    if not year:
        year = "*"

    # tzcron always expects year
    repackaged_definition = (
        f"{minutes} {hours} {day_of_month} {month} {day_of_week} {year}"
    )

    # ? comes from Quartz Cron, regular cron doesn't handle it well
    repackaged_definition = repackaged_definition.replace("?", "*")

    schedule = tzcron.Schedule(repackaged_definition, pytz.utc, now)

    next_occurrence = next(schedule)
    return with_utc_tz(next_occurrence)


INVALID_CHARS = "\\", "/", "*", "?", '"', "<", ">", "|", " ", ",", "#"
INVALID_PREFIX = "_", "-", "+"
INVALID_NAME = "..", "."


class InvalidIndexNameError(ValueError):
    pass


def validate_index_name(name):
    for char in INVALID_CHARS:
        if char in name:
            msg = f"Invalid character {char}"
            raise InvalidIndexNameError(msg)

    if name.startswith(INVALID_PREFIX):
        msg = f"Invalid prefix {name[0]}"
        raise InvalidIndexNameError(msg)

    if name in INVALID_NAME:
        msg = "Can't use that name"
        raise InvalidIndexNameError(msg)

    if not name.islower():
        msg = "Must be lowercase"
        raise InvalidIndexNameError(msg)

    return name


class CancellableSleeps:
    def __init__(self):
        self._sleeps = set()

    async def sleep(self, delay, result=None, *, loop=None):
        async def _sleep(delay, result=None, *, loop=None):
            coro = asyncio.sleep(delay, result=result)
            task = asyncio.ensure_future(coro)
            self._sleeps.add(task)
            try:
                return await task
            except asyncio.CancelledError:
                logger.debug("Sleep canceled")
                return result
            finally:
                self._sleeps.remove(task)

        await _sleep(delay, result=result, loop=loop)

    def cancel(self, sig=None):
        if sig:
            logger.debug(f"Caught {sig}. Cancelling sleeps...")
        else:
            logger.debug("Cancelling sleeps...")

        for task in self._sleeps:
            task.cancel()


def get_size(ob):
    """Returns size in Bytes"""
    return asizeof.asizeof(ob)


def get_file_extension(filename):
    return os.path.splitext(filename)[-1]


def get_base64_value(content):
    """
    Returns the converted file passed into a base64 encoded value
    Args:
           content (byte): Object content in bytes
    """
    return base64.b64encode(content).decode("utf-8")


def decode_base64_value(content):
    """
    Decodes the base64 encoded content
    Args:
           content (string): base64 encoded content
    """
    return base64.b64decode(content)


_BASE64 = shutil.which("base64")


def convert_to_b64(source, target=None, overwrite=False):
    """Converts a `source` file to base64 using the system's `base64`

    When `target` is not provided, done in-place.

    If `overwrite` is `True` and `target` exists, overwrites it.
    If `False` and it exists, raises an `IOError`

    If the `base64` utility could not be found, falls back to pure Python
    using base64io.

    This function blocks -- if you want to avoid blocking the event
    loop, call it through `loop.run_in_executor`

    Returns the target file.
    """
    inplace = target is None
    temp_target = f"{source}.b64"
    if not inplace and not overwrite and os.path.exists(target):
        msg = f"{target} already exists."
        raise IOError(msg)

    if _BASE64 is not None:
        if platform.system() == "Darwin":
            version = int(platform.mac_ver()[0].split(".")[0])
            # MacOS 13 has changed base64 util
            if version >= 13:
                cmd = f"{_BASE64} -i {source} -o {temp_target}"
            else:
                cmd = f"{_BASE64} {source} > {temp_target}"
        else:
            # In Linuces, avoid line wrapping
            cmd = f"{_BASE64} -w 0 {source} > {temp_target}"
        logger.debug(f"Calling {cmd}")
        subprocess.check_call(cmd, shell=True)  # noqa S602
    else:
        # Pure Python version
        with open(source, "rb") as sf, open(temp_target, "wb") as tf:
            with Base64IO(tf) as encoded_target:
                for line in sf:
                    encoded_target.write(line)

    # success, let's move the file to the right place
    if inplace:
        os.remove(source)
        os.rename(temp_target, source)
    else:
        if os.path.exists(target):
            os.remove(target)
        os.rename(temp_target, target)

    return source if inplace else target


class MemQueue(asyncio.Queue):
    def __init__(
        self, maxsize=0, maxmemsize=0, refresh_interval=1.0, refresh_timeout=60
    ):
        super().__init__(maxsize)
        self.maxmemsize = maxmemsize
        self.refresh_interval = refresh_interval
        self._current_memsize = 0
        self.refresh_timeout = refresh_timeout

    def qmemsize(self):
        return self._current_memsize

    def _get(self):
        item_size, item = self._queue.popleft()  # pyright: ignore
        self._current_memsize -= item_size
        return item_size, item

    def _put(self, item):
        self._current_memsize += item[0]  # pyright: ignore
        self._queue.append(item)  # pyright: ignore

    def full(self, next_item_size=0):
        full_by_numbers = super().full()

        if full_by_numbers:
            return True

        # Fun stuff here: if we don't have anything in-memory
        # then it's okay to put any object inside - it's already in memory
        # so we won't overload memory too much
        if self._current_memsize == 0:
            return False

        return self._current_memsize + next_item_size >= self.maxmemsize

    async def _putter_timeout(self, putter):
        """This coroutine will set the result of the putter to QueueFull when a certain timeout it reached."""
        start = time.time()
        while not putter.done():
            elapsed_time = time.time() - start
            if elapsed_time >= self.refresh_timeout:
                putter.set_result(
                    asyncio.QueueFull(
                        f"MemQueue has been full for {round(elapsed_time, 4)}s. while timeout is {self.refresh_timeout}s."
                    )
                )
                return
            logger.debug("Queue Full")
            await asyncio.sleep(self.refresh_interval)

    async def put(self, item):
        item_size = get_size(item)

        # This block is taken from the original put() method but with two
        # changes:
        #
        # 1/ full() takes the new item size to decide if we're going over the
        #    max size, so we do a single call on `get_size` per item
        #
        # 2/ when the putter is done, we check if the result is QueueFull.
        #    if it's the case, we re-raise it here
        while self.full(item_size):
            #
            # self._putter is a deque used as a FIFO queue by asyncio.Queue.
            #
            # Every time a item is to be added in a full queue, a future (putter)
            # is added at the end of that deque. A `get` call on the queue will remove the
            # fist element in that deque and set the future result, and this
            # will unlock the corresponding put() call here.
            #
            # This mechanism ensures that we serialize put() calls when the queue is full.
            putter = self._get_loop().create_future()  # pyright: ignore
            putter_timeout = self._get_loop().create_task(  # pyright: ignore
                self._putter_timeout(putter)
            )
            self._putters.append(putter)  # pyright: ignore
            try:
                result = await putter
                if isinstance(result, asyncio.QueueFull):
                    raise result
            except:  # NOQA
                putter.cancel()  # Just in case putter is not done yet.
                try:
                    # Clean self._putters from canceled putters.
                    self._putters.remove(putter)  # pyright: ignore
                except ValueError:
                    # The putter could be removed from self._putters by a
                    # previous get_nowait call.
                    pass
                if not self.full() and not putter.cancelled():
                    # We were woken up by get_nowait(), but can't take
                    # the call.  Wake up the next in line.
                    self._wakeup_next(self._putters)  # pyright: ignore
                raise

            await putter_timeout

        super().put_nowait((item_size, item))

    def clear(self):
        while not self.empty():
            # Depending on your program, you may want to
            # catch QueueEmpty
            self.get_nowait()
            self.task_done()

    def put_nowait(self, item):
        item_size = get_size(item)
        if self.full(item_size):
            msg = f"Queue is full: attempting to add item of size {item_size} bytes while {self.maxmemsize - self._current_memsize} free bytes left."
            raise asyncio.QueueFull(msg)
        super().put_nowait((item_size, item))


class NonBlockingBoundedSemaphore(asyncio.BoundedSemaphore):
    """A bounded semaphore with non-blocking acquire implementation.

    This introduces a new try_acquire method, which will return if it can't acquire immediately.
    """

    def try_acquire(self):
        if self.locked():
            return False

        self._value -= 1
        return True


class ConcurrentTasks:
    """Async task manager.

    Can be used to trigger concurrent async tasks with a maximum
    concurrency value.

    - `max_concurrency`: max concurrent tasks allowed, default: 5
    Examples:

        # create a task pool with the default max concurrency
        task_pool = ConcurrentTasks()

        # put a task into pool
        # it will block until the task was put successfully
        task = await task_pool.put(coroutine)

        # put a task without blocking
        # it will try to put the task, and return None if it can't be put immediately
        task = task_pool.try_put(coroutine)

        # call join to wait for all tasks in pool to complete
        # this is not required to execute the tasks in pool
        # a task will be automatically scheduled to execute once it's put successfully
        # call join() only when you need to do something after all tasks in pool complete
        await task_pool.join()
    """

    def __init__(self, max_concurrency=5):
        self.tasks = []
        self._sem = NonBlockingBoundedSemaphore(max_concurrency)

    def __len__(self):
        return len(self.tasks)

    def _callback(self, task):
        self.tasks.remove(task)
        self._sem.release()
        if task.cancelled():
            logger.error(
                f"Task {task.get_name()} was cancelled",
            )
        elif task.exception():
            logger.error(
                f"Exception found for task {task.get_name()}", exc_info=task.exception()
            )

    def _add_task(self, coroutine, name=None):
        task = asyncio.create_task(coroutine(), name=name)
        self.tasks.append(task)
        # _callback will be executed when the task is done,
        # i.e. the wrapped coroutine either returned a value, raised an exception, or the Task was cancelled.
        # Ref: https://docs.python.org/3/library/asyncio-task.html#asyncio.Task.done
        task.add_done_callback(functools.partial(self._callback))
        return task

    async def put(self, coroutine, name=None):
        """Adds a coroutine for immediate execution.

        If the number of running tasks reach `max_concurrency`, this
        function will block and wait for a free slot.
        """
        await self._sem.acquire()
        return self._add_task(coroutine, name=name)

    def try_put(self, coroutine, name=None):
        """Tries to add a coroutine for immediate execution.

        If the number of running tasks reach `max_concurrency`, this
        function return a None task immediately
        """

        if self._sem.try_acquire():
            return self._add_task(coroutine, name=name)
        return None

    async def join(self, raise_on_error=False):
        """Wait for all tasks to finish."""
        try:
            await asyncio.gather(*self.tasks, return_exceptions=(not raise_on_error))
        except:
            self.cancel()
            raise

    def raise_any_exception(self):
        for task in self.tasks:
            if task.done() and not task.cancelled():
                if task.exception():
                    logger.error(
                        f"Exception found for task {task.get_name()}: {task.exception()}",
                    )
                    self.cancel()  # cancel all the pending tasks
                    raise task.exception()

    def cancel(self):
        """Cancels all tasks"""
        for task in self.tasks:
            task.cancel()


class RetryStrategy(Enum):
    CONSTANT = 0
    LINEAR_BACKOFF = 1
    EXPONENTIAL_BACKOFF = 2


class UnknownRetryStrategyError(Exception):
    pass


sleeps_for_retryable = CancellableSleeps()


def retryable(
    retries=3,
    interval=1.0,
    strategy=RetryStrategy.LINEAR_BACKOFF,
    skipped_exceptions=None,
):
    def wrapper(func):
        if skipped_exceptions is None:
            processed_skipped_exceptions = []
        elif not isinstance(skipped_exceptions, list):
            processed_skipped_exceptions = [skipped_exceptions]
        else:
            processed_skipped_exceptions = skipped_exceptions

        if inspect.isasyncgenfunction(func):
            return retryable_async_generator(
                func, retries, interval, strategy, processed_skipped_exceptions
            )
        elif inspect.iscoroutinefunction(func):
            return retryable_async_function(
                func, retries, interval, strategy, processed_skipped_exceptions
            )
        elif inspect.isfunction(func):
            return retryable_sync_function(
                func, retries, interval, strategy, processed_skipped_exceptions
            )
        else:
            msg = f"Retryable decorator is not implemented for {func.__class__}."
            raise NotImplementedError(msg)

    return wrapper


def retryable_async_function(func, retries, interval, strategy, skipped_exceptions):
    @functools.wraps(func)
    async def wrapped(*args, **kwargs):
        retry = 1
        while retry <= retries:
            try:
                return await func(*args, **kwargs)
            except Exception as e:
                if retry >= retries or e.__class__ in skipped_exceptions:
                    raise e
                logger.debug(
                    f"Retrying ({retry} of {retries}) with interval: {interval} and strategy: {strategy.name}"
                )
                await sleeps_for_retryable.sleep(
                    time_to_sleep_between_retries(strategy, interval, retry)
                )
                retry += 1

    return wrapped


def retryable_async_generator(func, retries, interval, strategy, skipped_exceptions):
    @functools.wraps(func)
    async def wrapped(*args, **kwargs):
        retry = 1
        while retry <= retries:
            try:
                async for item in func(*args, **kwargs):
                    yield item
                break
            except Exception as e:
                if retry >= retries or e.__class__ in skipped_exceptions:
                    raise e

                logger.debug(
                    f"Retrying ({retry} of {retries}) with interval: {interval} and strategy: {strategy.name}"
                )
                await sleeps_for_retryable.sleep(
                    time_to_sleep_between_retries(strategy, interval, retry)
                )
                retry += 1

    return wrapped


def retryable_sync_function(func, retries, interval, strategy, skipped_exceptions):
    @functools.wraps(func)
    def wrapped(*args, **kwargs):
        retry = 1
        while retry <= retries:
            try:
                return func(*args, **kwargs)
            except Exception as e:
                if retry >= retries or e.__class__ in skipped_exceptions:
                    raise e
                logger.debug(
                    f"Retrying ({retry} of {retries}) with interval: {interval} and strategy: {strategy.name}"
                )
                time.sleep(time_to_sleep_between_retries(strategy, interval, retry))
                retry += 1

    return wrapped


def time_to_sleep_between_retries(strategy, interval, retry):
    match strategy:
        case RetryStrategy.CONSTANT:
            return interval
        case RetryStrategy.LINEAR_BACKOFF:
            return interval * retry
        case RetryStrategy.EXPONENTIAL_BACKOFF:
            return interval**retry
        case _:
            raise UnknownRetryStrategyError()


def ssl_context(certificate):
    """Convert string to pem format and create a SSL context

    Args:
        certificate (str): certificate in string format

    Returns:
        ssl_context: SSL context with certificate
    """
    certificate = get_pem_format(certificate)
    ctx = ssl.create_default_context()
    ctx.load_verify_locations(cadata=certificate)
    return ctx


def url_encode(original_string):
    """Performs encoding on the objects
    containing special characters in their url, and
    replaces single quote with two single quote since quote
    is treated as an escape character

    Args:
        original_string(string): String containing special characters

    Returns:
        encoded_string(string): Parsed string without single quotes
    """
    return urllib.parse.quote(original_string, safe="'")


def evaluate_timedelta(seconds, time_skew=0):
    """Adds seconds to the current utc time.

    Args:
        seconds (int): Number of seconds to add in current time
        time_skew (int): Time of clock skew. Defaults to 0
    """
    modified_time = datetime.utcnow() + timedelta(seconds=seconds)
    # account for clock skew
    modified_time -= timedelta(seconds=time_skew)
    return iso_utc(when=modified_time)


def is_expired(expires_at):
    """Compares the given time with present time

    Args:
        expires_at (datetime): Time to check if expired.
    """
    # Recreate in case there's no expires_at present
    if expires_at is None:
        return True
    return datetime.utcnow() >= expires_at


def get_pem_format(key, postfix="-----END CERTIFICATE-----"):
    """Convert key into PEM format.

    Args:
        key (str): Key in raw format.
        postfix (str): Certificate footer.

    Returns:
        string: PEM format

    Example:
        key = "-----BEGIN PRIVATE KEY----- PrivateKey -----END PRIVATE KEY-----"
        postfix = "-----END PRIVATE KEY-----"
        pem_format = "-----BEGIN PRIVATE KEY-----
                    PrivateKey
                    -----END PRIVATE KEY-----"
    """
    pem_format = ""
    reverse_split = postfix.count(" ")
    if key.count(postfix) == 1:
        key = key.replace(" ", "\n")
        key = " ".join(key.split("\n", reverse_split))
        key = " ".join(key.rsplit("\n", reverse_split))
        pem_format = key
    elif key.count(postfix) > 1:
        for cert in key.split(postfix)[:-1]:
            cert = cert.strip() + "\n" + postfix
            cert = cert.replace(" ", "\n")
            cert = " ".join(cert.split("\n", reverse_split))
            cert = " ".join(cert.rsplit("\n", reverse_split))
            pem_format += cert + "\n"
    return pem_format


def hash_id(_id):
    # Collision probability: 1.47*10^-29
    # S105 rule considers this code unsafe, but we're not using it for security-related
    # things, only to generate pseudo-ids for documents
    return hashlib.md5(_id.encode("utf8")).hexdigest()  # noqa S105


def truncate_id(_id):
    """Truncate ID of an object.

    We cannot guarantee that connector returns small IDs.
    In some places in our code we log IDs and if the ID is
    too big, these lines become unreadable.

    This function can help - it truncates the ID to not
    overwhelm the logging system and still have somewhat
    readable error messages.

    Args:
    _id (str): ID of an object to truncate.
    """

    if len(_id) > 20:
        return _id[:8] + "..." + _id[-8:]

    return _id


def has_duplicates(strings_list):
    seen = set()
    for s in strings_list:
        if s in seen:
            return True
        seen.add(s)
    return False


def filter_nested_dict_by_keys(key_list, source_dict):
    """Filters a nested dict by the keys of the sub-level dict.
    This is used for checking if any configuration fields are missing properties.

    Args:
        key_list (list): list of keys to compare against nested dict keys
        source_dict (dict): a nested dict

    Returns a filtered nested dict.
    """
    filtered_dict = {}

    for top_key, nested_dict in source_dict.items():
        if key_list - nested_dict.keys():
            filtered_dict[top_key] = nested_dict

    return filtered_dict


def deep_merge_dicts(base_dict, new_dict):
    """Deep merges two nested dicts.

    Args:
        base_dict (dict): dict that will be overwritten
        new_dict (dict): dict to be merged in

    Returns a merged nested dict.
    """
    for key in new_dict:
        if (
            key in base_dict
            and isinstance(base_dict[key], dict)
            and isinstance(new_dict[key], dict)
        ):
            deep_merge_dicts(base_dict[key], new_dict[key])
        else:
            base_dict[key] = new_dict[key]

    return base_dict


class CacheWithTimeout:
    """Structure to store an value that needs to expire. Some sort of L1 cache.

    Example of usage:

    cache = CacheWithTimeout()
    cache.set_value(50, datetime.datetime.now() + datetime.timedelta(5)
    value = cache.get() # 50
    sleep(5)
    value = cache.get() # None
    """

    def __init__(self):
        self._value = None
        self._expiration_date = None

    def get_value(self):
        """Get the value that's stored inside if it hasn't expired.

        If the expiration_date is past due, None is returned instead.
        """
        if self._value:
            if not is_expired(self._expiration_date):
                return self._value

        self._value = None

        return None

    def set_value(self, value, expiration_date):
        """Set the value in the cache with expiration date.

        Once expiration_date is past due, the value will be lost.
        """
        self._value = value
        self._expiration_date = expiration_date


def html_to_text(html):
    if not html:
        return html
    try:
        return BeautifulSoup(html, "lxml").get_text(separator="\n")
    except Exception:
        # TODO: figure out which exceptions can be thrown
        # we actually don't want to raise, just fall back to bs4
        return BeautifulSoup(html, features="html.parser").get_text(separator="\n")


async def aenumerate(asequence, start=0):
    i = start
    async for elem in asequence:
        try:
            yield i, elem
        finally:
            i += 1


def iterable_batches_generator(iterable, batch_size):
    """Iterate over an iterable in batches.

    If the batch size is bigger than the number of remaining elements then all remaining elements will be returned.

    Args:
        iterable (iter): iterable (for example a list)
        batch_size (int): size of the returned batches

    Yields:
        batch (slice of the iterable): batch of size `batch_size`
    """

    num_items = len(iterable)
    for idx in range(0, num_items, batch_size):
        yield iterable[idx : min(idx + batch_size, num_items)]


def dict_slice(hsh, keys, default=None):
    """
    Slice a dict by a subset of its keys.
    :param hsh: The input dictionary to slice
    :param keys: The desired keys from that dictionary. If any key is not present in hsh, the default value will be stored in the result.
    :return: A new dict with only the subset of keys
    """
    return {k: hsh.get(k, default) for k in keys}


def base64url_to_base64(string):
    if string is None:
        return string

    if len(string) == 0:
        return ""

    string = string.replace("-", "+")
    return string.replace("_", "/")


def validate_email_address(email_address):
    """Validates an email address against a regular expression.
    This method does not include any remote check against an SMTP server for example."""

    # non None values indicate a match
    return re.fullmatch(EMAIL_REGEX_PATTERN, email_address) is not None


def shorten_str(string, shorten_by):
    """
    Shorten a string by removing characters from the middle, replacing them with '...'.

    If balanced shortening is not possible, retains an extra character at the beginning.

    Args:
        string (str): The string to be shortened.
        shorten_by (int): The number of characters to remove from the string.

    Returns:
        str: The shortened string.

    Examples:
        >>> shorten_str("abcdefgh", 1)
        'abcdefgh'
        >>> shorten_str("abcdefgh", 4)
        'ab...gh'
        >>> shorten_str("abcdefgh", 5)
        'ab...h'
        >>> shorten_str("abcdefgh", 1000)
        'a...h'
    """

    if string is None or string == "":
        return ""

    if not string or shorten_by < 3:
        return string

    length = len(string)
    shorten_by = min(length - 2, shorten_by)

    keep = (length - shorten_by) // 2
    balanced_shortening = (shorten_by + length) % 2 == 0

    if balanced_shortening:
        return f"{string[:keep]}...{string[-keep:]}"
    else:
        # keep one more at the front
        return f"{string[:keep + 1]}...{string[-keep:]}"


def func_human_readable_name(func):
    if isinstance(func, functools.partial):
        return func.func.__name__

    try:
        return func.__name__
    except AttributeError:
        return str(func)


def nested_get_from_dict(dictionary, keys, default=None):
    def nested_get(dictionary_, keys_, default_=None):
        if dictionary_ is None:
            return default_

        if not keys_:
            return dictionary_

        if not isinstance(dictionary_, dict):
            return default_

        return nested_get(dictionary_.get(keys_[0]), keys_[1:], default_)

    return nested_get(dictionary, keys, default)


def sanitize(doc):
    if doc["_id"]:
        # guarantee that IDs are strings, and not numeric
        doc["_id"] = str(doc["_id"])
        doc["id"] = doc["_id"]

    return doc


class Counters:
    """
    A utility to provide code readability to managing a collection of counts
    """

    def __init__(self):
        self._storage = {}

    def increment(self, key, value=1, namespace=None):
        if namespace:
            key = f"{namespace}.{key}"
        self._storage[key] = self._storage.get(key, 0) + value

    def get(self, key) -> int:
        return self._storage.get(key, 0)

    def to_dict(self):
        return deepcopy(self._storage)

<<<<<<< HEAD
        pass


class TooManyErrors(Exception):
    pass


class ErrorMonitor:
    def __init__(
        self,
        enabled=True,
        max_total_errors=1000,
        max_consecutive_errors=10,
        max_error_rate=0.15,
        error_window_size=100,
        error_queue_size=10,
    ):
        # When disabled, only track errors
        self.enabled = enabled

        self.max_error_rate = max_error_rate
        self.error_window_size = error_window_size
        self.error_window = [False] * error_window_size
        self.error_window_index = 0

        self.error_queue = []
        self.error_queue_size = error_queue_size

        self.consecutive_error_count = 0
        self.max_consecutive_errors = max_consecutive_errors

        self.max_total_errors = max_total_errors
        self.total_success_count = 0
        self.total_error_count = 0

    def track_success(self):
        self.consecutive_error_count = 0
        self.total_success_count += 1
        self._update_error_window(False)

    def track_error(self, error):
        self.total_error_count += 1
        self.consecutive_error_count += 1

        self.error_queue.append(error)

        if len(self.error_queue) > self.error_queue_size:
            self.error_queue.pop(0)

        self._update_error_window(True)
        self.last_error = error

        self._raise_if_necessary()

    def _update_error_window(self, value):
        # We keep the errors array of the size self.error_window_size this way, imagine self.error_window_size = 5
        # Error array inits as falses:
        # [ false, false, false, false, false ]
        # Third document raises an error:
        # [ false, false, true,  false, false ]
        #                 ^^^^
        #                 2 % 5 == 2
        # Fifth document raises an error:
        # [ false, false, true,  false, true  ]
        #                               ^^^^
        #                               4 % 5 == 4
        # Sixth document raises an error:
        # [ true, false, true,   false, true  ]
        #   ^^^^
        #   5 % 5 == 0
        #
        # Eigth document is successful:
        # [ true, false, false,  false, true  ]
        #                ^^^^^
        #                7 % 5 == 2
        # And so on.
        self.error_window[self.error_window_index] = value
        self.error_window_index = (self.error_window_index + 1) % self.error_window_size

    def _error_window_error_rate(self):
        if self.error_window_size == 0:
            return 0

        errors = list(filter(lambda x: x is True, self.error_window))

        error_rate = len(errors) / self.error_window_size

        return error_rate

    def _raise_if_necessary(self):
        if not self.enabled:
            return

        if self.consecutive_error_count > self.max_consecutive_errors:
            msg = f"Exceeded maximum consecutive errors - saw {self.consecutive_error_count} errors in a row. Last error: {self.last_error}"
            raise TooManyErrors(msg) from self.last_error
        elif self.total_error_count > self.max_total_errors:
            msg = f"Exceeded maximum total error count - saw {self.total_error_count} errors. Last error: {self.last_error}"
            raise TooManyErrors(msg) from self.last_error
        elif self.error_window_size > 0:
            error_rate = self._error_window_error_rate()
            if error_rate > self.max_error_rate:
                msg = f"Exceeded maximum error ratio of {self.max_error_rate} for last {self.error_window_size} operations. Last error: {self.last_error}"
                raise TooManyErrors(msg) from self.last_error
=======

def generate_random_id(length=4):
    return "".join(
        secrets.choice(string.ascii_letters + string.digits) for _ in range(length)
    )
>>>>>>> 42be795c
<|MERGE_RESOLUTION|>--- conflicted
+++ resolved
@@ -1006,9 +1006,6 @@
     def to_dict(self):
         return deepcopy(self._storage)
 
-<<<<<<< HEAD
-        pass
-
 
 class TooManyErrors(Exception):
     pass
@@ -1111,10 +1108,9 @@
             if error_rate > self.max_error_rate:
                 msg = f"Exceeded maximum error ratio of {self.max_error_rate} for last {self.error_window_size} operations. Last error: {self.last_error}"
                 raise TooManyErrors(msg) from self.last_error
-=======
+
 
 def generate_random_id(length=4):
     return "".join(
         secrets.choice(string.ascii_letters + string.digits) for _ in range(length)
-    )
->>>>>>> 42be795c
+    )