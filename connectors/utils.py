--- conflicted
+++ resolved
@@ -512,7 +512,6 @@
     return hashlib.md5(_id.encode("utf8")).hexdigest()
 
 
-<<<<<<< HEAD
 def truncate_id(_id):
     """Truncate ID of an object.
 
@@ -532,12 +531,12 @@
         return _id[:8] + "..." + _id[-8:]
 
     return _id
-=======
+    
+    
 def has_duplicates(strings_list):
     seen = set()
     for string in strings_list:
         if string in seen:
             return True
         seen.add(string)
-    return False
->>>>>>> a48259df
+    return False