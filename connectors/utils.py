--- conflicted
+++ resolved
@@ -402,7 +402,6 @@
     return wrapper
 
 
-<<<<<<< HEAD
 def ssl_context(certificate):
     """Convert string to pem format and create a SSL context
 
@@ -418,7 +417,8 @@
     ctx = ssl.create_default_context()
     ctx.load_verify_locations(cadata=certificate)
     return ctx
-=======
+
+
 def get_pem_format(key, max_split=-1):
     """Convert key into PEM format.
 
@@ -432,5 +432,4 @@
     key = key.replace(" ", "\n")
     key = " ".join(key.split("\n", max_split))
     key = " ".join(key.rsplit("\n", max_split))
-    return key
->>>>>>> 1113450b
+    return key