#
# Copyright Elasticsearch B.V. and/or licensed to Elasticsearch B.V. under one
# or more contributor license agreements. Licensed under the Elastic License 2.0;
# you may not use this file except in compliance with the Elastic License 2.0.
#
import asyncio
import base64
import functools
import hashlib
import inspect
import os
import platform
import shutil
import ssl
import subprocess
import time
import urllib.parse
from datetime import datetime, timedelta, timezone
from enum import Enum

import aiofiles
import aiohttp
from aiohttp.client_exceptions import ClientConnectionError, ServerTimeoutError
from base64io import Base64IO
from bs4 import BeautifulSoup
from cstriggers.core.trigger import QuartzCron
from pympler import asizeof

from connectors.logger import logger

ACCESS_CONTROL_INDEX_PREFIX = ".search-acl-filter-"
DEFAULT_CHUNK_SIZE = 500
DEFAULT_QUEUE_SIZE = 1024
DEFAULT_DISPLAY_EVERY = 100
DEFAULT_QUEUE_MEM_SIZE = 5
DEFAULT_CHUNK_MEM_SIZE = 25
DEFAULT_MAX_CONCURRENCY = 5
DEFAULT_CONCURRENT_DOWNLOADS = 10
TIKA_SUPPORTED_FILETYPES = [
    ".txt",
    ".py",
    ".rst",
    ".html",
    ".markdown",
    ".json",
    ".xml",
    ".csv",
    ".md",
    ".ppt",
    ".rtf",
    ".docx",
    ".odt",
    ".xls",
    ".xlsx",
    ".rb",
    ".paper",
    ".sh",
    ".pptx",
    ".pdf",
    ".doc",
    ".aspx",
    ".xlsb",
    ".xlsm",
    ".tsv",
    ".svg",
    ".msg",
    ".potx",
    ".vsd",
    ".vsdx",
    ".vsdm",
]


def iso_utc(when=None):
    if when is None:
        when = datetime.now(timezone.utc)
    return when.isoformat()


def next_run(quartz_definition):
    """Returns the datetime of the next run."""
    cron_obj = QuartzCron(quartz_definition, datetime.utcnow())
    return cron_obj.next_trigger()


INVALID_CHARS = "\\", "/", "*", "?", '"', "<", ">", "|", " ", ",", "#"
INVALID_PREFIX = "_", "-", "+"
INVALID_NAME = "..", "."


class InvalidIndexNameError(ValueError):
    pass


def validate_index_name(name):
    for char in INVALID_CHARS:
        if char in name:
            raise InvalidIndexNameError(f"Invalid character {char}")

    if name.startswith(INVALID_PREFIX):
        raise InvalidIndexNameError(f"Invalid prefix {name[0]}")

    if not name.islower():
        raise InvalidIndexNameError("Must be lowercase")

    if name in INVALID_NAME:
        raise InvalidIndexNameError("Can't use that name")

    return name


class CancellableSleeps:
    def __init__(self):
        self._sleeps = set()

    async def sleep(self, delay, result=None, *, loop=None):
        async def _sleep(delay, result=None, *, loop=None):
            coro = asyncio.sleep(delay, result=result)
            task = asyncio.ensure_future(coro)
            self._sleeps.add(task)
            try:
                return await task
            except asyncio.CancelledError:
                logger.debug("Sleep canceled")
                return result
            finally:
                self._sleeps.remove(task)

        await _sleep(delay, result=result, loop=loop)

    def cancel(self):
        for task in self._sleeps:
            task.cancel()


def get_size(ob):
    """Returns size in Bytes"""
    return asizeof.asizeof(ob)


def get_base64_value(content):
    """
    Returns the converted file passed into a base64 encoded value
    Args:
           content (byte): Object content in bytes
    """
    return base64.b64encode(content).decode("utf-8")


def decode_base64_value(content):
    """
    Decodes the base64 encoded content
    Args:
           content (string): base64 encoded content
    """
    return base64.b64decode(content)


_BASE64 = shutil.which("base64")


def convert_to_b64(source, target=None, overwrite=False):
    """Converts a `source` file to base64 using the system's `base64`

    When `target` is not provided, done in-place.

    If `overwrite` is `True` and `target` exists, overwrites it.
    If `False` and it exists, raises an `IOError`

    If the `base64` utility could not be found, falls back to pure Python
    using base64io.

    This function blocks -- if you want to avoid blocking the event
    loop, call it through `loop.run_in_executor`

    Returns the target file.
    """
    inplace = target is None
    temp_target = f"{source}.b64"
    if not inplace and not overwrite and os.path.exists(target):
        raise IOError(f"{target} already exists.")

    if _BASE64 is not None:
        if platform.system() == "Darwin":
            version = int(platform.mac_ver()[0].split(".")[0])
            # MacOS 13 has changed base64 util
            if version >= 13:
                cmd = f"{_BASE64} -i {source} -o {temp_target}"
            else:
                cmd = f"{_BASE64} {source} > {temp_target}"
        else:
            # In Linuces, avoid line wrapping
            cmd = f"{_BASE64} -w 0 {source} > {temp_target}"
        logger.debug(f"Calling {cmd}")
        subprocess.check_call(cmd, shell=True)
    else:
        # Pure Python version
        with open(source, "rb") as sf, open(temp_target, "wb") as tf:
            with Base64IO(tf) as encoded_target:
                for line in sf:
                    encoded_target.write(line)

    # success, let's move the file to the right place
    if inplace:
        os.remove(source)
        os.rename(temp_target, source)
    else:
        if os.path.exists(target):
            os.remove(target)
        os.rename(temp_target, target)

    return source if inplace else target


class MemQueue(asyncio.Queue):
    def __init__(
        self, maxsize=0, maxmemsize=0, refresh_interval=1.0, refresh_timeout=60
    ):
        super().__init__(maxsize)
        self.maxmemsize = maxmemsize
        self.refresh_interval = refresh_interval
        self._current_memsize = 0
        self.refresh_timeout = refresh_timeout

    def qmemsize(self):
        return self._current_memsize

    def _get(self):
        item_size, item = self._queue.popleft()  # pyright: ignore
        self._current_memsize -= item_size
        return item_size, item

    def _put(self, item):
        self._current_memsize += item[0]  # pyright: ignore
        self._queue.append(item)  # pyright: ignore

    def full(self, next_item_size=0):
        full_by_numbers = super().full()

        if full_by_numbers:
            return True

        # Fun stuff here: if we don't have anything in-memory
        # then it's okay to put any object inside - it's already in memory
        # so we won't overload memory too much
        if self._current_memsize == 0:
            return False

        return self._current_memsize + next_item_size >= self.maxmemsize

    async def _putter_timeout(self, putter):
        """This coroutine will set the result of the putter to QueueFull when a certain timeout it reached."""
        start = time.time()
        while not putter.done():
            elapsed_time = time.time() - start
            if elapsed_time >= self.refresh_timeout:
                putter.set_result(
                    asyncio.QueueFull(
                        f"MemQueue has been full for {round(elapsed_time, 4)}s. while timeout is {self.refresh_timeout}s."
                    )
                )
                return
            logger.debug("Queue Full")
            await asyncio.sleep(self.refresh_interval)

    async def put(self, item):
        item_size = get_size(item)

        # This block is taken from the original put() method but with two
        # changes:
        #
        # 1/ full() takes the new item size to decide if we're going over the
        #    max size, so we do a single call on `get_size` per item
        #
        # 2/ when the putter is done, we check if the result is QueueFull.
        #    if it's the case, we re-raise it here
        while self.full(item_size):
            #
            # self._putter is a deque used as a FIFO queue by asyncio.Queue.
            #
            # Every time a item is to be added in a full queue, a future (putter)
            # is added at the end of that deque. A `get` call on the queue will remove the
            # fist element in that deque and set the future result, and this
            # will unlock the corresponding put() call here.
            #
            # This mechanism ensures that we serialize put() calls when the queue is full.
            putter = self._get_loop().create_future()  # pyright: ignore
            putter_timeout = self._get_loop().create_task(  # pyright: ignore
                self._putter_timeout(putter)
            )
            self._putters.append(putter)  # pyright: ignore
            try:
                result = await putter
                if isinstance(result, asyncio.QueueFull):
                    raise result
            except:  # NOQA
                putter.cancel()  # Just in case putter is not done yet.
                try:
                    # Clean self._putters from canceled putters.
                    self._putters.remove(putter)  # pyright: ignore
                except ValueError:
                    # The putter could be removed from self._putters by a
                    # previous get_nowait call.
                    pass
                if not self.full() and not putter.cancelled():
                    # We were woken up by get_nowait(), but can't take
                    # the call.  Wake up the next in line.
                    self._wakeup_next(self._putters)  # pyright: ignore
                raise

            await putter_timeout

        super().put_nowait((item_size, item))

    def put_nowait(self, item):
        item_size = get_size(item)
        if self.full(item_size):
            raise asyncio.QueueFull(
                f"Queue is full: attempting to add item of size {item_size} bytes while {self.maxmemsize - self._current_memsize} free bytes left."
            )
        super().put_nowait((item_size, item))


class ConcurrentTasks:
    """Async task manager.

    Can be used to trigger concurrent async tasks with a maximum
    concurrency value.

    - `max_concurrency`: max concurrent tasks allowed, default: 5
    - `results_callback`: when provided, synchronous function called with the result of each task.
    """

    def __init__(self, max_concurrency=5, results_callback=None):
        self.max_concurrency = max_concurrency
        self.tasks = []
        self.results_callback = results_callback
        self._task_over = asyncio.Event()

    def __len__(self):
        return len(self.tasks)

    def _callback(self, task, result_callback=None):
        self.tasks.remove(task)
        self._task_over.set()
        if task.exception():
            logger.error(
                f"Exception found for task {task.get_name()}: {task.exception()}"
            )
        if result_callback is not None:
            result_callback(task.result())
        # global callback
        if self.results_callback is not None:
            self.results_callback(task.result())

    async def put(self, coroutine, result_callback=None):
        """Adds a coroutine for immediate execution.

        If the number of running tasks reach `max_concurrency`, this
        function will block and wait for a free slot.

        If provided, `result_callback` will be called when the task is done.
        """
        # If self.tasks has reached its max size, we wait for one task to finish
        if len(self.tasks) >= self.max_concurrency:
            await self._task_over.wait()
            # rearm
            self._task_over.clear()
        task = asyncio.create_task(coroutine())
        self.tasks.append(task)
        task.add_done_callback(
            functools.partial(self._callback, result_callback=result_callback)
        )
        return task

    async def join(self):
        """Wait for all tasks to finish."""
        await asyncio.gather(*self.tasks, return_exceptions=True)

    def cancel(self):
        """Cancels all tasks"""
        for task in self.tasks:
            task.cancel()


def get_event_loop(uvloop=False):
    if uvloop:
        # activate uvloop if lib is present
        try:
            import uvloop

            asyncio.set_event_loop_policy(uvloop.EventLoopPolicy())
        except Exception:
            pass
    try:
        loop = asyncio.get_running_loop()
    except RuntimeError:
        loop = asyncio.get_event_loop_policy().get_event_loop()
        if loop is None:
            loop = asyncio.new_event_loop()
            asyncio.set_event_loop(loop)
    return loop


class RetryStrategy(Enum):
    CONSTANT = 0
    LINEAR_BACKOFF = 1
    EXPONENTIAL_BACKOFF = 2


class UnknownRetryStrategyError(Exception):
    pass


def retryable(
    retries=3,
    interval=1.0,
    strategy=RetryStrategy.LINEAR_BACKOFF,
    skipped_exceptions=None,
):
    def wrapper(func):
        if skipped_exceptions is None:
            processed_skipped_exceptions = []
        elif not isinstance(skipped_exceptions, list):
            processed_skipped_exceptions = [skipped_exceptions]
        else:
            processed_skipped_exceptions = skipped_exceptions

        if inspect.isasyncgenfunction(func):
            return retryable_async_generator(
                func, retries, interval, strategy, processed_skipped_exceptions
            )
        else:
            return retryable_async_function(
                func, retries, interval, strategy, processed_skipped_exceptions
            )

    return wrapper


def retryable_async_function(func, retries, interval, strategy, skipped_exceptions):
    @functools.wraps(func)
    async def wrapped(*args, **kwargs):
        retry = 1
        while retry <= retries:
            try:
                return await func(*args, **kwargs)
            except Exception as e:
                if retry >= retries or e.__class__ in skipped_exceptions:
                    raise e
                logger.debug(
                    f"Retrying ({retry} of {retries}) with interval: {interval} and strategy: {strategy.name}"
                )
                await apply_retry_strategy(strategy, interval, retry)
                retry += 1

    return wrapped


def retryable_async_generator(func, retries, interval, strategy, skipped_exceptions):
    @functools.wraps(func)
    async def wrapped(*args, **kwargs):
        retry = 1
        while retry <= retries:
            try:
                async for item in func(*args, **kwargs):
                    yield item
                break
            except Exception as e:
                if retry >= retries or e.__class__ in skipped_exceptions:
                    raise e

                logger.debug(
                    f"Retrying ({retry} of {retries}) with interval: {interval} and strategy: {strategy.name}"
                )
                await apply_retry_strategy(strategy, interval, retry)
                retry += 1

    return wrapped


async def apply_retry_strategy(strategy, interval, retry):
    match strategy:
        case RetryStrategy.CONSTANT:
            await asyncio.sleep(interval)
        case RetryStrategy.LINEAR_BACKOFF:
            await asyncio.sleep(interval * retry)
        case RetryStrategy.EXPONENTIAL_BACKOFF:
            await asyncio.sleep(interval**retry)
        case _:
            raise UnknownRetryStrategyError()


def ssl_context(certificate):
    """Convert string to pem format and create a SSL context

    Args:
        certificate (str): certificate in string format

    Returns:
        ssl_context: SSL context with certificate
    """
    certificate = get_pem_format(certificate)
    ctx = ssl.create_default_context()
    ctx.load_verify_locations(cadata=certificate)
    return ctx


def url_encode(original_string):
    """Performs encoding on the objects
    containing special characters in their url, and
    replaces single quote with two single quote since quote
    is treated as an escape character

    Args:
        original_string(string): String containing special characters

    Returns:
        encoded_string(string): Parsed string without single quotes
    """
    return urllib.parse.quote(original_string, safe="'")


def evaluate_timedelta(seconds, time_skew=0):
    """Adds seconds to the current utc time.

    Args:
        seconds (int): Number of seconds to add in current time
        time_skew (int): Time of clock skew. Defaults to 0
    """
    modified_time = datetime.utcnow() + timedelta(seconds=seconds)
    # account for clock skew
    modified_time -= timedelta(seconds=time_skew)
    return iso_utc(when=modified_time)


def is_expired(expires_at):
    """Compares the given time with present time

    Args:
        expires_at (datetime): Time to check if expired.
    """
    # Recreate in case there's no expires_at present
    if expires_at is None:
        return True
    return datetime.utcnow() >= expires_at


def get_pem_format(key, postfix="-----END CERTIFICATE-----"):
    """Convert key into PEM format.

    Args:
        key (str): Key in raw format.
        postfix (str): Certificate footer.

    Returns:
        string: PEM format

    Example:
        key = "-----BEGIN PRIVATE KEY----- PrivateKey -----END PRIVATE KEY-----"
        postfix = "-----END PRIVATE KEY-----"
        pem_format = "-----BEGIN PRIVATE KEY-----
                    PrivateKey
                    -----END PRIVATE KEY-----"
    """
    pem_format = ""
    reverse_split = postfix.count(" ")
    if key.count(postfix) == 1:
        key = key.replace(" ", "\n")
        key = " ".join(key.split("\n", reverse_split))
        key = " ".join(key.rsplit("\n", reverse_split))
        pem_format = key
    elif key.count(postfix) > 1:
        for cert in key.split(postfix)[:-1]:
            cert = cert.strip() + "\n" + postfix
            cert = cert.replace(" ", "\n")
            cert = " ".join(cert.split("\n", reverse_split))
            cert = " ".join(cert.rsplit("\n", reverse_split))
            pem_format += cert + "\n"
    return pem_format


def hash_id(_id):
    # Collision probability: 1.47*10^-29
    return hashlib.md5(_id.encode("utf8")).hexdigest()


def truncate_id(_id):
    """Truncate ID of an object.

    We cannot guarantee that connector returns small IDs.
    In some places in our code we log IDs and if the ID is
    too big, these lines become unreadable.

    This function can help - it truncates the ID to not
    overwhelm the logging system and still have somewhat
    readable error messages.

    Args:
    _id (str): ID of an object to truncate.
    """

    if len(_id) > 20:
        return _id[:8] + "..." + _id[-8:]

    return _id


def has_duplicates(strings_list):
    seen = set()
    for string in strings_list:
        if string in seen:
            return True
        seen.add(string)
    return False


def filter_nested_dict_by_keys(key_list, source_dict):
    """Filters a nested dict by the keys of the sub-level dict.
    This is used for checking if any configuration fields are missing properties.

    Args:
        key_list (list): list of keys to compare against nested dict keys
        source_dict (dict): a nested dict

    Returns a filtered nested dict.
    """
    filtered_dict = {}

    for top_key, nested_dict in source_dict.items():
        if key_list - nested_dict.keys():
            filtered_dict[top_key] = nested_dict

    return filtered_dict


def deep_merge_dicts(base_dict, new_dict):
    """Deep merges two nested dicts.

    Args:
        base_dict (dict): dict that will be overwritten
        new_dict (dict): dict to be merged in

    Returns a merged nested dict.
    """
    for key in new_dict:
        if (
            key in base_dict
            and isinstance(base_dict[key], dict)
            and isinstance(new_dict[key], dict)
        ):
            deep_merge_dicts(base_dict[key], new_dict[key])
        else:
            base_dict[key] = new_dict[key]

    return base_dict


class CacheWithTimeout:
    """Structure to store an value that needs to expire. Some sort of L1 cache.

    Example of usage:

    cache = CacheWithTimeout()
    cache.set(50, datetime.datetime.now() + datetime.timedelta(5)
    value = cache.get() # 50
    sleep(5)
    value = cache.get() # None
    """

    def __init__(self):
        self._value = None
        self._expiration_date = None

    def get(self):
        """Get the value that's stored inside if it hasn't expired.

        If the expiration_date is past due, None is returned instead.
        """
        if self._value:
            if not is_expired(self._expiration_date):
                return self._value

        self._value = None

        return None

    def set(self, value, expiration_date):
        """Set the value in the cache with expiration date.

        Once expiration_date is past due, the value will be lost.
        """
        self._value = value
        self._expiration_date = expiration_date


def html_to_text(html):
    if not html:
        return html
    try:
        return BeautifulSoup(html, "lxml").get_text(separator="\n")
    except Exception:
        # TODO: figure out which exceptions can be thrown
        # we actually don't want to raise, just fall back to bs4
        return BeautifulSoup(html, features="html.parser").get_text(separator="\n")


async def aenumerate(asequence, start=0):
    i = start
    async for elem in asequence:
        try:
            yield i, elem
        finally:
            i += 1


def iterable_batches_generator(iterable, batch_size):
    """Iterate over an iterable in batches.

    If the batch size is bigger than the number of remaining elements then all remaining elements will be returned.

    Args:
        iterable (iter): iterable (for example a list)
        batch_size (int): size of the returned batches

    Yields:
        batch (slice of the iterable): batch of size `batch_size`
    """

    num_items = len(iterable)
    for idx in range(0, num_items, batch_size):
        yield iterable[idx : min(idx + batch_size, num_items)]


def dict_slice(hsh, keys, default=None):
    """
    Slice a dict by a subset of its keys.
    :param hsh: The input dictionary to slice
    :param keys: The desired keys from that dictionary. If any key is not present in hsh, the default value will be stored in the result.
    :return: A new dict with only the subset of keys
    """
    return {k: hsh.get(k, default) for k in keys}


class ExtractionService:
    """Data extraction service manager

    Calling `extract_text` with a filename will begin text extraction
    using an instance of the data extraction service.
    Requires the data extraction service to be running
    """

    __EXTRACTION_CONFIG = {}  # setup by cli.py on startup

    @classmethod
    def get_extraction_config(cls):
        return __EXTRACTION_CONFIG

    @classmethod
    def set_extraction_config(cls, extraction_config):
        global __EXTRACTION_CONFIG
        __EXTRACTION_CONFIG = extraction_config

    def __init__(self):
        self.session = None

        self.extraction_config = ExtractionService.get_extraction_config()
        if self.extraction_config is not None:
            self.host = self.extraction_config.get("host", None)
            self.timeout = self.extraction_config.get("timeout", 30)
            self.headers = {"accept": "application/json"}
            self.chunk_size = self.extraction_config.get("stream_chunk_size", 65536)

            self.use_file_pointers = self.extraction_config.get(
                "use_file_pointers", False
            )
            if self.use_file_pointers:
                self.volume_dir = self.extraction_config.get(
                    "shared_volume_dir", "/app/files"
                )
            else:
                self.volume_dir = None
                self.headers["content-type"] = "application/octet-stream"
        else:
            self.host = None

        if self.host is None:
            logger.warning(
                "Extraction service has been initialised but no extraction service configuration was found. No text will be extracted for this sync."
            )

    def _check_configured(self):
        if self.host is not None:
            return True

        return False

    def _begin_session(self):
        if self.session is not None:
            return self.session

        timeout = aiohttp.ClientTimeout(total=self.timeout)
        self.session = aiohttp.ClientSession(
            timeout=timeout,
            headers=self.headers,
        )

    async def _end_session(self):
        if not self.session:
            return

        await self.session.close()

    def get_volume_dir(self):
        if self.host is None:
            return None

        return self.volume_dir

    async def extract_text(self, filepath, original_filename):
        """Sends a text extraction request to tika-server using the supplied filename.
        Args:
            filepath: local path to the tempfile for extraction
            original_filename: original name of file

        Returns the extracted text
        """

        content = ""

        if self._check_configured() is False:
            # an empty host means configuration was not set correctly
            # a warning is already raised in __init__
            return content

        if self.session is None:
            self._begin_session()

        filename = (
            original_filename if original_filename else os.path.basename(filepath)
        )

        try:
            if self.use_file_pointers:
                content = await self.send_filepointer(filepath, original_filename)
            else:
                content = await self.send_file(filepath, original_filename)
        except (ClientConnectionError, ServerTimeoutError) as e:
            logger.error(
                f"Connection to {self.host} failed while extracting data from {filename}. Error: {e}"
            )
        except Exception as e:
            logger.error(
                f"Text extraction unexpectedly failed for {filename}. Error: {e}"
            )

        return content

    async def send_filepointer(self, filepath, filename):
        async with self._begin_session().put(
            f"{self.host}/extract_text/?local_file_path={filepath}",
        ) as response:
            return await self.parse_extraction_resp(filename, response)

    async def send_file(self, filepath, filename):
        async with self._begin_session().put(
            f"{self.host}/extract_text/",
            data=self.file_sender(filepath),
        ) as response:
            return await self.parse_extraction_resp(filename, response)

    async def file_sender(self, filepath):
        async with aiofiles.open(filepath, "rb") as f:
            chunk = await f.read(self.chunk_size)
            while chunk:
                yield chunk
                chunk = await f.read(self.chunk_size)

    async def parse_extraction_resp(self, filename, response):
        """Parses the response from the tika-server and logs any extraction failures.

        Returns `extracted_text` from the response.
        """
        content = await response.json(content_type=None)

        if response.status != 200 or content.get("error"):
            logger.warning(
                f"Extraction service could not parse `{filename}'. Status: [{response.status}]; {content.get('error', 'unexpected error')}: {content.get('message', 'unknown cause')}"
            )
            return ""

<<<<<<< HEAD
        return content.get("extracted_text", "")


def base64url_to_base64(string):
    if string is None:
        return string

    if len(string) == 0:
        return ""

    string = string.replace("-", "+")
    return string.replace("_", "/")
=======
        logger.debug(f"Text extraction is successful for '{filename}'.")
        return content.get("extracted_text", "")
>>>>>>> e35a123d
<|MERGE_RESOLUTION|>--- conflicted
+++ resolved
@@ -889,7 +889,7 @@
             )
             return ""
 
-<<<<<<< HEAD
+        logger.debug(f"Text extraction is successful for '{filename}'.")
         return content.get("extracted_text", "")
 
 
@@ -901,8 +901,4 @@
         return ""
 
     string = string.replace("-", "+")
-    return string.replace("_", "/")
-=======
-        logger.debug(f"Text extraction is successful for '{filename}'.")
-        return content.get("extracted_text", "")
->>>>>>> e35a123d
+    return string.replace("_", "/")