--- conflicted
+++ resolved
@@ -481,17 +481,16 @@
     assert len(hash_id(random_id_too_long).encode("UTF-8")) < limit
 
 
-<<<<<<< HEAD
 def test_truncate_id():
     long_id = "something-12341361361-21905128510263"
     truncated_id = truncate_id(long_id)
 
     assert len(truncated_id) < len(long_id)
-=======
+    
+    
 @pytest.mark.parametrize(
     "_list, should_have_duplicate",
     [([], False), (["abc"], False), (["abc", "def"], False), (["abc", "abc"], True)],
 )
 def test_has_duplicates(_list, should_have_duplicate):
-    assert has_duplicates(_list) == should_have_duplicate
->>>>>>> a48259df
+    assert has_duplicates(_list) == should_have_duplicate