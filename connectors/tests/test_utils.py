#
# Copyright Elasticsearch B.V. and/or licensed to Elasticsearch B.V. under one
# or more contributor license agreements. Licensed under the Elastic License 2.0;
# you may not use this file except in compliance with the Elastic License 2.0.
#
import asyncio
import base64
import binascii
import contextlib
import functools
import os
import random
import ssl
import tempfile
import time
import timeit
<<<<<<< HEAD
=======
from datetime import datetime
>>>>>>> 66c798d6
from unittest.mock import Mock, patch

import pytest
from freezegun import freeze_time
from pympler import asizeof

from connectors import utils
from connectors.utils import (
    ConcurrentTasks,
    InvalidIndexNameError,
    MemQueue,
    RetryStrategy,
    convert_to_b64,
    evaluate_timedelta,
    get_base64_value,
    get_pem_format,
    get_size,
    is_expired,
    next_run,
    retryable,
    ssl_context,
<<<<<<< HEAD
=======
    url_encode,
>>>>>>> 66c798d6
    validate_index_name,
)


@freeze_time("2023-01-18 17:18:56.814003", tick=True)
def test_next_run():
    # can run within two minutes
    assert next_run("1 * * * * *") < 120
    assert next_run("* * * * * *") == 0

    # this should get parsed
    next_run("0/5 14,18,52 * ? JAN,MAR,SEP MON-FRI 2010-2030")


def test_invalid_names():
    for name in (
        "index?name",
        "index#name",
        "_indexname",
        "-indexname",
        "+indexname",
        "INDEXNAME",
        "..",
        ".",
    ):
        with pytest.raises(InvalidIndexNameError):
            validate_index_name(name)


def test_mem_queue_speed(patch_logger):
    def mem_queue():
        import asyncio

        from connectors.utils import MemQueue

        queue = MemQueue(
            maxmemsize=1024 * 1024, refresh_interval=0.1, refresh_timeout=2
        )

        async def run():
            for _ in range(1000):
                await queue.put("x" * 100)

        asyncio.run(run())

    mem_queue_duration = min(timeit.repeat(mem_queue, number=1, repeat=3))

    def vanilla_queue():
        import asyncio

        queue = asyncio.Queue()

        async def run():
            for _ in range(1000):
                await queue.put("x" * 100)

        asyncio.run(run())

    queue_duration = min(timeit.repeat(vanilla_queue, number=1, repeat=3))

    # mem queue should be 30 times slower at the most
    quotient, _ = divmod(mem_queue_duration, queue_duration)
    assert quotient < 30


@pytest.mark.asyncio
async def test_mem_queue_race(patch_logger):
    item = "small stuff"
    queue = MemQueue(
        maxmemsize=get_size(item) * 2 + 1, refresh_interval=0.01, refresh_timeout=1
    )
    max_size = 0

    async def put_one():
        nonlocal max_size
        await queue.put(item)
        qsize = queue.qmemsize()
        await asyncio.sleep(0)
        if max_size < qsize:
            max_size = qsize

    async def remove_one():
        await queue.get()

    tasks = []
    for _ in range(1000):
        tasks.append(put_one())
        tasks.append(remove_one())

    random.shuffle(tasks)
    tasks = [asyncio.create_task(t) for t in tasks]

    await asyncio.gather(*tasks)
    assert max_size <= get_size(item) * 2


@pytest.mark.asyncio
async def test_mem_queue(patch_logger):
    queue = MemQueue(maxmemsize=1024, refresh_interval=0, refresh_timeout=0.1)
    await queue.put("small stuff")

    assert not queue.full()
    assert queue.qmemsize() == asizeof.asizeof("small stuff")

    # let's pile up until it can't accept anymore stuff
    while True:
        try:
            await queue.put("x" * 100)
        except asyncio.QueueFull:
            break

    when = []

    async def add_data():
        when.append(time.time())
        # this call gets throttled for at the most 2s before it breaks
        await queue.put("DATA" * 10)
        when.append(time.time())

    async def remove_data():
        await asyncio.sleep(0.1)
        size, item = await queue.get()
        assert (size, item) == (64, "small stuff")
        await asyncio.sleep(0)
        await queue.get()  # removes the 2kb
        assert not queue.full()

    await asyncio.gather(remove_data(), add_data())
    assert when[1] - when[0] > 0.1


def test_get_base64_value():
    """This test verify get_base64_value method and convert encoded data into base64"""
    expected_result = get_base64_value("dummy".encode("utf-8"))
    assert expected_result == "ZHVtbXk="


@pytest.mark.asyncio
async def test_concurrent_runner(patch_logger):
    results = []

    def _results_callback(result):
        results.append(result)

    async def coroutine(i):
        await asyncio.sleep(0.1)
        return i

    runner = ConcurrentTasks(results_callback=_results_callback)
    for i in range(10):
        await runner.put(functools.partial(coroutine, i))

    await runner.join()
    assert results == list(range(10))


@pytest.mark.asyncio
async def test_concurrent_runner_fails(patch_logger):
    results = []

    def _results_callback(result):
        results.append(result)

    async def coroutine(i):
        await asyncio.sleep(0.1)
        if i == 5:
            raise Exception("I FAILED")
        return i

    runner = ConcurrentTasks(results_callback=_results_callback)
    for i in range(10):
        await runner.put(functools.partial(coroutine, i))

    with pytest.raises(Exception):
        await runner.join()

    assert 5 not in results


@pytest.mark.asyncio
async def test_concurrent_runner_high_concurrency(patch_logger):
    results = []

    def _results_callback(result):
        results.append(result)

    async def coroutine(i):
        await asyncio.sleep(0)
        return i

    second_results = []

    def _second_callback(result):
        second_results.append(result)

    runner = ConcurrentTasks(results_callback=_results_callback)
    for i in range(1000):
        if i == 3:
            callback = _second_callback
        else:
            callback = None
        await runner.put(functools.partial(coroutine, i), result_callback=callback)

    await runner.join()
    assert results == list(range(1000))
    assert second_results == [3]


@contextlib.contextmanager
def temp_file(converter):
    if converter == "system":
        assert utils._BASE64 is not None
        _SAVED = None
    else:
        _SAVED = utils._BASE64
        utils._BASE64 = None
    try:
        content = binascii.hexlify(os.urandom(32)).strip()
        with tempfile.NamedTemporaryFile() as fp:
            fp.write(content)
            fp.flush()
            yield fp.name, content
    finally:
        if _SAVED is not None:
            utils._BASE64 = _SAVED


@pytest.mark.parametrize("converter", ["system", "py"])
def test_convert_to_b64_inplace(converter):
    with temp_file(converter) as (source, content):
        # convert in-place
        result = convert_to_b64(source)

        assert result == source
        with open(result, "rb") as f:
            assert f.read().strip() == base64.b64encode(content).strip()


@pytest.mark.parametrize("converter", ["system", "py"])
def test_convert_to_b64_target(converter):
    with temp_file(converter) as (source, content):
        # convert to a specific file
        try:
            target = f"{source}.here"
            result = convert_to_b64(source, target=target)
            with open(result, "rb") as f:
                assert f.read().strip() == base64.b64encode(content).strip()
        finally:
            if os.path.exists(target):
                os.remove(target)


@pytest.mark.parametrize("converter", ["system", "py"])
def test_convert_to_b64_no_overwrite(converter):
    with temp_file(converter) as (source, content):
        # check overwrite
        try:
            target = f"{source}.here"
            with open(target, "w") as f:
                f.write("some")

            # if the file exists we should raise an error..
            with pytest.raises(IOError):
                convert_to_b64(source, target=target)

            # ..unless we use `overwrite`
            result = convert_to_b64(source, target=target, overwrite=True)
            with open(result, "rb") as f:
                assert f.read().strip() == base64.b64encode(content)
        finally:
            if os.path.exists(target):
                os.remove(target)


class CustomException(Exception):
    pass


@pytest.mark.fail_slow(1)
@pytest.mark.asyncio
async def test_exponential_backoff_retry():
    mock_func = Mock()
    num_retries = 10

    @retryable(
        retries=num_retries,
        interval=0,
        strategy=RetryStrategy.EXPONENTIAL_BACKOFF,
    )
    async def raises():
        mock_func()
        raise CustomException()

    with pytest.raises(CustomException):
        await raises()

        # retried 10 times
        assert mock_func.call_count == num_retries

    # would lead to roughly ~ 50 seconds of retrying
    @retryable(retries=10, interval=5, strategy=RetryStrategy.LINEAR_BACKOFF)
    async def does_not_raise():
        pass

    # would fail, if retried once (retry_interval = 5 seconds). Explicit time boundary for this test: 1 second
    await does_not_raise()


class MockSSL:
    """This class contains methods which returns dummy ssl context"""

    def load_verify_locations(self, cadata):
        """This method verify locations"""
        pass


def test_ssl_context():
    """This function test ssl_context with dummy certificate"""
    # Setup
    certificate = "-----BEGIN CERTIFICATE----- Certificate -----END CERTIFICATE-----"

    # Execute
    with patch.object(ssl, "create_default_context", return_value=MockSSL()):
        ssl_context(certificate=certificate)


<<<<<<< HEAD
=======
def test_url_encode():
    """Test the url_encode method by passing a string"""
    # Execute
    encode_response = url_encode("http://ascii.cl?parameter='Click on URL Decode!'")
    # Assert
    assert (
        encode_response
        == "http%3A%2F%2Fascii.cl%3Fparameter%3D'Click%20on%20URL%20Decode%21'"
    )


def test_is_expired():
    """This method checks whether token expires or not"""
    # Execute
    expires_at = datetime.fromisoformat("2023-02-10T09:02:23.629821")
    actual_response = is_expired(expires_at=expires_at)
    # Assert
    assert actual_response is True


@freeze_time("2023-02-18 14:25:26.158843", tz_offset=-4)
def test_evaluate_timedelta():
    """This method tests adding seconds to the current utc time"""
    # Execute
    expected_response = evaluate_timedelta(seconds=86399, time_skew=20)

    # Assert
    assert expected_response == "2023-02-19T14:25:05.158843"


>>>>>>> 66c798d6
def test_get_pem_format():
    """This function tests prepare private key and certificate with dummy values"""
    # Setup
    expected_formated_pem_key = """-----BEGIN PRIVATE KEY-----
PrivateKey
-----END PRIVATE KEY-----"""
    private_key = "-----BEGIN PRIVATE KEY----- PrivateKey -----END PRIVATE KEY-----"

    # Execute
    formated_privat_key = get_pem_format(key=private_key, max_split=2)
    assert formated_privat_key == expected_formated_pem_key

    # Setup
    expected_formated_certificate = """-----BEGIN CERTIFICATE-----
Certificate1
Certificate2
-----END CERTIFICATE-----"""
    certificate = "-----BEGIN CERTIFICATE----- Certificate1 Certificate2 -----END CERTIFICATE-----"

    # Execute
    formated_certificate = get_pem_format(key=certificate, max_split=1)
    assert formated_certificate == expected_formated_certificate<|MERGE_RESOLUTION|>--- conflicted
+++ resolved
@@ -14,10 +14,7 @@
 import tempfile
 import time
 import timeit
-<<<<<<< HEAD
-=======
 from datetime import datetime
->>>>>>> 66c798d6
 from unittest.mock import Mock, patch
 
 import pytest
@@ -39,10 +36,7 @@
     next_run,
     retryable,
     ssl_context,
-<<<<<<< HEAD
-=======
     url_encode,
->>>>>>> 66c798d6
     validate_index_name,
 )
 
@@ -369,8 +363,6 @@
         ssl_context(certificate=certificate)
 
 
-<<<<<<< HEAD
-=======
 def test_url_encode():
     """Test the url_encode method by passing a string"""
     # Execute
@@ -401,7 +393,6 @@
     assert expected_response == "2023-02-19T14:25:05.158843"
 
 
->>>>>>> 66c798d6
 def test_get_pem_format():
     """This function tests prepare private key and certificate with dummy values"""
     # Setup
