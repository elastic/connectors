#
# Copyright Elasticsearch B.V. and/or licensed to Elasticsearch B.V. under one
# or more contributor license agreements. Licensed under the Elastic License 2.0;
# you may not use this file except in compliance with the Elastic License 2.0.
#

import datetime

import pytest

from connectors.filtering.basic_rule import (
    BasicRule,
<<<<<<< HEAD
    BasicRuleNoMatchAllRegexValidator,
    Policy,
    Rule,
=======
    BasicRuleAgainstSchemaValidator,
    BasicRuleEngine,
    Policy,
    Rule,
    RuleMatchStats,
>>>>>>> f7124381
    parse,
    try_coerce,
)

BASIC_RULE_ONE_ID = "1"
BASIC_RULE_ONE_ORDER = 1
BASIC_RULE_ONE_POLICY = "include"
BASIC_RULE_ONE_FIELD = "field one"
BASIC_RULE_ONE_RULE = "equals"
BASIC_RULE_ONE_VALUE = "value one"

BASIC_RULE_ONE_JSON = {
    "id": BASIC_RULE_ONE_ID,
    "order": BASIC_RULE_ONE_ORDER,
    "policy": BASIC_RULE_ONE_POLICY,
    "field": BASIC_RULE_ONE_FIELD,
    "rule": BASIC_RULE_ONE_RULE,
    "value": BASIC_RULE_ONE_VALUE,
}

BASIC_RULE_TWO_ID = "2"
BASIC_RULE_TWO_ORDER = 2
BASIC_RULE_TWO_POLICY = "exclude"
BASIC_RULE_TWO_FIELD = "field two"
BASIC_RULE_TWO_RULE = "contains"
BASIC_RULE_TWO_VALUE = "value two"

BASIC_RULE_TWO_JSON = {
    "id": BASIC_RULE_TWO_ID,
    "order": BASIC_RULE_TWO_ORDER,
    "policy": BASIC_RULE_TWO_POLICY,
    "field": BASIC_RULE_TWO_FIELD,
    "rule": BASIC_RULE_TWO_RULE,
    "value": BASIC_RULE_TWO_VALUE,
}

BASIC_RULE_THREE_ID = "3"
BASIC_RULE_THREE_ORDER = 3
BASIC_RULE_THREE_POLICY = "include"
BASIC_RULE_THREE_FIELD = "field three"
BASIC_RULE_THREE_RULE = "contains"
BASIC_RULE_THREE_VALUE = "value three"

BASIC_RULE_THREE_JSON = {
    "id": BASIC_RULE_THREE_ID,
    "order": BASIC_RULE_THREE_ORDER,
    "policy": BASIC_RULE_THREE_POLICY,
    "field": BASIC_RULE_THREE_FIELD,
    "rule": BASIC_RULE_THREE_RULE,
    "value": BASIC_RULE_THREE_VALUE,
}

BASIC_RULE_DEFAULT_ID = "DEFAULT"
BASIC_RULE_DEFAULT_ORDER = 0
BASIC_RULE_DEFAULT_POLICY = "include"
BASIC_RULE_DEFAULT_FIELD = "_"
BASIC_RULE_DEFAULT_RULE = "equals"
BASIC_RULE_DEFAULT_VALUE = ".*"

BASIC_RULE_DEFAULT_JSON = {
    "id": BASIC_RULE_DEFAULT_ID,
    "order": BASIC_RULE_DEFAULT_ORDER,
    "policy": BASIC_RULE_DEFAULT_POLICY,
    "field": BASIC_RULE_DEFAULT_FIELD,
    "rule": BASIC_RULE_DEFAULT_RULE,
    "value": BASIC_RULE_DEFAULT_VALUE,
}

DESCRIPTION_KEY = "description"
DESCRIPTION_VALUE = "abc"

AMOUNT_FLOAT_KEY = "amount-float"
AMOUNT_FLOAT_VALUE = 100.0
AMOUNT_INT_KEY = "amount-int"
AMOUNT_INT_VALUE = 100

CREATED_AT_DATE_KEY = "created_at_date"
# we expect that the data sources parse their dates to datetime
CREATED_AT_DATE_VALUE = datetime.datetime(year=2022, month=1, day=1, hour=0, minute=0)
CREATED_AT_DATETIME_KEY = "created_at_datetime"
CREATED_AT_DATETIME_VALUE = datetime.datetime(
    year=2022, month=1, day=1, hour=5, minute=10, microsecond=5
)

DOCUMENT_ONE = {
    DESCRIPTION_KEY: DESCRIPTION_VALUE,
    AMOUNT_FLOAT_KEY: AMOUNT_FLOAT_VALUE,
    AMOUNT_INT_KEY: AMOUNT_INT_VALUE,
    CREATED_AT_DATE_KEY: CREATED_AT_DATE_VALUE,
    CREATED_AT_DATETIME_KEY: CREATED_AT_DATETIME_VALUE,
}

DOCUMENT_TWO = {
    DESCRIPTION_KEY: DESCRIPTION_VALUE[1:],
    AMOUNT_FLOAT_KEY: AMOUNT_FLOAT_VALUE,
    AMOUNT_INT_KEY: AMOUNT_INT_VALUE,
    CREATED_AT_DATE_KEY: CREATED_AT_DATE_VALUE,
    CREATED_AT_DATETIME_KEY: CREATED_AT_DATETIME_VALUE,
}

DOCUMENT_THREE = {
    DESCRIPTION_KEY: DESCRIPTION_VALUE[2:],
    AMOUNT_FLOAT_KEY: AMOUNT_FLOAT_VALUE,
    AMOUNT_INT_KEY: AMOUNT_INT_VALUE,
    CREATED_AT_DATE_KEY: CREATED_AT_DATE_VALUE,
    CREATED_AT_DATETIME_KEY: CREATED_AT_DATETIME_VALUE,
}

MATCHING_DOCUMENT_ONE_INCLUDE_RULE_ID = "1"

MATCHING_DOCUMENT_ONE_INCLUDE_RULE = BasicRule(
    id_=MATCHING_DOCUMENT_ONE_INCLUDE_RULE_ID,
    order=1,
    policy=Policy.INCLUDE,
    field=DESCRIPTION_KEY,
    rule=Rule.EQUALS,
    value=DESCRIPTION_VALUE,
)

MATCHING_DOCUMENT_ONE_AND_TWO_EXCLUDE_RULE_ID = "2"

MATCHING_DOCUMENT_ONE_AND_TWO_EXCLUDE_RULE = BasicRule(
    id_=MATCHING_DOCUMENT_ONE_AND_TWO_EXCLUDE_RULE_ID,
    order=2,
    policy=Policy.EXCLUDE,
    field=DESCRIPTION_KEY,
    rule=Rule.ENDS_WITH,
    value=DESCRIPTION_VALUE[1:],
)

NON_MATCHING_INCLUDE_RULE = BasicRule(
    id_="3",
    order=3,
    policy=Policy.INCLUDE,
    field=DESCRIPTION_KEY,
    rule=Rule.EQUALS,
    value=DESCRIPTION_VALUE[::-1],
)

NON_MATCHING_EXCLUDE_RULE = BasicRule(
    id_="4",
    order=4,
    policy=Policy.EXCLUDE,
    field=DESCRIPTION_KEY,
    rule=Rule.EQUALS,
    value=DESCRIPTION_VALUE[::-1],
)


@pytest.mark.parametrize(
    "increments, expected_count",
    [([1, 2, 3], 6), ([None, None, None], 0), ([2, None], 2)],
)
def test_rule_match_stats_increment(increments, expected_count):
    rule_match_stats = RuleMatchStats(Policy.INCLUDE, 0)

    for increment in increments:
        rule_match_stats += increment

    assert rule_match_stats.matches_count == expected_count


@pytest.mark.parametrize(
    "rule_match_stats, should_equal",
    [
        ([RuleMatchStats(Policy.INCLUDE, 1), RuleMatchStats(Policy.INCLUDE, 1)], True),
        ([RuleMatchStats(Policy.EXCLUDE, 1), RuleMatchStats(Policy.INCLUDE, 1)], False),
        ([RuleMatchStats(Policy.INCLUDE, 1), RuleMatchStats(Policy.INCLUDE, 2)], False),
        ([RuleMatchStats(Policy.INCLUDE, 1), RuleMatchStats(Policy.EXCLUDE, 2)], False),
    ],
)
def test_rule_match_stats_eq(rule_match_stats, should_equal):
    if should_equal:
        assert all(stats == rule_match_stats[0] for stats in rule_match_stats[1:])
    else:
        assert all(stats != rule_match_stats[0] for stats in rule_match_stats[1:])


@pytest.mark.parametrize(
    "documents_should_ingest_tuples, rules, expected_stats",
    [
        (
            [(DOCUMENT_ONE, True)],
            None,
            {BasicRule.DEFAULT_RULE_ID: RuleMatchStats(Policy.INCLUDE, 1)},
        ),
        (
            [(DOCUMENT_ONE, True)],
            [None],
            {BasicRule.DEFAULT_RULE_ID: RuleMatchStats(Policy.INCLUDE, 1)},
        ),
        (
            [(DOCUMENT_ONE, True)],
            [],
            {BasicRule.DEFAULT_RULE_ID: RuleMatchStats(Policy.INCLUDE, 1)},
        ),
        (
            [(DOCUMENT_ONE, True)],
            [NON_MATCHING_INCLUDE_RULE],
            {BasicRule.DEFAULT_RULE_ID: RuleMatchStats(Policy.INCLUDE, 1)},
        ),
        (
            [(DOCUMENT_ONE, True)],
            [NON_MATCHING_EXCLUDE_RULE],
            {BasicRule.DEFAULT_RULE_ID: RuleMatchStats(Policy.INCLUDE, 1)},
        ),
        (
            [(DOCUMENT_ONE, True)],
            [MATCHING_DOCUMENT_ONE_INCLUDE_RULE],
            {
                BasicRule.DEFAULT_RULE_ID: RuleMatchStats(Policy.INCLUDE, 0),
                MATCHING_DOCUMENT_ONE_INCLUDE_RULE_ID: RuleMatchStats(
                    Policy.INCLUDE, 1
                ),
            },
        ),
        (
            [(DOCUMENT_ONE, False)],
            [MATCHING_DOCUMENT_ONE_AND_TWO_EXCLUDE_RULE],
            {
                BasicRule.DEFAULT_RULE_ID: RuleMatchStats(Policy.INCLUDE, 0),
                MATCHING_DOCUMENT_ONE_AND_TWO_EXCLUDE_RULE_ID: RuleMatchStats(
                    Policy.EXCLUDE, 1
                ),
            },
        ),
        (
            [(DOCUMENT_ONE, True)],
            [
                # should ingest -> INCLUDE matches before EXCLUDE
                MATCHING_DOCUMENT_ONE_INCLUDE_RULE,
                MATCHING_DOCUMENT_ONE_AND_TWO_EXCLUDE_RULE,
            ],
            {
                BasicRule.DEFAULT_RULE_ID: RuleMatchStats(Policy.INCLUDE, 0),
                MATCHING_DOCUMENT_ONE_INCLUDE_RULE_ID: RuleMatchStats(
                    Policy.INCLUDE, 1
                ),
            },
        ),
        (
            [(DOCUMENT_ONE, False)],
            [
                # should NOT ingest -> EXCLUDE matches before INCLUDE
                MATCHING_DOCUMENT_ONE_AND_TWO_EXCLUDE_RULE,
                MATCHING_DOCUMENT_ONE_INCLUDE_RULE,
            ],
            {
                BasicRule.DEFAULT_RULE_ID: RuleMatchStats(Policy.INCLUDE, 0),
                MATCHING_DOCUMENT_ONE_AND_TWO_EXCLUDE_RULE_ID: RuleMatchStats(
                    Policy.EXCLUDE, 1
                ),
            },
        ),
        (
            [
                (DOCUMENT_ONE, True),
                (DOCUMENT_ONE, True),
                (DOCUMENT_TWO, False),
                (DOCUMENT_TWO, False),
                (DOCUMENT_TWO, False),
                (DOCUMENT_THREE, True),
            ],
            [
                MATCHING_DOCUMENT_ONE_INCLUDE_RULE,
                MATCHING_DOCUMENT_ONE_AND_TWO_EXCLUDE_RULE,
            ],
            {
                BasicRule.DEFAULT_RULE_ID: RuleMatchStats(Policy.INCLUDE, 1),
                MATCHING_DOCUMENT_ONE_INCLUDE_RULE_ID: RuleMatchStats(
                    Policy.INCLUDE, 2
                ),
                MATCHING_DOCUMENT_ONE_AND_TWO_EXCLUDE_RULE_ID: RuleMatchStats(
                    Policy.EXCLUDE, 3
                ),
            },
        ),
    ],
)
def test_engine_should_ingest(documents_should_ingest_tuples, rules, expected_stats):
    engine = BasicRuleEngine(rules)

    for document_should_ingest_tuple in documents_should_ingest_tuples:
        document, should_ingest = document_should_ingest_tuple

        if should_ingest:
            assert engine.should_ingest(document)
        else:
            assert not engine.should_ingest(document)

    assert all(
        expected_stats[key] == engine.rules_match_stats[key] for key in expected_stats
    )


def basic_rule_one_policy_and_rule_uppercase():
    basic_rule_uppercase = BASIC_RULE_ONE_JSON

    basic_rule_uppercase["rule"] = basic_rule_uppercase["rule"].upper()
    basic_rule_uppercase["policy"] = basic_rule_uppercase["policy"].upper()

    return basic_rule_uppercase


def contains_rule_one(basic_rules):
    return any(is_rule_one(basic_rule) for basic_rule in basic_rules)


def contains_rule_two(basic_rules):
    return any(is_rule_two(basic_rule) for basic_rule in basic_rules)


def contains_rule_three(basic_rules):
    return any(is_rule_three(basic_rule) for basic_rule in basic_rules)


def contains_default_rule(basic_rules):
    return any(is_default_rule(basic_rule) for basic_rule in basic_rules)


def is_rule_one(basic_rule):
    return (
        basic_rule.id_ == BASIC_RULE_ONE_ID
        and basic_rule.order == BASIC_RULE_ONE_ORDER
        and basic_rule.policy == Policy.from_string(BASIC_RULE_ONE_POLICY)
        and basic_rule.field == BASIC_RULE_ONE_FIELD
        and basic_rule.rule == Rule.from_string(BASIC_RULE_ONE_RULE)
        and basic_rule.value == BASIC_RULE_ONE_VALUE
    )


def is_rule_two(basic_rule):
    return (
        basic_rule.id_ == BASIC_RULE_TWO_ID
        and basic_rule.order == BASIC_RULE_TWO_ORDER
        and basic_rule.policy == Policy.from_string(BASIC_RULE_TWO_POLICY)
        and basic_rule.field == BASIC_RULE_TWO_FIELD
        and basic_rule.rule == Rule.from_string(BASIC_RULE_TWO_RULE)
        and basic_rule.value == BASIC_RULE_TWO_VALUE
    )


def is_rule_three(basic_rule):
    return (
        basic_rule.id_ == BASIC_RULE_THREE_ID
        and basic_rule.order == BASIC_RULE_THREE_ORDER
        and basic_rule.policy == Policy.from_string(BASIC_RULE_THREE_POLICY)
        and basic_rule.field == BASIC_RULE_THREE_FIELD
        and basic_rule.rule == Rule.from_string(BASIC_RULE_THREE_RULE)
        and basic_rule.value == BASIC_RULE_THREE_VALUE
    )


def is_default_rule(basic_rule):
    return (
        basic_rule.id_ == BASIC_RULE_DEFAULT_ID
        and basic_rule.order == BASIC_RULE_DEFAULT_ORDER
        and basic_rule.policy == Policy.from_string(BASIC_RULE_DEFAULT_POLICY)
        and basic_rule.field == BASIC_RULE_DEFAULT_FIELD
        and basic_rule.rule == Rule.from_string(BASIC_RULE_DEFAULT_RULE)
        and basic_rule.value == BASIC_RULE_DEFAULT_VALUE
    )


@pytest.mark.parametrize(
    "policy_string, expected_parsed_policy",
    [
        ("include", Policy.INCLUDE),
        ("INCLUDE", Policy.INCLUDE),
        ("iNcLuDe", Policy.INCLUDE),
        ("exclude", Policy.EXCLUDE),
        ("EXCLUDE", Policy.EXCLUDE),
        ("eXcLuDe", Policy.EXCLUDE),
    ],
)
def test_from_string_policy_factory_method(policy_string, expected_parsed_policy):
    assert Policy.from_string(policy_string) == expected_parsed_policy


@pytest.mark.parametrize(
    "policy_string, is_policy",
    [
        ("include", True),
        ("INCLUDE", True),
        ("iNcLuDe", True),
        ("exclude", True),
        ("EXCLUDE", True),
        ("eXcLuDe", True),
        ("unknown", False),
        ("inclusion", False),
        ("exclusion", False),
    ],
)
def test_string_is_policy(policy_string, is_policy):
    if is_policy:
        assert Policy.is_string_policy(policy_string)
    else:
        assert not Policy.is_string_policy(policy_string)


@pytest.mark.parametrize(
    "rule_string, expected_parsed_rule",
    [
        ("equals", Rule.EQUALS),
        ("EQUALS", Rule.EQUALS),
        ("eQuAlS", Rule.EQUALS),
        ("contains", Rule.CONTAINS),
        ("CONTAINS", Rule.CONTAINS),
        ("cOnTaInS", Rule.CONTAINS),
        ("ends_with", Rule.ENDS_WITH),
        ("ENDS_WITH", Rule.ENDS_WITH),
        ("eNdS_wItH", Rule.ENDS_WITH),
        (">", Rule.GREATER_THAN),
        ("<", Rule.LESS_THAN),
        ("regex", Rule.REGEX),
        ("REGEX", Rule.REGEX),
        ("rEgEx", Rule.REGEX),
        ("starts_with", Rule.STARTS_WITH),
        ("STARTS_WITH", Rule.STARTS_WITH),
        ("sTaRtS_wItH", Rule.STARTS_WITH),
    ],
)
def test_from_string_rule_factory_method(rule_string, expected_parsed_rule):
    assert Rule.from_string(rule_string) == expected_parsed_rule


@pytest.mark.parametrize(
    "rule_string, is_rule",
    [
        ("equals", True),
        ("EQUALS", True),
        ("eQuAlS", True),
        ("contains", True),
        ("CONTAINS", True),
        ("cOnTaInS", True),
        ("ends_with", True),
        ("ENDS_WITH", True),
        ("eNdS_wItH", True),
        (">", True),
        ("<", True),
        ("regex", True),
        ("REGEX", True),
        ("rEgEx", True),
        ("starts_with", True),
        ("STARTS_WITH", True),
        ("sTaRtS_wItH", True),
        ("unknown", False),
        ("starts with", False),
        ("ends with", False),
    ],
)
def test_is_string_rule(rule_string, is_rule):
    if is_rule:
        assert Rule.is_string_rule(rule_string)
    else:
        assert not Rule.is_string_rule(rule_string)


def test_raise_value_error_if_argument_cannot_be_parsed_to_policy():
    with pytest.raises(ValueError):
        Policy.from_string("unknown")


def test_raise_value_error_if_argument_cannot_be_parsed_to_rule():
    with pytest.raises(ValueError):
        Rule.from_string("unknown")


def test_from_json():
    basic_rule = BasicRule.from_json(BASIC_RULE_ONE_JSON)

    assert is_rule_one(basic_rule)


def test_parse_none_to_empty_array():
    raw_basic_rules = None

    assert len(parse(raw_basic_rules)) == 0


def test_parse_empty_basic_rules_to_empty_array():
    raw_basic_rules = []

    assert len(parse(raw_basic_rules)) == 0


def test_parse_one_raw_basic_rule_with_policy_and_rule_lowercase():
    raw_basic_rules = [BASIC_RULE_ONE_JSON]

    parsed_basic_rules = parse(raw_basic_rules)

    assert len(parsed_basic_rules) == 1
    assert contains_rule_one(parsed_basic_rules)


def test_parse_one_raw_basic_rule_with_policy_and_rule_uppercase():
    raw_basic_rules = [basic_rule_one_policy_and_rule_uppercase()]

    parsed_basic_rules = parse(raw_basic_rules)

    assert len(parsed_basic_rules) == 1
    assert contains_rule_one(parsed_basic_rules)


def test_parses_multiple_rules_correctly():
    raw_basic_rules = [BASIC_RULE_ONE_JSON, BASIC_RULE_TWO_JSON]

    parsed_basic_rules = parse(raw_basic_rules)

    assert len(parsed_basic_rules) == 2
    assert contains_rule_one(parsed_basic_rules)
    assert contains_rule_two(parsed_basic_rules)


def test_parser_rejects_default_rule():
    raw_basic_rules = [BASIC_RULE_DEFAULT_JSON, BASIC_RULE_ONE_JSON]

    parsed_basic_rules = parse(raw_basic_rules)

    assert len(parsed_basic_rules) == 1
    assert contains_rule_one(parsed_basic_rules)
    assert not contains_default_rule(parsed_basic_rules)


def test_rules_are_ordered_descending_with_respect_to_the_order_property():
    raw_basic_rules = [BASIC_RULE_ONE_JSON, BASIC_RULE_THREE_JSON, BASIC_RULE_TWO_JSON]

    parsed_basic_rules = parse(raw_basic_rules)
    first_rule = parsed_basic_rules[0]
    second_rule = parsed_basic_rules[1]
    third_rule = parsed_basic_rules[2]

    assert len(parsed_basic_rules) == 3
    assert is_rule_three(first_rule)
    assert is_rule_two(second_rule)
    assert is_rule_one(third_rule)


def test_matches_default_rule():
    assert BasicRule.default_rule().matches(DOCUMENT_ONE)


def test_no_field_leads_to_no_match():
    basic_rule = BasicRule(
        id_=1,
        order=1,
        policy=Policy.INCLUDE,
        field="non existing",
        rule=Rule.EQUALS,
        value="",
    )

    assert not basic_rule.matches(DOCUMENT_ONE)


def test_starts_with_string_matches():
    basic_rule = BasicRule(
        id_=1,
        order=1,
        policy=Policy.INCLUDE,
        field=DESCRIPTION_KEY,
        rule=Rule.STARTS_WITH,
        value=DESCRIPTION_VALUE[:1],
    )

    assert basic_rule.matches(DOCUMENT_ONE)


def test_starts_with_string_no_match():
    basic_rule = BasicRule(
        id_=1,
        order=1,
        policy=Policy.INCLUDE,
        field=DESCRIPTION_KEY,
        rule=Rule.STARTS_WITH,
        value="d",
    )

    assert not basic_rule.matches(DOCUMENT_ONE)


def test_ends_with_string_matches():
    basic_rule = BasicRule(
        id_=1,
        order=1,
        policy=Policy.INCLUDE,
        field=DESCRIPTION_KEY,
        rule=Rule.ENDS_WITH,
        value=DESCRIPTION_VALUE[1:],
    )

    assert basic_rule.matches(DOCUMENT_ONE)


def test_ends_with_string_no_match():
    basic_rule = BasicRule(
        id_=1,
        order=1,
        policy=Policy.INCLUDE,
        field=DESCRIPTION_KEY,
        rule=Rule.ENDS_WITH,
        value="d",
    )

    assert not basic_rule.matches(DOCUMENT_ONE)


def test_contains_with_string_matches():
    basic_rule = BasicRule(
        id_=1,
        order=1,
        policy=Policy.INCLUDE,
        field=DESCRIPTION_KEY,
        rule=Rule.CONTAINS,
        value=DESCRIPTION_VALUE[1:2],
    )

    assert basic_rule.matches(DOCUMENT_ONE)


def test_contains_with_string_no_match():
    basic_rule = BasicRule(
        id_=1,
        order=1,
        policy=Policy.INCLUDE,
        field=DESCRIPTION_KEY,
        rule=Rule.CONTAINS,
        value="d",
    )

    assert not basic_rule.matches(DOCUMENT_ONE)


def test_regex_matches():
    basic_rule = BasicRule(
        id_=1,
        order=1,
        policy=Policy.INCLUDE,
        field=DESCRIPTION_KEY,
        rule=Rule.REGEX,
        value="^a",
    )

    assert basic_rule.matches(DOCUMENT_ONE)


def test_regex_no_match():
    basic_rule = BasicRule(
        id_=1,
        order=1,
        policy=Policy.INCLUDE,
        field=DESCRIPTION_KEY,
        rule=Rule.REGEX,
        value="^d",
    )

    assert not basic_rule.matches(DOCUMENT_ONE)


def test_less_than_string_match():
    basic_rule = BasicRule(
        id_=1,
        order=1,
        policy=Policy.INCLUDE,
        field=DESCRIPTION_KEY,
        rule=Rule.LESS_THAN,
        value="bcd",
    )

    assert basic_rule.matches(DOCUMENT_ONE)


def test_less_than_string_no_match_string_is_smaller_lexicographically():
    basic_rule = BasicRule(
        id_=1,
        order=1,
        policy=Policy.INCLUDE,
        field=DESCRIPTION_KEY,
        rule=Rule.LESS_THAN,
        value="a",
    )

    assert not basic_rule.matches(DOCUMENT_ONE)


def test_less_than_string_no_match_string_is_the_same():
    basic_rule = BasicRule(
        id_=1,
        order=1,
        policy=Policy.INCLUDE,
        field=DESCRIPTION_KEY,
        rule=Rule.LESS_THAN,
        value="abc",
    )

    assert not basic_rule.matches(DOCUMENT_ONE)


def test_less_than_integer_match():
    basic_rule = BasicRule(
        id_=1,
        order=1,
        policy=Policy.INCLUDE,
        field=AMOUNT_INT_KEY,
        rule=Rule.LESS_THAN,
        value=AMOUNT_INT_VALUE + 5,
    )

    assert basic_rule.matches(DOCUMENT_ONE)


def test_less_than_integer_no_match_numbers_are_the_same():
    basic_rule = BasicRule(
        id_=1,
        order=1,
        policy=Policy.INCLUDE,
        field=AMOUNT_INT_KEY,
        rule=Rule.LESS_THAN,
        value=AMOUNT_INT_VALUE,
    )

    assert not basic_rule.matches(DOCUMENT_ONE)


def test_less_than_integer_no_match_document_value_is_greater():
    basic_rule = BasicRule(
        id_=1,
        order=1,
        policy=Policy.INCLUDE,
        field=AMOUNT_INT_KEY,
        rule=Rule.LESS_THAN,
        value=AMOUNT_INT_VALUE - 5,
    )

    assert not basic_rule.matches(DOCUMENT_ONE)


def test_less_than_float_match():
    basic_rule = BasicRule(
        id_=1,
        order=1,
        policy=Policy.INCLUDE,
        field=AMOUNT_FLOAT_KEY,
        rule=Rule.LESS_THAN,
        value=AMOUNT_FLOAT_VALUE + 5.0,
    )

    assert basic_rule.matches(DOCUMENT_ONE)


def test_less_than_float_no_match_numbers_are_the_same():
    basic_rule = BasicRule(
        id_=1,
        order=1,
        policy=Policy.INCLUDE,
        field=AMOUNT_FLOAT_KEY,
        rule=Rule.LESS_THAN,
        value=AMOUNT_FLOAT_VALUE,
    )

    assert not basic_rule.matches(DOCUMENT_ONE)


def test_less_than_float_no_match_document_value_is_greater():
    basic_rule = BasicRule(
        id_=1,
        order=1,
        policy=Policy.INCLUDE,
        field=AMOUNT_FLOAT_KEY,
        rule=Rule.LESS_THAN,
        value=AMOUNT_FLOAT_VALUE - 5.0,
    )

    assert not basic_rule.matches(DOCUMENT_ONE)


def test_less_than_datetime_match():
    basic_rule = BasicRule(
        id_=1,
        order=1,
        policy=Policy.INCLUDE,
        field=CREATED_AT_DATETIME_KEY,
        rule=Rule.LESS_THAN,
        value=str(CREATED_AT_DATETIME_VALUE + datetime.timedelta(days=10)),
    )

    assert basic_rule.matches(DOCUMENT_ONE)


def test_less_than_datetime_no_match_same_time():
    basic_rule = BasicRule(
        id_=1,
        order=1,
        policy=Policy.INCLUDE,
        field=CREATED_AT_DATETIME_KEY,
        rule=Rule.LESS_THAN,
        value=str(CREATED_AT_DATETIME_VALUE),
    )

    assert not basic_rule.matches(DOCUMENT_ONE)


def test_less_than_datetime_no_match_later_time():
    basic_rule = BasicRule(
        id_=1,
        order=1,
        policy=Policy.INCLUDE,
        field=CREATED_AT_DATETIME_KEY,
        rule=Rule.LESS_THAN,
        value=str(CREATED_AT_DATETIME_VALUE - datetime.timedelta(days=10)),
    )

    assert not basic_rule.matches(DOCUMENT_ONE)


def test_less_than_date_match():
    basic_rule = BasicRule(
        id_=1,
        order=1,
        policy=Policy.INCLUDE,
        field=CREATED_AT_DATE_KEY,
        rule=Rule.LESS_THAN,
        value=str(CREATED_AT_DATE_VALUE + datetime.timedelta(days=5)),
    )

    assert basic_rule.matches(DOCUMENT_ONE)


def test_less_than_date_no_match_same_time():
    basic_rule = BasicRule(
        id_=1,
        order=1,
        policy=Policy.INCLUDE,
        field=CREATED_AT_DATE_KEY,
        rule=Rule.LESS_THAN,
        value=str(CREATED_AT_DATE_VALUE),
    )

    assert not basic_rule.matches(DOCUMENT_ONE)


def test_less_than_date_no_match_later_time():
    basic_rule = BasicRule(
        id_=1,
        order=1,
        policy=Policy.INCLUDE,
        field=CREATED_AT_DATE_KEY,
        rule=Rule.LESS_THAN,
        value=str(CREATED_AT_DATE_VALUE - datetime.timedelta(days=5)),
    )

    assert not basic_rule.matches(DOCUMENT_ONE)


def test_greater_than_string_match():
    basic_rule = BasicRule(
        id_=1,
        order=1,
        policy=Policy.INCLUDE,
        field=DESCRIPTION_KEY,
        rule=Rule.GREATER_THAN,
        value="a",
    )

    assert basic_rule.matches(DOCUMENT_ONE)


def test_greater_than_string_no_match_string_is_greater_lexicographically():
    basic_rule = BasicRule(
        id_=1,
        order=1,
        policy=Policy.INCLUDE,
        field=DESCRIPTION_KEY,
        rule=Rule.GREATER_THAN,
        value="bcd",
    )

    assert not basic_rule.matches(DOCUMENT_ONE)


def test_greater_than_string_no_match_string_is_the_same():
    basic_rule = BasicRule(
        id_=1,
        order=1,
        policy=Policy.INCLUDE,
        field=DESCRIPTION_KEY,
        rule=Rule.LESS_THAN,
        value="abc",
    )

    assert not basic_rule.matches(DOCUMENT_ONE)


def test_greater_than_integer_match():
    basic_rule = BasicRule(
        id_=1,
        order=1,
        policy=Policy.INCLUDE,
        field=AMOUNT_INT_KEY,
        rule=Rule.GREATER_THAN,
        value=AMOUNT_INT_VALUE - 5,
    )

    assert basic_rule.matches(DOCUMENT_ONE)


def test_greater_than_integer_no_match_numbers_are_the_same():
    basic_rule = BasicRule(
        id_=1,
        order=1,
        policy=Policy.INCLUDE,
        field=AMOUNT_INT_KEY,
        rule=Rule.LESS_THAN,
        value=AMOUNT_INT_VALUE,
    )

    assert not basic_rule.matches(DOCUMENT_ONE)


def test_greater_than_integer_no_match_document_value_is_less():
    basic_rule = BasicRule(
        id_=1,
        order=1,
        policy=Policy.INCLUDE,
        field=AMOUNT_INT_KEY,
        rule=Rule.GREATER_THAN,
        value=AMOUNT_INT_VALUE + 5,
    )

    assert not basic_rule.matches(DOCUMENT_ONE)


def test_greater_than_float_match():
    basic_rule = BasicRule(
        id_=1,
        order=1,
        policy=Policy.INCLUDE,
        field=AMOUNT_FLOAT_KEY,
        rule=Rule.GREATER_THAN,
        value=AMOUNT_FLOAT_VALUE - 10.0,
    )

    assert basic_rule.matches(DOCUMENT_ONE)


def test_greater_than_float_no_match_numbers_are_the_same():
    basic_rule = BasicRule(
        id_=1,
        order=1,
        policy=Policy.INCLUDE,
        field=AMOUNT_FLOAT_KEY,
        rule=Rule.GREATER_THAN,
        value=AMOUNT_FLOAT_VALUE,
    )

    assert not basic_rule.matches(DOCUMENT_ONE)


def test_greater_than_float_no_match_document_value_is_greater():
    basic_rule = BasicRule(
        id_=1,
        order=1,
        policy=Policy.INCLUDE,
        field=AMOUNT_FLOAT_KEY,
        rule=Rule.GREATER_THAN,
        value=AMOUNT_FLOAT_VALUE + 10.0,
    )

    assert not basic_rule.matches(DOCUMENT_ONE)


def test_greater_than_datetime_match():
    basic_rule = BasicRule(
        id_=1,
        order=1,
        policy=Policy.INCLUDE,
        field=CREATED_AT_DATETIME_KEY,
        rule=Rule.GREATER_THAN,
        value=str(CREATED_AT_DATETIME_VALUE - datetime.timedelta(days=10)),
    )

    assert basic_rule.matches(DOCUMENT_ONE)


def test_greater_than_datetime_no_match_same_time():
    basic_rule = BasicRule(
        id_=1,
        order=1,
        policy=Policy.INCLUDE,
        field=CREATED_AT_DATETIME_KEY,
        rule=Rule.GREATER_THAN,
        value=str(CREATED_AT_DATETIME_VALUE),
    )

    assert not basic_rule.matches(DOCUMENT_ONE)


def test_greater_than_datetime_no_match_earlier_time():
    basic_rule = BasicRule(
        id_=1,
        order=1,
        policy=Policy.INCLUDE,
        field=CREATED_AT_DATETIME_KEY,
        rule=Rule.GREATER_THAN,
        value=str(CREATED_AT_DATETIME_VALUE + datetime.timedelta(days=10)),
    )

    assert not basic_rule.matches(DOCUMENT_ONE)


def test_greater_than_date_match():
    basic_rule = BasicRule(
        id_=1,
        order=1,
        policy=Policy.INCLUDE,
        field=CREATED_AT_DATE_KEY,
        rule=Rule.GREATER_THAN,
        value=str(CREATED_AT_DATE_VALUE - datetime.timedelta(days=5)),
    )

    assert basic_rule.matches(DOCUMENT_ONE)


def test_greater_than_date_no_match_same_time():
    basic_rule = BasicRule(
        id_=1,
        order=1,
        policy=Policy.INCLUDE,
        field=CREATED_AT_DATE_KEY,
        rule=Rule.GREATER_THAN,
        value=str(CREATED_AT_DATE_VALUE),
    )

    assert not basic_rule.matches(DOCUMENT_ONE)


def test_greater_than_date_no_match_earlier_time():
    basic_rule = BasicRule(
        id_=1,
        order=1,
        policy=Policy.INCLUDE,
        field=CREATED_AT_DATE_KEY,
        rule=Rule.GREATER_THAN,
        value=str(CREATED_AT_DATE_VALUE + datetime.timedelta(days=5)),
    )

    assert not basic_rule.matches(DOCUMENT_ONE)


def test_equals_integer_match():
    basic_rule = BasicRule(
        id_=1,
        order=1,
        policy=Policy.INCLUDE,
        field=AMOUNT_INT_KEY,
        rule=Rule.EQUALS,
        value=AMOUNT_INT_VALUE,
    )

    assert basic_rule.matches(DOCUMENT_ONE)


def test_equals_integer_no_match():
    basic_rule = BasicRule(
        id_=1,
        order=1,
        policy=Policy.INCLUDE,
        field=AMOUNT_INT_KEY,
        rule=Rule.EQUALS,
        value=AMOUNT_INT_VALUE + 5,
    )

    assert not basic_rule.matches(DOCUMENT_ONE)


def test_equals_float_match():
    basic_rule = BasicRule(
        id_=1,
        order=1,
        policy=Policy.INCLUDE,
        field=AMOUNT_FLOAT_KEY,
        rule=Rule.EQUALS,
        value=AMOUNT_FLOAT_VALUE,
    )

    assert basic_rule.matches(DOCUMENT_ONE)


def test_equals_float_no_match():
    basic_rule = BasicRule(
        id_=1,
        order=1,
        policy=Policy.INCLUDE,
        field=AMOUNT_FLOAT_KEY,
        rule=Rule.EQUALS,
        value=AMOUNT_FLOAT_VALUE + 5.0,
    )

    assert not basic_rule.matches(DOCUMENT_ONE)


def test_equals_string_match():
    basic_rule = BasicRule(
        id_=1,
        order=1,
        policy=Policy.INCLUDE,
        field=DESCRIPTION_KEY,
        rule=Rule.EQUALS,
        value=DESCRIPTION_VALUE,
    )

    assert basic_rule.matches(DOCUMENT_ONE)


def test_equals_string_no_match():
    basic_rule = BasicRule(
        id_=1,
        order=1,
        policy=Policy.INCLUDE,
        field=DESCRIPTION_KEY,
        rule=Rule.EQUALS,
        value=DESCRIPTION_VALUE[1:],
    )

    assert not basic_rule.matches(DOCUMENT_ONE)


def test_equals_datetime_match():
    basic_rule = BasicRule(
        id_=1,
        order=1,
        policy=Policy.INCLUDE,
        field=CREATED_AT_DATETIME_KEY,
        rule=Rule.EQUALS,
        value=str(CREATED_AT_DATETIME_VALUE),
    )

    assert basic_rule.matches(DOCUMENT_ONE)


def test_equals_datetime_no_match():
    basic_rule = BasicRule(
        id_=1,
        order=1,
        policy=Policy.INCLUDE,
        field=CREATED_AT_DATETIME_KEY,
        rule=Rule.EQUALS,
        value=str(CREATED_AT_DATETIME_VALUE - datetime.timedelta(days=10)),
    )

    assert not basic_rule.matches(DOCUMENT_ONE)


def test_equals_date_match():
    basic_rule = BasicRule(
        id_=1,
        order=1,
        policy=Policy.INCLUDE,
        field=CREATED_AT_DATE_KEY,
        rule=Rule.EQUALS,
        value=str(CREATED_AT_DATE_VALUE),
    )

    assert basic_rule.matches(DOCUMENT_ONE)


def test_equals_date_no_match():
    basic_rule = BasicRule(
        id_=1,
        order=1,
        policy=Policy.INCLUDE,
        field=CREATED_AT_DATE_KEY,
        rule=Rule.EQUALS,
        value=str(CREATED_AT_DATE_VALUE - datetime.timedelta(days=15)),
    )

    assert not basic_rule.matches(DOCUMENT_ONE)


def test_coerce_rule_value_to_str():
    basic_rule = BasicRule(
        id_=1,
        order=1,
        policy=Policy.INCLUDE,
        field=DESCRIPTION_KEY,
        rule=Rule.LESS_THAN,
        value="string",
    )

    coerced_rule_value = basic_rule.coerce_rule_value_based_on_document_value(
        "also a string"
    )

    assert isinstance(coerced_rule_value, str)
    assert coerced_rule_value == "string"


def test_coerce_rule_value_to_float():
    basic_rule = BasicRule(
        id_=1,
        order=1,
        policy=Policy.INCLUDE,
        field=DESCRIPTION_KEY,
        rule=Rule.LESS_THAN,
        value="1.0",
    )

    coerced_rule_value = basic_rule.coerce_rule_value_based_on_document_value(2.0)

    assert isinstance(coerced_rule_value, float)
    assert coerced_rule_value == 1.0


def test_coerce_rule_value_to_float_if_it_is_an_int():
    basic_rule = BasicRule(
        id_=1,
        order=1,
        policy=Policy.INCLUDE,
        field=DESCRIPTION_KEY,
        rule=Rule.LESS_THAN,
        value="1",
    )

    coerced_rule_value = basic_rule.coerce_rule_value_based_on_document_value(2)

    assert isinstance(coerced_rule_value, float)
    assert coerced_rule_value == 1.0


def test_coerce_rule_value_to_bool():
    basic_rule = BasicRule(
        id_=1,
        order=1,
        policy=Policy.INCLUDE,
        field=DESCRIPTION_KEY,
        rule=Rule.LESS_THAN,
        value="t",
    )

    coerced_rule_value = basic_rule.coerce_rule_value_based_on_document_value(True)

    assert isinstance(coerced_rule_value, str)
    assert bool(coerced_rule_value)


def test_coerce_rule_value_to_datetime_date_if_it_is_datetime():
    basic_rule = BasicRule(
        id_=1,
        order=1,
        policy=Policy.INCLUDE,
        field=DESCRIPTION_KEY,
        rule=Rule.LESS_THAN,
        value=str(datetime.datetime(year=2022, month=1, day=1)),
    )

    coerced_rule_value = basic_rule.coerce_rule_value_based_on_document_value(
        datetime.datetime(year=2023, month=2, day=2)
    )

    assert isinstance(coerced_rule_value, datetime.datetime)
    assert coerced_rule_value == datetime.datetime(year=2022, month=1, day=1)


def test_coerce_rule_value_to_datetime_date_if_it_is_date():
    basic_rule = BasicRule(
        id_=1,
        order=1,
        policy=Policy.INCLUDE,
        field=DESCRIPTION_KEY,
        rule=Rule.LESS_THAN,
        value=str(datetime.date(year=2022, month=1, day=1)),
    )

    coerced_rule_value = basic_rule.coerce_rule_value_based_on_document_value(
        datetime.date(year=2023, month=2, day=2)
    )

    assert isinstance(coerced_rule_value, datetime.date)
    assert coerced_rule_value == datetime.datetime(year=2022, month=1, day=1)


def test_coerce_rule_to_default_if_type_is_not_registered():
    basic_rule = BasicRule(
        id_=1,
        order=1,
        policy=Policy.INCLUDE,
        field=DESCRIPTION_KEY,
        rule=Rule.LESS_THAN,
        value="something",
    )

    # dict is not registered as type case in the coerce function
    coerced_rule_value = basic_rule.coerce_rule_value_based_on_document_value(
        {"key": "value"}
    )

    assert isinstance(coerced_rule_value, str)
    assert coerced_rule_value == "something"


def test_coerce_rule_to_default_if_doc_value_type_not_matching_rule_value_type():
    basic_rule = BasicRule(
        id_=1,
        order=1,
        policy=Policy.INCLUDE,
        field=DESCRIPTION_KEY,
        rule=Rule.LESS_THAN,
        value="something",
    )

    coerced_rule_value = basic_rule.coerce_rule_value_based_on_document_value(1)

    assert isinstance(coerced_rule_value, str)
    assert coerced_rule_value == "something"


def test_coerce_to_float():
    value = "0.001"

    assert isinstance(try_coerce(value), float)


def test_coerce_date_string_to_datetime():
    value = "03-10-2022"

    assert isinstance(try_coerce(value), datetime.datetime)


def test_coerce_datetime_string_to_datetime():
    value = "03-10-2022 10:00"

    assert isinstance(try_coerce(value), datetime.datetime)


def test_coerce_to_true():
    value = "true"
    coerced_value = try_coerce(value)

    assert isinstance(coerced_value, bool)
    assert coerced_value

    value = "t"
    coerced_value = try_coerce(value)

    assert isinstance(coerced_value, bool)
    assert coerced_value

    value = "yes"
    coerced_value = try_coerce(value)

    assert isinstance(coerced_value, bool)
    assert coerced_value

    value = "y"
    coerced_value = try_coerce(value)

    assert isinstance(coerced_value, bool)
    assert coerced_value

    value = "on"
    coerced_value = try_coerce(value)

    assert isinstance(coerced_value, bool)
    assert coerced_value


def test_coerce_to_false():
    value = ""
    coerced_value = try_coerce(value)

    assert isinstance(try_coerce(value), bool)
    assert not coerced_value

    value = "false"
    coerced_value = try_coerce(value)

    assert isinstance(try_coerce(value), bool)
    assert not coerced_value

    value = "f"
    coerced_value = try_coerce(value)

    assert isinstance(try_coerce(value), bool)
    assert not coerced_value

    value = "no"
    coerced_value = try_coerce(value)

    assert isinstance(try_coerce(value), bool)
    assert not coerced_value

    value = "n"
    coerced_value = try_coerce(value)

    assert isinstance(try_coerce(value), bool)
    assert not coerced_value

    value = "off"
    coerced_value = try_coerce(value)

    assert isinstance(try_coerce(value), bool)
    assert not coerced_value


def test_do_not_coerce_and_return_original_string():
    value = "value"
    coerced_value = try_coerce(value)

    assert isinstance(coerced_value, str)
    assert coerced_value == value


def test_is_include_for_include_policy():
    basic_rule = BasicRule(
        id_=1,
        order=1,
        policy=Policy.INCLUDE,
        field=DESCRIPTION_KEY,
        rule=Rule.LESS_THAN,
        value="something",
    )

    assert basic_rule.is_include()


def test_is_not_include_for_exclude_policy():
    basic_rule = BasicRule(
        id_=1,
        order=1,
        policy=Policy.EXCLUDE,
        field=DESCRIPTION_KEY,
        rule=Rule.LESS_THAN,
        value="something",
    )

    assert not basic_rule.is_include()


def basic_rule_json(merge_with=None, delete_keys=None):
    # Default arguments are mutable
    if delete_keys is None:
        delete_keys = []

    if merge_with is None:
        merge_with = {}

    basic_rule = {
        "id": "1",
        "policy": "include",
        "field": "field",
        "rule": ">",
        "value": "100",
        "order": 10,
    }

    # merge dicts
    basic_rule = basic_rule | merge_with

    for key in delete_keys:
        del basic_rule[key]

    return basic_rule


@pytest.mark.parametrize(
    "basic_rule, should_be_valid",
    [
<<<<<<< HEAD
        (basic_rule_json(), True),
        # default rule should be skipped for match all regex validation
        (basic_rule_json(merge_with={"id": BasicRule.DEFAULT_RULE_ID}), True),
        # valid regexps
        (basic_rule_json(merge_with={"rule": "regex", "value": "abc"}), True),
        # for other rule types it should be possible to use values which look like match all regexps
        (basic_rule_json(merge_with={"rule": "contains", "value": ".*"}), True),
        (basic_rule_json(merge_with={"rule": "contains", "value": "(.*)"}), True),
        # invalid rules
        (basic_rule_json(merge_with={"rule": "regex", "value": ".*"}), False),
        (basic_rule_json(merge_with={"rule": "regex", "value": "(.*)"}), False),
    ],
)
def test_basic_rule_validate_no_match_all_regex(basic_rule, should_be_valid):
    if should_be_valid:
        assert BasicRuleNoMatchAllRegexValidator.validate(basic_rule).is_valid
    else:
        assert not BasicRuleNoMatchAllRegexValidator.validate(basic_rule).is_valid
=======
        (basic_rule_json(merge_with={"policy": "include"}), True),
        (basic_rule_json(merge_with={"policy": "exclude"}), True),
        (basic_rule_json(merge_with={"rule": "equals"}), True),
        (basic_rule_json(merge_with={"rule": "contains"}), True),
        (basic_rule_json(merge_with={"rule": "starts_with"}), True),
        (basic_rule_json(merge_with={"rule": "ends_with"}), True),
        (basic_rule_json(merge_with={"rule": ">"}), True),
        (basic_rule_json(merge_with={"rule": "<"}), True),
        (basic_rule_json(merge_with={"rule": "regex"}), True),
        (basic_rule_json(delete_keys=["id"]), False),
        (basic_rule_json(delete_keys=["policy"]), False),
        (basic_rule_json(delete_keys=["field"]), False),
        (basic_rule_json(delete_keys=["rule"]), False),
        (basic_rule_json(delete_keys=["value"]), False),
        (basic_rule_json(delete_keys=["order"]), False),
        (
            # id empty
            basic_rule_json(merge_with={"id": ""}),
            False,
        ),
        (
            # field empty
            basic_rule_json(merge_with={"field": ""}),
            False,
        ),
        (
            # value empty
            basic_rule_json(merge_with={"value": ""}),
            False,
        ),
        (
            # order empty
            basic_rule_json(merge_with={"order": None}),
            False,
        ),
        (
            # invalid policy
            basic_rule_json(merge_with={"policy": "unknown"}),
            False,
        ),
        (
            # invalid rule
            basic_rule_json(merge_with={"rule": "unknown"}),
            False,
        ),
    ],
)
def test_basic_rule_against_schema_validation(basic_rule, should_be_valid):
    if should_be_valid:
        assert BasicRuleAgainstSchemaValidator.validate(basic_rule).is_valid
    else:
        assert not BasicRuleAgainstSchemaValidator.validate(basic_rule).is_valid
>>>>>>> f7124381
<|MERGE_RESOLUTION|>--- conflicted
+++ resolved
@@ -10,17 +10,12 @@
 
 from connectors.filtering.basic_rule import (
     BasicRule,
-<<<<<<< HEAD
     BasicRuleNoMatchAllRegexValidator,
-    Policy,
-    Rule,
-=======
     BasicRuleAgainstSchemaValidator,
     BasicRuleEngine,
     Policy,
     Rule,
     RuleMatchStats,
->>>>>>> f7124381
     parse,
     try_coerce,
 )
@@ -1488,7 +1483,6 @@
 @pytest.mark.parametrize(
     "basic_rule, should_be_valid",
     [
-<<<<<<< HEAD
         (basic_rule_json(), True),
         # default rule should be skipped for match all regex validation
         (basic_rule_json(merge_with={"id": BasicRule.DEFAULT_RULE_ID}), True),
@@ -1507,7 +1501,10 @@
         assert BasicRuleNoMatchAllRegexValidator.validate(basic_rule).is_valid
     else:
         assert not BasicRuleNoMatchAllRegexValidator.validate(basic_rule).is_valid
-=======
+
+@pytest.mark.parametrize(
+    "basic_rule, should_be_valid",
+    [
         (basic_rule_json(merge_with={"policy": "include"}), True),
         (basic_rule_json(merge_with={"policy": "exclude"}), True),
         (basic_rule_json(merge_with={"rule": "equals"}), True),
@@ -1559,5 +1556,4 @@
     if should_be_valid:
         assert BasicRuleAgainstSchemaValidator.validate(basic_rule).is_valid
     else:
-        assert not BasicRuleAgainstSchemaValidator.validate(basic_rule).is_valid
->>>>>>> f7124381
+        assert not BasicRuleAgainstSchemaValidator.validate(basic_rule).is_valid