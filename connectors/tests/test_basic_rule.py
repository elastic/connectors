#
# Copyright Elasticsearch B.V. and/or licensed to Elasticsearch B.V. under one
# or more contributor license agreements. Licensed under the Elastic License 2.0;
# you may not use this file except in compliance with the Elastic License 2.0.
#

import datetime

import pytest

from connectors.filtering.basic_rule import (
    BasicRule,
<<<<<<< HEAD
    BasicRuleEngine,
    Policy,
    Rule,
    RuleMatchStats,
=======
    BasicRuleAgainstSchemaValidator,
    Policy,
    Rule,
>>>>>>> dec95385
    parse,
    try_coerce,
)

BASIC_RULE_ONE_ID = "1"
BASIC_RULE_ONE_ORDER = 1
BASIC_RULE_ONE_POLICY = "include"
BASIC_RULE_ONE_FIELD = "field one"
BASIC_RULE_ONE_RULE = "equals"
BASIC_RULE_ONE_VALUE = "value one"

BASIC_RULE_ONE_JSON = {
    "id": BASIC_RULE_ONE_ID,
    "order": BASIC_RULE_ONE_ORDER,
    "policy": BASIC_RULE_ONE_POLICY,
    "field": BASIC_RULE_ONE_FIELD,
    "rule": BASIC_RULE_ONE_RULE,
    "value": BASIC_RULE_ONE_VALUE,
}

BASIC_RULE_TWO_ID = "2"
BASIC_RULE_TWO_ORDER = 2
BASIC_RULE_TWO_POLICY = "exclude"
BASIC_RULE_TWO_FIELD = "field two"
BASIC_RULE_TWO_RULE = "contains"
BASIC_RULE_TWO_VALUE = "value two"

BASIC_RULE_TWO_JSON = {
    "id": BASIC_RULE_TWO_ID,
    "order": BASIC_RULE_TWO_ORDER,
    "policy": BASIC_RULE_TWO_POLICY,
    "field": BASIC_RULE_TWO_FIELD,
    "rule": BASIC_RULE_TWO_RULE,
    "value": BASIC_RULE_TWO_VALUE,
}

BASIC_RULE_THREE_ID = "3"
BASIC_RULE_THREE_ORDER = 3
BASIC_RULE_THREE_POLICY = "include"
BASIC_RULE_THREE_FIELD = "field three"
BASIC_RULE_THREE_RULE = "contains"
BASIC_RULE_THREE_VALUE = "value three"

BASIC_RULE_THREE_JSON = {
    "id": BASIC_RULE_THREE_ID,
    "order": BASIC_RULE_THREE_ORDER,
    "policy": BASIC_RULE_THREE_POLICY,
    "field": BASIC_RULE_THREE_FIELD,
    "rule": BASIC_RULE_THREE_RULE,
    "value": BASIC_RULE_THREE_VALUE,
}

BASIC_RULE_DEFAULT_ID = "DEFAULT"
BASIC_RULE_DEFAULT_ORDER = 0
BASIC_RULE_DEFAULT_POLICY = "include"
BASIC_RULE_DEFAULT_FIELD = "_"
BASIC_RULE_DEFAULT_RULE = "equals"
BASIC_RULE_DEFAULT_VALUE = ".*"

BASIC_RULE_DEFAULT_JSON = {
    "id": BASIC_RULE_DEFAULT_ID,
    "order": BASIC_RULE_DEFAULT_ORDER,
    "policy": BASIC_RULE_DEFAULT_POLICY,
    "field": BASIC_RULE_DEFAULT_FIELD,
    "rule": BASIC_RULE_DEFAULT_RULE,
    "value": BASIC_RULE_DEFAULT_VALUE,
}

DESCRIPTION_KEY = "description"
DESCRIPTION_VALUE = "abc"

AMOUNT_FLOAT_KEY = "amount-float"
AMOUNT_FLOAT_VALUE = 100.0
AMOUNT_INT_KEY = "amount-int"
AMOUNT_INT_VALUE = 100

CREATED_AT_DATE_KEY = "created_at_date"
# we expect that the data sources parse their dates to datetime
CREATED_AT_DATE_VALUE = datetime.datetime(year=2022, month=1, day=1, hour=0, minute=0)
CREATED_AT_DATETIME_KEY = "created_at_datetime"
CREATED_AT_DATETIME_VALUE = datetime.datetime(
    year=2022, month=1, day=1, hour=5, minute=10, microsecond=5
)

DOCUMENT_ONE = {
    DESCRIPTION_KEY: DESCRIPTION_VALUE,
    AMOUNT_FLOAT_KEY: AMOUNT_FLOAT_VALUE,
    AMOUNT_INT_KEY: AMOUNT_INT_VALUE,
    CREATED_AT_DATE_KEY: CREATED_AT_DATE_VALUE,
    CREATED_AT_DATETIME_KEY: CREATED_AT_DATETIME_VALUE,
}

DOCUMENT_TWO = {
    DESCRIPTION_KEY: DESCRIPTION_VALUE[1:],
    AMOUNT_FLOAT_KEY: AMOUNT_FLOAT_VALUE,
    AMOUNT_INT_KEY: AMOUNT_INT_VALUE,
    CREATED_AT_DATE_KEY: CREATED_AT_DATE_VALUE,
    CREATED_AT_DATETIME_KEY: CREATED_AT_DATETIME_VALUE,
}

DOCUMENT_THREE = {
    DESCRIPTION_KEY: DESCRIPTION_VALUE[2:],
    AMOUNT_FLOAT_KEY: AMOUNT_FLOAT_VALUE,
    AMOUNT_INT_KEY: AMOUNT_INT_VALUE,
    CREATED_AT_DATE_KEY: CREATED_AT_DATE_VALUE,
    CREATED_AT_DATETIME_KEY: CREATED_AT_DATETIME_VALUE,
}

MATCHING_DOCUMENT_ONE_INCLUDE_RULE_ID = "1"

MATCHING_DOCUMENT_ONE_INCLUDE_RULE = BasicRule(
    id_=MATCHING_DOCUMENT_ONE_INCLUDE_RULE_ID,
    order=1,
    policy=Policy.INCLUDE,
    field=DESCRIPTION_KEY,
    rule=Rule.EQUALS,
    value=DESCRIPTION_VALUE,
)

MATCHING_DOCUMENT_ONE_AND_TWO_EXCLUDE_RULE_ID = "2"

MATCHING_DOCUMENT_ONE_AND_TWO_EXCLUDE_RULE = BasicRule(
    id_=MATCHING_DOCUMENT_ONE_AND_TWO_EXCLUDE_RULE_ID,
    order=2,
    policy=Policy.EXCLUDE,
    field=DESCRIPTION_KEY,
    rule=Rule.ENDS_WITH,
    value=DESCRIPTION_VALUE[1:],
)

NON_MATCHING_INCLUDE_RULE = BasicRule(
    id_="3",
    order=3,
    policy=Policy.INCLUDE,
    field=DESCRIPTION_KEY,
    rule=Rule.EQUALS,
    value=DESCRIPTION_VALUE[::-1],
)

NON_MATCHING_EXCLUDE_RULE = BasicRule(
    id_="4",
    order=4,
    policy=Policy.EXCLUDE,
    field=DESCRIPTION_KEY,
    rule=Rule.EQUALS,
    value=DESCRIPTION_VALUE[::-1],
)


@pytest.mark.parametrize(
    "increments, expected_count",
    [([1, 2, 3], 6), ([None, None, None], 0), ([2, None], 2)],
)
def test_rule_match_stats_increment(increments, expected_count):
    rule_match_stats = RuleMatchStats(Policy.INCLUDE, 0)

    for increment in increments:
        rule_match_stats += increment

    assert rule_match_stats.matches_count == expected_count


@pytest.mark.parametrize(
    "rule_match_stats, should_equal",
    [
        ([RuleMatchStats(Policy.INCLUDE, 1), RuleMatchStats(Policy.INCLUDE, 1)], True),
        ([RuleMatchStats(Policy.EXCLUDE, 1), RuleMatchStats(Policy.INCLUDE, 1)], False),
        ([RuleMatchStats(Policy.INCLUDE, 1), RuleMatchStats(Policy.INCLUDE, 2)], False),
        ([RuleMatchStats(Policy.INCLUDE, 1), RuleMatchStats(Policy.EXCLUDE, 2)], False),
    ],
)
def test_rule_match_stats_eq(rule_match_stats, should_equal):
    if should_equal:
        assert all(stats == rule_match_stats[0] for stats in rule_match_stats[1:])
    else:
        assert all(stats != rule_match_stats[0] for stats in rule_match_stats[1:])


@pytest.mark.parametrize(
    "documents_should_ingest_tuples, rules, expected_stats",
    [
        (
            [(DOCUMENT_ONE, True)],
            None,
            {BasicRule.DEFAULT_RULE_ID: RuleMatchStats(Policy.INCLUDE, 1)},
        ),
        (
            [(DOCUMENT_ONE, True)],
            [None],
            {BasicRule.DEFAULT_RULE_ID: RuleMatchStats(Policy.INCLUDE, 1)},
        ),
        (
            [(DOCUMENT_ONE, True)],
            [],
            {BasicRule.DEFAULT_RULE_ID: RuleMatchStats(Policy.INCLUDE, 1)},
        ),
        (
            [(DOCUMENT_ONE, True)],
            [NON_MATCHING_INCLUDE_RULE],
            {BasicRule.DEFAULT_RULE_ID: RuleMatchStats(Policy.INCLUDE, 1)},
        ),
        (
            [(DOCUMENT_ONE, True)],
            [NON_MATCHING_EXCLUDE_RULE],
            {BasicRule.DEFAULT_RULE_ID: RuleMatchStats(Policy.INCLUDE, 1)},
        ),
        (
            [(DOCUMENT_ONE, True)],
            [MATCHING_DOCUMENT_ONE_INCLUDE_RULE],
            {
                BasicRule.DEFAULT_RULE_ID: RuleMatchStats(Policy.INCLUDE, 0),
                MATCHING_DOCUMENT_ONE_INCLUDE_RULE_ID: RuleMatchStats(
                    Policy.INCLUDE, 1
                ),
            },
        ),
        (
            [(DOCUMENT_ONE, False)],
            [MATCHING_DOCUMENT_ONE_AND_TWO_EXCLUDE_RULE],
            {
                BasicRule.DEFAULT_RULE_ID: RuleMatchStats(Policy.INCLUDE, 0),
                MATCHING_DOCUMENT_ONE_AND_TWO_EXCLUDE_RULE_ID: RuleMatchStats(
                    Policy.EXCLUDE, 1
                ),
            },
        ),
        (
            [(DOCUMENT_ONE, True)],
            [
                # should ingest -> INCLUDE matches before EXCLUDE
                MATCHING_DOCUMENT_ONE_INCLUDE_RULE,
                MATCHING_DOCUMENT_ONE_AND_TWO_EXCLUDE_RULE,
            ],
            {
                BasicRule.DEFAULT_RULE_ID: RuleMatchStats(Policy.INCLUDE, 0),
                MATCHING_DOCUMENT_ONE_INCLUDE_RULE_ID: RuleMatchStats(
                    Policy.INCLUDE, 1
                ),
            },
        ),
        (
            [(DOCUMENT_ONE, False)],
            [
                # should NOT ingest -> EXCLUDE matches before INCLUDE
                MATCHING_DOCUMENT_ONE_AND_TWO_EXCLUDE_RULE,
                MATCHING_DOCUMENT_ONE_INCLUDE_RULE,
            ],
            {
                BasicRule.DEFAULT_RULE_ID: RuleMatchStats(Policy.INCLUDE, 0),
                MATCHING_DOCUMENT_ONE_AND_TWO_EXCLUDE_RULE_ID: RuleMatchStats(
                    Policy.EXCLUDE, 1
                ),
            },
        ),
        (
            [
                (DOCUMENT_ONE, True),
                (DOCUMENT_ONE, True),
                (DOCUMENT_TWO, False),
                (DOCUMENT_TWO, False),
                (DOCUMENT_TWO, False),
                (DOCUMENT_THREE, True),
            ],
            [
                MATCHING_DOCUMENT_ONE_INCLUDE_RULE,
                MATCHING_DOCUMENT_ONE_AND_TWO_EXCLUDE_RULE,
            ],
            {
                BasicRule.DEFAULT_RULE_ID: RuleMatchStats(Policy.INCLUDE, 1),
                MATCHING_DOCUMENT_ONE_INCLUDE_RULE_ID: RuleMatchStats(
                    Policy.INCLUDE, 2
                ),
                MATCHING_DOCUMENT_ONE_AND_TWO_EXCLUDE_RULE_ID: RuleMatchStats(
                    Policy.EXCLUDE, 3
                ),
            },
        ),
    ],
)
def test_engine_should_ingest(documents_should_ingest_tuples, rules, expected_stats):
    engine = BasicRuleEngine(rules)

    for document_should_ingest_tuple in documents_should_ingest_tuples:
        document, should_ingest = document_should_ingest_tuple

        if should_ingest:
            assert engine.should_ingest(document)
        else:
            assert not engine.should_ingest(document)

    assert all(
        expected_stats[key] == engine.rules_match_stats[key] for key in expected_stats
    )


def basic_rule_one_policy_and_rule_uppercase():
    basic_rule_uppercase = BASIC_RULE_ONE_JSON

    basic_rule_uppercase["rule"] = basic_rule_uppercase["rule"].upper()
    basic_rule_uppercase["policy"] = basic_rule_uppercase["policy"].upper()

    return basic_rule_uppercase


def contains_rule_one(basic_rules):
    return any(is_rule_one(basic_rule) for basic_rule in basic_rules)


def contains_rule_two(basic_rules):
    return any(is_rule_two(basic_rule) for basic_rule in basic_rules)


def contains_rule_three(basic_rules):
    return any(is_rule_three(basic_rule) for basic_rule in basic_rules)


def contains_default_rule(basic_rules):
    return any(is_default_rule(basic_rule) for basic_rule in basic_rules)


def is_rule_one(basic_rule):
    return (
        basic_rule.id_ == BASIC_RULE_ONE_ID
        and basic_rule.order == BASIC_RULE_ONE_ORDER
        and basic_rule.policy == Policy.from_string(BASIC_RULE_ONE_POLICY)
        and basic_rule.field == BASIC_RULE_ONE_FIELD
        and basic_rule.rule == Rule.from_string(BASIC_RULE_ONE_RULE)
        and basic_rule.value == BASIC_RULE_ONE_VALUE
    )


def is_rule_two(basic_rule):
    return (
        basic_rule.id_ == BASIC_RULE_TWO_ID
        and basic_rule.order == BASIC_RULE_TWO_ORDER
        and basic_rule.policy == Policy.from_string(BASIC_RULE_TWO_POLICY)
        and basic_rule.field == BASIC_RULE_TWO_FIELD
        and basic_rule.rule == Rule.from_string(BASIC_RULE_TWO_RULE)
        and basic_rule.value == BASIC_RULE_TWO_VALUE
    )


def is_rule_three(basic_rule):
    return (
        basic_rule.id_ == BASIC_RULE_THREE_ID
        and basic_rule.order == BASIC_RULE_THREE_ORDER
        and basic_rule.policy == Policy.from_string(BASIC_RULE_THREE_POLICY)
        and basic_rule.field == BASIC_RULE_THREE_FIELD
        and basic_rule.rule == Rule.from_string(BASIC_RULE_THREE_RULE)
        and basic_rule.value == BASIC_RULE_THREE_VALUE
    )


def is_default_rule(basic_rule):
    return (
        basic_rule.id_ == BASIC_RULE_DEFAULT_ID
        and basic_rule.order == BASIC_RULE_DEFAULT_ORDER
        and basic_rule.policy == Policy.from_string(BASIC_RULE_DEFAULT_POLICY)
        and basic_rule.field == BASIC_RULE_DEFAULT_FIELD
        and basic_rule.rule == Rule.from_string(BASIC_RULE_DEFAULT_RULE)
        and basic_rule.value == BASIC_RULE_DEFAULT_VALUE
    )


@pytest.mark.parametrize(
    "policy_string, expected_parsed_policy",
    [
        ("include", Policy.INCLUDE),
        ("INCLUDE", Policy.INCLUDE),
        ("iNcLuDe", Policy.INCLUDE),
        ("exclude", Policy.EXCLUDE),
        ("EXCLUDE", Policy.EXCLUDE),
        ("eXcLuDe", Policy.EXCLUDE),
    ],
)
def test_from_string_policy_factory_method(policy_string, expected_parsed_policy):
    assert Policy.from_string(policy_string) == expected_parsed_policy


@pytest.mark.parametrize(
    "policy_string, is_policy",
    [
        ("include", True),
        ("INCLUDE", True),
        ("iNcLuDe", True),
        ("exclude", True),
        ("EXCLUDE", True),
        ("eXcLuDe", True),
        ("unknown", False),
        ("inclusion", False),
        ("exclusion", False),
    ],
)
def test_string_is_policy(policy_string, is_policy):
    if is_policy:
        assert Policy.is_string_policy(policy_string)
    else:
        assert not Policy.is_string_policy(policy_string)


@pytest.mark.parametrize(
    "rule_string, expected_parsed_rule",
    [
        ("equals", Rule.EQUALS),
        ("EQUALS", Rule.EQUALS),
        ("eQuAlS", Rule.EQUALS),
        ("contains", Rule.CONTAINS),
        ("CONTAINS", Rule.CONTAINS),
        ("cOnTaInS", Rule.CONTAINS),
        ("ends_with", Rule.ENDS_WITH),
        ("ENDS_WITH", Rule.ENDS_WITH),
        ("eNdS_wItH", Rule.ENDS_WITH),
        (">", Rule.GREATER_THAN),
        ("<", Rule.LESS_THAN),
        ("regex", Rule.REGEX),
        ("REGEX", Rule.REGEX),
        ("rEgEx", Rule.REGEX),
        ("starts_with", Rule.STARTS_WITH),
        ("STARTS_WITH", Rule.STARTS_WITH),
        ("sTaRtS_wItH", Rule.STARTS_WITH),
    ],
)
def test_from_string_rule_factory_method(rule_string, expected_parsed_rule):
    assert Rule.from_string(rule_string) == expected_parsed_rule


@pytest.mark.parametrize(
    "rule_string, is_rule",
    [
        ("equals", True),
        ("EQUALS", True),
        ("eQuAlS", True),
        ("contains", True),
        ("CONTAINS", True),
        ("cOnTaInS", True),
        ("ends_with", True),
        ("ENDS_WITH", True),
        ("eNdS_wItH", True),
        (">", True),
        ("<", True),
        ("regex", True),
        ("REGEX", True),
        ("rEgEx", True),
        ("starts_with", True),
        ("STARTS_WITH", True),
        ("sTaRtS_wItH", True),
        ("unknown", False),
        ("starts with", False),
        ("ends with", False),
    ],
)
def test_is_string_rule(rule_string, is_rule):
    if is_rule:
        assert Rule.is_string_rule(rule_string)
    else:
        assert not Rule.is_string_rule(rule_string)


def test_raise_value_error_if_argument_cannot_be_parsed_to_policy():
    with pytest.raises(ValueError):
        Policy.from_string("unknown")


def test_raise_value_error_if_argument_cannot_be_parsed_to_rule():
    with pytest.raises(ValueError):
        Rule.from_string("unknown")


def test_from_json():
    basic_rule = BasicRule.from_json(BASIC_RULE_ONE_JSON)

    assert is_rule_one(basic_rule)


def test_parse_none_to_empty_array():
    raw_basic_rules = None

    assert len(parse(raw_basic_rules)) == 0


def test_parse_empty_basic_rules_to_empty_array():
    raw_basic_rules = []

    assert len(parse(raw_basic_rules)) == 0


def test_parse_one_raw_basic_rule_with_policy_and_rule_lowercase():
    raw_basic_rules = [BASIC_RULE_ONE_JSON]

    parsed_basic_rules = parse(raw_basic_rules)

    assert len(parsed_basic_rules) == 1
    assert contains_rule_one(parsed_basic_rules)


def test_parse_one_raw_basic_rule_with_policy_and_rule_uppercase():
    raw_basic_rules = [basic_rule_one_policy_and_rule_uppercase()]

    parsed_basic_rules = parse(raw_basic_rules)

    assert len(parsed_basic_rules) == 1
    assert contains_rule_one(parsed_basic_rules)


def test_parses_multiple_rules_correctly():
    raw_basic_rules = [BASIC_RULE_ONE_JSON, BASIC_RULE_TWO_JSON]

    parsed_basic_rules = parse(raw_basic_rules)

    assert len(parsed_basic_rules) == 2
    assert contains_rule_one(parsed_basic_rules)
    assert contains_rule_two(parsed_basic_rules)


def test_parser_rejects_default_rule():
    raw_basic_rules = [BASIC_RULE_DEFAULT_JSON, BASIC_RULE_ONE_JSON]

    parsed_basic_rules = parse(raw_basic_rules)

    assert len(parsed_basic_rules) == 1
    assert contains_rule_one(parsed_basic_rules)
    assert not contains_default_rule(parsed_basic_rules)


def test_rules_are_ordered_descending_with_respect_to_the_order_property():
    raw_basic_rules = [BASIC_RULE_ONE_JSON, BASIC_RULE_THREE_JSON, BASIC_RULE_TWO_JSON]

    parsed_basic_rules = parse(raw_basic_rules)
    first_rule = parsed_basic_rules[0]
    second_rule = parsed_basic_rules[1]
    third_rule = parsed_basic_rules[2]

    assert len(parsed_basic_rules) == 3
    assert is_rule_three(first_rule)
    assert is_rule_two(second_rule)
    assert is_rule_one(third_rule)


def test_matches_default_rule():
    assert BasicRule.default_rule().matches(DOCUMENT_ONE)


def test_no_field_leads_to_no_match():
    basic_rule = BasicRule(
        id_=1,
        order=1,
        policy=Policy.INCLUDE,
        field="non existing",
        rule=Rule.EQUALS,
        value="",
    )

    assert not basic_rule.matches(DOCUMENT_ONE)


def test_starts_with_string_matches():
    basic_rule = BasicRule(
        id_=1,
        order=1,
        policy=Policy.INCLUDE,
        field=DESCRIPTION_KEY,
        rule=Rule.STARTS_WITH,
        value=DESCRIPTION_VALUE[:1],
    )

    assert basic_rule.matches(DOCUMENT_ONE)


def test_starts_with_string_no_match():
    basic_rule = BasicRule(
        id_=1,
        order=1,
        policy=Policy.INCLUDE,
        field=DESCRIPTION_KEY,
        rule=Rule.STARTS_WITH,
        value="d",
    )

    assert not basic_rule.matches(DOCUMENT_ONE)


def test_ends_with_string_matches():
    basic_rule = BasicRule(
        id_=1,
        order=1,
        policy=Policy.INCLUDE,
        field=DESCRIPTION_KEY,
        rule=Rule.ENDS_WITH,
        value=DESCRIPTION_VALUE[1:],
    )

    assert basic_rule.matches(DOCUMENT_ONE)


def test_ends_with_string_no_match():
    basic_rule = BasicRule(
        id_=1,
        order=1,
        policy=Policy.INCLUDE,
        field=DESCRIPTION_KEY,
        rule=Rule.ENDS_WITH,
        value="d",
    )

    assert not basic_rule.matches(DOCUMENT_ONE)


def test_contains_with_string_matches():
    basic_rule = BasicRule(
        id_=1,
        order=1,
        policy=Policy.INCLUDE,
        field=DESCRIPTION_KEY,
        rule=Rule.CONTAINS,
        value=DESCRIPTION_VALUE[1:2],
    )

    assert basic_rule.matches(DOCUMENT_ONE)


def test_contains_with_string_no_match():
    basic_rule = BasicRule(
        id_=1,
        order=1,
        policy=Policy.INCLUDE,
        field=DESCRIPTION_KEY,
        rule=Rule.CONTAINS,
        value="d",
    )

    assert not basic_rule.matches(DOCUMENT_ONE)


def test_regex_matches():
    basic_rule = BasicRule(
        id_=1,
        order=1,
        policy=Policy.INCLUDE,
        field=DESCRIPTION_KEY,
        rule=Rule.REGEX,
        value="^a",
    )

    assert basic_rule.matches(DOCUMENT_ONE)


def test_regex_no_match():
    basic_rule = BasicRule(
        id_=1,
        order=1,
        policy=Policy.INCLUDE,
        field=DESCRIPTION_KEY,
        rule=Rule.REGEX,
        value="^d",
    )

    assert not basic_rule.matches(DOCUMENT_ONE)


def test_less_than_string_match():
    basic_rule = BasicRule(
        id_=1,
        order=1,
        policy=Policy.INCLUDE,
        field=DESCRIPTION_KEY,
        rule=Rule.LESS_THAN,
        value="bcd",
    )

    assert basic_rule.matches(DOCUMENT_ONE)


def test_less_than_string_no_match_string_is_smaller_lexicographically():
    basic_rule = BasicRule(
        id_=1,
        order=1,
        policy=Policy.INCLUDE,
        field=DESCRIPTION_KEY,
        rule=Rule.LESS_THAN,
        value="a",
    )

    assert not basic_rule.matches(DOCUMENT_ONE)


def test_less_than_string_no_match_string_is_the_same():
    basic_rule = BasicRule(
        id_=1,
        order=1,
        policy=Policy.INCLUDE,
        field=DESCRIPTION_KEY,
        rule=Rule.LESS_THAN,
        value="abc",
    )

    assert not basic_rule.matches(DOCUMENT_ONE)


def test_less_than_integer_match():
    basic_rule = BasicRule(
        id_=1,
        order=1,
        policy=Policy.INCLUDE,
        field=AMOUNT_INT_KEY,
        rule=Rule.LESS_THAN,
        value=AMOUNT_INT_VALUE + 5,
    )

    assert basic_rule.matches(DOCUMENT_ONE)


def test_less_than_integer_no_match_numbers_are_the_same():
    basic_rule = BasicRule(
        id_=1,
        order=1,
        policy=Policy.INCLUDE,
        field=AMOUNT_INT_KEY,
        rule=Rule.LESS_THAN,
        value=AMOUNT_INT_VALUE,
    )

    assert not basic_rule.matches(DOCUMENT_ONE)


def test_less_than_integer_no_match_document_value_is_greater():
    basic_rule = BasicRule(
        id_=1,
        order=1,
        policy=Policy.INCLUDE,
        field=AMOUNT_INT_KEY,
        rule=Rule.LESS_THAN,
        value=AMOUNT_INT_VALUE - 5,
    )

    assert not basic_rule.matches(DOCUMENT_ONE)


def test_less_than_float_match():
    basic_rule = BasicRule(
        id_=1,
        order=1,
        policy=Policy.INCLUDE,
        field=AMOUNT_FLOAT_KEY,
        rule=Rule.LESS_THAN,
        value=AMOUNT_FLOAT_VALUE + 5.0,
    )

    assert basic_rule.matches(DOCUMENT_ONE)


def test_less_than_float_no_match_numbers_are_the_same():
    basic_rule = BasicRule(
        id_=1,
        order=1,
        policy=Policy.INCLUDE,
        field=AMOUNT_FLOAT_KEY,
        rule=Rule.LESS_THAN,
        value=AMOUNT_FLOAT_VALUE,
    )

    assert not basic_rule.matches(DOCUMENT_ONE)


def test_less_than_float_no_match_document_value_is_greater():
    basic_rule = BasicRule(
        id_=1,
        order=1,
        policy=Policy.INCLUDE,
        field=AMOUNT_FLOAT_KEY,
        rule=Rule.LESS_THAN,
        value=AMOUNT_FLOAT_VALUE - 5.0,
    )

    assert not basic_rule.matches(DOCUMENT_ONE)


def test_less_than_datetime_match():
    basic_rule = BasicRule(
        id_=1,
        order=1,
        policy=Policy.INCLUDE,
        field=CREATED_AT_DATETIME_KEY,
        rule=Rule.LESS_THAN,
        value=str(CREATED_AT_DATETIME_VALUE + datetime.timedelta(days=10)),
    )

    assert basic_rule.matches(DOCUMENT_ONE)


def test_less_than_datetime_no_match_same_time():
    basic_rule = BasicRule(
        id_=1,
        order=1,
        policy=Policy.INCLUDE,
        field=CREATED_AT_DATETIME_KEY,
        rule=Rule.LESS_THAN,
        value=str(CREATED_AT_DATETIME_VALUE),
    )

    assert not basic_rule.matches(DOCUMENT_ONE)


def test_less_than_datetime_no_match_later_time():
    basic_rule = BasicRule(
        id_=1,
        order=1,
        policy=Policy.INCLUDE,
        field=CREATED_AT_DATETIME_KEY,
        rule=Rule.LESS_THAN,
        value=str(CREATED_AT_DATETIME_VALUE - datetime.timedelta(days=10)),
    )

    assert not basic_rule.matches(DOCUMENT_ONE)


def test_less_than_date_match():
    basic_rule = BasicRule(
        id_=1,
        order=1,
        policy=Policy.INCLUDE,
        field=CREATED_AT_DATE_KEY,
        rule=Rule.LESS_THAN,
        value=str(CREATED_AT_DATE_VALUE + datetime.timedelta(days=5)),
    )

    assert basic_rule.matches(DOCUMENT_ONE)


def test_less_than_date_no_match_same_time():
    basic_rule = BasicRule(
        id_=1,
        order=1,
        policy=Policy.INCLUDE,
        field=CREATED_AT_DATE_KEY,
        rule=Rule.LESS_THAN,
        value=str(CREATED_AT_DATE_VALUE),
    )

    assert not basic_rule.matches(DOCUMENT_ONE)


def test_less_than_date_no_match_later_time():
    basic_rule = BasicRule(
        id_=1,
        order=1,
        policy=Policy.INCLUDE,
        field=CREATED_AT_DATE_KEY,
        rule=Rule.LESS_THAN,
        value=str(CREATED_AT_DATE_VALUE - datetime.timedelta(days=5)),
    )

    assert not basic_rule.matches(DOCUMENT_ONE)


def test_greater_than_string_match():
    basic_rule = BasicRule(
        id_=1,
        order=1,
        policy=Policy.INCLUDE,
        field=DESCRIPTION_KEY,
        rule=Rule.GREATER_THAN,
        value="a",
    )

    assert basic_rule.matches(DOCUMENT_ONE)


def test_greater_than_string_no_match_string_is_greater_lexicographically():
    basic_rule = BasicRule(
        id_=1,
        order=1,
        policy=Policy.INCLUDE,
        field=DESCRIPTION_KEY,
        rule=Rule.GREATER_THAN,
        value="bcd",
    )

    assert not basic_rule.matches(DOCUMENT_ONE)


def test_greater_than_string_no_match_string_is_the_same():
    basic_rule = BasicRule(
        id_=1,
        order=1,
        policy=Policy.INCLUDE,
        field=DESCRIPTION_KEY,
        rule=Rule.LESS_THAN,
        value="abc",
    )

    assert not basic_rule.matches(DOCUMENT_ONE)


def test_greater_than_integer_match():
    basic_rule = BasicRule(
        id_=1,
        order=1,
        policy=Policy.INCLUDE,
        field=AMOUNT_INT_KEY,
        rule=Rule.GREATER_THAN,
        value=AMOUNT_INT_VALUE - 5,
    )

    assert basic_rule.matches(DOCUMENT_ONE)


def test_greater_than_integer_no_match_numbers_are_the_same():
    basic_rule = BasicRule(
        id_=1,
        order=1,
        policy=Policy.INCLUDE,
        field=AMOUNT_INT_KEY,
        rule=Rule.LESS_THAN,
        value=AMOUNT_INT_VALUE,
    )

    assert not basic_rule.matches(DOCUMENT_ONE)


def test_greater_than_integer_no_match_document_value_is_less():
    basic_rule = BasicRule(
        id_=1,
        order=1,
        policy=Policy.INCLUDE,
        field=AMOUNT_INT_KEY,
        rule=Rule.GREATER_THAN,
        value=AMOUNT_INT_VALUE + 5,
    )

    assert not basic_rule.matches(DOCUMENT_ONE)


def test_greater_than_float_match():
    basic_rule = BasicRule(
        id_=1,
        order=1,
        policy=Policy.INCLUDE,
        field=AMOUNT_FLOAT_KEY,
        rule=Rule.GREATER_THAN,
        value=AMOUNT_FLOAT_VALUE - 10.0,
    )

    assert basic_rule.matches(DOCUMENT_ONE)


def test_greater_than_float_no_match_numbers_are_the_same():
    basic_rule = BasicRule(
        id_=1,
        order=1,
        policy=Policy.INCLUDE,
        field=AMOUNT_FLOAT_KEY,
        rule=Rule.GREATER_THAN,
        value=AMOUNT_FLOAT_VALUE,
    )

    assert not basic_rule.matches(DOCUMENT_ONE)


def test_greater_than_float_no_match_document_value_is_greater():
    basic_rule = BasicRule(
        id_=1,
        order=1,
        policy=Policy.INCLUDE,
        field=AMOUNT_FLOAT_KEY,
        rule=Rule.GREATER_THAN,
        value=AMOUNT_FLOAT_VALUE + 10.0,
    )

    assert not basic_rule.matches(DOCUMENT_ONE)


def test_greater_than_datetime_match():
    basic_rule = BasicRule(
        id_=1,
        order=1,
        policy=Policy.INCLUDE,
        field=CREATED_AT_DATETIME_KEY,
        rule=Rule.GREATER_THAN,
        value=str(CREATED_AT_DATETIME_VALUE - datetime.timedelta(days=10)),
    )

    assert basic_rule.matches(DOCUMENT_ONE)


def test_greater_than_datetime_no_match_same_time():
    basic_rule = BasicRule(
        id_=1,
        order=1,
        policy=Policy.INCLUDE,
        field=CREATED_AT_DATETIME_KEY,
        rule=Rule.GREATER_THAN,
        value=str(CREATED_AT_DATETIME_VALUE),
    )

    assert not basic_rule.matches(DOCUMENT_ONE)


def test_greater_than_datetime_no_match_earlier_time():
    basic_rule = BasicRule(
        id_=1,
        order=1,
        policy=Policy.INCLUDE,
        field=CREATED_AT_DATETIME_KEY,
        rule=Rule.GREATER_THAN,
        value=str(CREATED_AT_DATETIME_VALUE + datetime.timedelta(days=10)),
    )

    assert not basic_rule.matches(DOCUMENT_ONE)


def test_greater_than_date_match():
    basic_rule = BasicRule(
        id_=1,
        order=1,
        policy=Policy.INCLUDE,
        field=CREATED_AT_DATE_KEY,
        rule=Rule.GREATER_THAN,
        value=str(CREATED_AT_DATE_VALUE - datetime.timedelta(days=5)),
    )

    assert basic_rule.matches(DOCUMENT_ONE)


def test_greater_than_date_no_match_same_time():
    basic_rule = BasicRule(
        id_=1,
        order=1,
        policy=Policy.INCLUDE,
        field=CREATED_AT_DATE_KEY,
        rule=Rule.GREATER_THAN,
        value=str(CREATED_AT_DATE_VALUE),
    )

    assert not basic_rule.matches(DOCUMENT_ONE)


def test_greater_than_date_no_match_earlier_time():
    basic_rule = BasicRule(
        id_=1,
        order=1,
        policy=Policy.INCLUDE,
        field=CREATED_AT_DATE_KEY,
        rule=Rule.GREATER_THAN,
        value=str(CREATED_AT_DATE_VALUE + datetime.timedelta(days=5)),
    )

    assert not basic_rule.matches(DOCUMENT_ONE)


def test_equals_integer_match():
    basic_rule = BasicRule(
        id_=1,
        order=1,
        policy=Policy.INCLUDE,
        field=AMOUNT_INT_KEY,
        rule=Rule.EQUALS,
        value=AMOUNT_INT_VALUE,
    )

    assert basic_rule.matches(DOCUMENT_ONE)


def test_equals_integer_no_match():
    basic_rule = BasicRule(
        id_=1,
        order=1,
        policy=Policy.INCLUDE,
        field=AMOUNT_INT_KEY,
        rule=Rule.EQUALS,
        value=AMOUNT_INT_VALUE + 5,
    )

    assert not basic_rule.matches(DOCUMENT_ONE)


def test_equals_float_match():
    basic_rule = BasicRule(
        id_=1,
        order=1,
        policy=Policy.INCLUDE,
        field=AMOUNT_FLOAT_KEY,
        rule=Rule.EQUALS,
        value=AMOUNT_FLOAT_VALUE,
    )

    assert basic_rule.matches(DOCUMENT_ONE)


def test_equals_float_no_match():
    basic_rule = BasicRule(
        id_=1,
        order=1,
        policy=Policy.INCLUDE,
        field=AMOUNT_FLOAT_KEY,
        rule=Rule.EQUALS,
        value=AMOUNT_FLOAT_VALUE + 5.0,
    )

    assert not basic_rule.matches(DOCUMENT_ONE)


def test_equals_string_match():
    basic_rule = BasicRule(
        id_=1,
        order=1,
        policy=Policy.INCLUDE,
        field=DESCRIPTION_KEY,
        rule=Rule.EQUALS,
        value=DESCRIPTION_VALUE,
    )

    assert basic_rule.matches(DOCUMENT_ONE)


def test_equals_string_no_match():
    basic_rule = BasicRule(
        id_=1,
        order=1,
        policy=Policy.INCLUDE,
        field=DESCRIPTION_KEY,
        rule=Rule.EQUALS,
        value=DESCRIPTION_VALUE[1:],
    )

    assert not basic_rule.matches(DOCUMENT_ONE)


def test_equals_datetime_match():
    basic_rule = BasicRule(
        id_=1,
        order=1,
        policy=Policy.INCLUDE,
        field=CREATED_AT_DATETIME_KEY,
        rule=Rule.EQUALS,
        value=str(CREATED_AT_DATETIME_VALUE),
    )

    assert basic_rule.matches(DOCUMENT_ONE)


def test_equals_datetime_no_match():
    basic_rule = BasicRule(
        id_=1,
        order=1,
        policy=Policy.INCLUDE,
        field=CREATED_AT_DATETIME_KEY,
        rule=Rule.EQUALS,
        value=str(CREATED_AT_DATETIME_VALUE - datetime.timedelta(days=10)),
    )

    assert not basic_rule.matches(DOCUMENT_ONE)


def test_equals_date_match():
    basic_rule = BasicRule(
        id_=1,
        order=1,
        policy=Policy.INCLUDE,
        field=CREATED_AT_DATE_KEY,
        rule=Rule.EQUALS,
        value=str(CREATED_AT_DATE_VALUE),
    )

    assert basic_rule.matches(DOCUMENT_ONE)


def test_equals_date_no_match():
    basic_rule = BasicRule(
        id_=1,
        order=1,
        policy=Policy.INCLUDE,
        field=CREATED_AT_DATE_KEY,
        rule=Rule.EQUALS,
        value=str(CREATED_AT_DATE_VALUE - datetime.timedelta(days=15)),
    )

    assert not basic_rule.matches(DOCUMENT_ONE)


def test_coerce_rule_value_to_str():
    basic_rule = BasicRule(
        id_=1,
        order=1,
        policy=Policy.INCLUDE,
        field=DESCRIPTION_KEY,
        rule=Rule.LESS_THAN,
        value="string",
    )

    coerced_rule_value = basic_rule.coerce_rule_value_based_on_document_value(
        "also a string"
    )

    assert isinstance(coerced_rule_value, str)
    assert coerced_rule_value == "string"


def test_coerce_rule_value_to_float():
    basic_rule = BasicRule(
        id_=1,
        order=1,
        policy=Policy.INCLUDE,
        field=DESCRIPTION_KEY,
        rule=Rule.LESS_THAN,
        value="1.0",
    )

    coerced_rule_value = basic_rule.coerce_rule_value_based_on_document_value(2.0)

    assert isinstance(coerced_rule_value, float)
    assert coerced_rule_value == 1.0


def test_coerce_rule_value_to_float_if_it_is_an_int():
    basic_rule = BasicRule(
        id_=1,
        order=1,
        policy=Policy.INCLUDE,
        field=DESCRIPTION_KEY,
        rule=Rule.LESS_THAN,
        value="1",
    )

    coerced_rule_value = basic_rule.coerce_rule_value_based_on_document_value(2)

    assert isinstance(coerced_rule_value, float)
    assert coerced_rule_value == 1.0


def test_coerce_rule_value_to_bool():
    basic_rule = BasicRule(
        id_=1,
        order=1,
        policy=Policy.INCLUDE,
        field=DESCRIPTION_KEY,
        rule=Rule.LESS_THAN,
        value="t",
    )

    coerced_rule_value = basic_rule.coerce_rule_value_based_on_document_value(True)

    assert isinstance(coerced_rule_value, str)
    assert bool(coerced_rule_value)


def test_coerce_rule_value_to_datetime_date_if_it_is_datetime():
    basic_rule = BasicRule(
        id_=1,
        order=1,
        policy=Policy.INCLUDE,
        field=DESCRIPTION_KEY,
        rule=Rule.LESS_THAN,
        value=str(datetime.datetime(year=2022, month=1, day=1)),
    )

    coerced_rule_value = basic_rule.coerce_rule_value_based_on_document_value(
        datetime.datetime(year=2023, month=2, day=2)
    )

    assert isinstance(coerced_rule_value, datetime.datetime)
    assert coerced_rule_value == datetime.datetime(year=2022, month=1, day=1)


def test_coerce_rule_value_to_datetime_date_if_it_is_date():
    basic_rule = BasicRule(
        id_=1,
        order=1,
        policy=Policy.INCLUDE,
        field=DESCRIPTION_KEY,
        rule=Rule.LESS_THAN,
        value=str(datetime.date(year=2022, month=1, day=1)),
    )

    coerced_rule_value = basic_rule.coerce_rule_value_based_on_document_value(
        datetime.date(year=2023, month=2, day=2)
    )

    assert isinstance(coerced_rule_value, datetime.date)
    assert coerced_rule_value == datetime.datetime(year=2022, month=1, day=1)


def test_coerce_rule_to_default_if_type_is_not_registered():
    basic_rule = BasicRule(
        id_=1,
        order=1,
        policy=Policy.INCLUDE,
        field=DESCRIPTION_KEY,
        rule=Rule.LESS_THAN,
        value="something",
    )

    # dict is not registered as type case in the coerce function
    coerced_rule_value = basic_rule.coerce_rule_value_based_on_document_value(
        {"key": "value"}
    )

    assert isinstance(coerced_rule_value, str)
    assert coerced_rule_value == "something"


def test_coerce_rule_to_default_if_doc_value_type_not_matching_rule_value_type():
    basic_rule = BasicRule(
        id_=1,
        order=1,
        policy=Policy.INCLUDE,
        field=DESCRIPTION_KEY,
        rule=Rule.LESS_THAN,
        value="something",
    )

    coerced_rule_value = basic_rule.coerce_rule_value_based_on_document_value(1)

    assert isinstance(coerced_rule_value, str)
    assert coerced_rule_value == "something"


def test_coerce_to_float():
    value = "0.001"

    assert isinstance(try_coerce(value), float)


def test_coerce_date_string_to_datetime():
    value = "03-10-2022"

    assert isinstance(try_coerce(value), datetime.datetime)


def test_coerce_datetime_string_to_datetime():
    value = "03-10-2022 10:00"

    assert isinstance(try_coerce(value), datetime.datetime)


def test_coerce_to_true():
    value = "true"
    coerced_value = try_coerce(value)

    assert isinstance(coerced_value, bool)
    assert coerced_value

    value = "t"
    coerced_value = try_coerce(value)

    assert isinstance(coerced_value, bool)
    assert coerced_value

    value = "yes"
    coerced_value = try_coerce(value)

    assert isinstance(coerced_value, bool)
    assert coerced_value

    value = "y"
    coerced_value = try_coerce(value)

    assert isinstance(coerced_value, bool)
    assert coerced_value

    value = "on"
    coerced_value = try_coerce(value)

    assert isinstance(coerced_value, bool)
    assert coerced_value


def test_coerce_to_false():
    value = ""
    coerced_value = try_coerce(value)

    assert isinstance(try_coerce(value), bool)
    assert not coerced_value

    value = "false"
    coerced_value = try_coerce(value)

    assert isinstance(try_coerce(value), bool)
    assert not coerced_value

    value = "f"
    coerced_value = try_coerce(value)

    assert isinstance(try_coerce(value), bool)
    assert not coerced_value

    value = "no"
    coerced_value = try_coerce(value)

    assert isinstance(try_coerce(value), bool)
    assert not coerced_value

    value = "n"
    coerced_value = try_coerce(value)

    assert isinstance(try_coerce(value), bool)
    assert not coerced_value

    value = "off"
    coerced_value = try_coerce(value)

    assert isinstance(try_coerce(value), bool)
    assert not coerced_value


def test_do_not_coerce_and_return_original_string():
    value = "value"
    coerced_value = try_coerce(value)

    assert isinstance(coerced_value, str)
    assert coerced_value == value


def test_is_include_for_include_policy():
    basic_rule = BasicRule(
        id_=1,
        order=1,
        policy=Policy.INCLUDE,
        field=DESCRIPTION_KEY,
        rule=Rule.LESS_THAN,
        value="something",
    )

    assert basic_rule.is_include()


def test_is_not_include_for_exclude_policy():
    basic_rule = BasicRule(
        id_=1,
        order=1,
        policy=Policy.EXCLUDE,
        field=DESCRIPTION_KEY,
        rule=Rule.LESS_THAN,
        value="something",
    )

    assert not basic_rule.is_include()


def basic_rule_json(merge_with=None, delete_keys=None):
    # Default arguments are mutable
    if delete_keys is None:
        delete_keys = []

    if merge_with is None:
        merge_with = {}

    basic_rule = {
        "id": "1",
        "policy": "include",
        "field": "field",
        "rule": ">",
        "value": "100",
        "order": 10,
    }

    # merge dicts
    basic_rule = basic_rule | merge_with

    for key in delete_keys:
        del basic_rule[key]

    return basic_rule


@pytest.mark.parametrize(
    "basic_rule, should_be_valid",
    [
        (basic_rule_json(merge_with={"policy": "include"}), True),
        (basic_rule_json(merge_with={"policy": "exclude"}), True),
        (basic_rule_json(merge_with={"rule": "equals"}), True),
        (basic_rule_json(merge_with={"rule": "contains"}), True),
        (basic_rule_json(merge_with={"rule": "starts_with"}), True),
        (basic_rule_json(merge_with={"rule": "ends_with"}), True),
        (basic_rule_json(merge_with={"rule": ">"}), True),
        (basic_rule_json(merge_with={"rule": "<"}), True),
        (basic_rule_json(merge_with={"rule": "regex"}), True),
        (basic_rule_json(delete_keys=["id"]), False),
        (basic_rule_json(delete_keys=["policy"]), False),
        (basic_rule_json(delete_keys=["field"]), False),
        (basic_rule_json(delete_keys=["rule"]), False),
        (basic_rule_json(delete_keys=["value"]), False),
        (basic_rule_json(delete_keys=["order"]), False),
        (
            # id empty
            basic_rule_json(merge_with={"id": ""}),
            False,
        ),
        (
            # field empty
            basic_rule_json(merge_with={"field": ""}),
            False,
        ),
        (
            # value empty
            basic_rule_json(merge_with={"value": ""}),
            False,
        ),
        (
            # order empty
            basic_rule_json(merge_with={"order": None}),
            False,
        ),
        (
            # invalid policy
            basic_rule_json(merge_with={"policy": "unknown"}),
            False,
        ),
        (
            # invalid rule
            basic_rule_json(merge_with={"rule": "unknown"}),
            False,
        ),
    ],
)
def test_basic_rule_against_schema_validation(basic_rule, should_be_valid):
    if should_be_valid:
        assert BasicRuleAgainstSchemaValidator.validate(basic_rule).is_valid
    else:
        assert not BasicRuleAgainstSchemaValidator.validate(basic_rule).is_valid<|MERGE_RESOLUTION|>--- conflicted
+++ resolved
@@ -10,16 +10,11 @@
 
 from connectors.filtering.basic_rule import (
     BasicRule,
-<<<<<<< HEAD
     BasicRuleEngine,
     Policy,
     Rule,
     RuleMatchStats,
-=======
     BasicRuleAgainstSchemaValidator,
-    Policy,
-    Rule,
->>>>>>> dec95385
     parse,
     try_coerce,
 )
