--- conflicted
+++ resolved
@@ -73,13 +73,8 @@
     all_connectors.return_value = AsyncIterator([connector])
     supported_connectors.return_value = AsyncIterator([connector])
     fetch_by_id.return_value = connector
-<<<<<<< HEAD
-    orphaned_jobs.return_value = AsyncIterator([sync_job])
+    orphaned_jobs.return_value = AsyncIterator([sync_job, another_sync_job])
     stuck_jobs.return_value = AsyncIterator([sync_job])
-=======
-    orphaned_jobs.return_value = AsyncGeneratorFake([sync_job, another_sync_job])
-    stuck_jobs.return_value = AsyncGeneratorFake([sync_job])
->>>>>>> 0004f6ba
     delete_jobs.return_value = {"deleted": 1, "failures": [], "total": 1}
 
     service = create_service()
