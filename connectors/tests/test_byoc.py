--- conflicted
+++ resolved
@@ -15,11 +15,8 @@
 
 from connectors.byoc import (
     BYOIndex,
-<<<<<<< HEAD
     Filtering,
-=======
     Connector,
->>>>>>> 8cb31945
     JobStatus,
     Status,
     SyncJob,
