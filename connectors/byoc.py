#
# Copyright Elasticsearch B.V. and/or licensed to Elasticsearch B.V. under one
# or more contributor license agreements. Licensed under the Elastic License 2.0;
# you may not use this file except in compliance with the Elastic License 2.0.
#
"""
Implementation of BYOC protocol.
"""
import asyncio
from enum import Enum
import time
from datetime import datetime, timezone

from connectors.utils import (
    iso_utc,
    next_run,
    ESClient,
)
from connectors.logger import logger
from connectors.source import DataSourceConfiguration
from elasticsearch.exceptions import ApiError
from connectors.index import defaults_for, DEFAULT_LANGUAGE


CONNECTORS_INDEX = ".elastic-connectors"
JOBS_INDEX = ".elastic-connectors-sync-jobs"
PIPELINE = "ent-search-generic-ingestion"
SYNC_DISABLED = -1
DEFAULT_ANALYSIS_ICU = False


def e2str(entry):
    return entry.name.lower()


class Status(Enum):
    CREATED = 1
    NEEDS_CONFIGURATION = 2
    CONFIGURED = 3
    CONNECTED = 4
    ERROR = 5


class JobStatus(Enum):
    PENDING = 1
    IN_PROGRESS = 2
    CANCELING = 3
    CANCELED = 4
    SUSPENDED = 5
    COMPLETED = 6
    ERROR = 7


CUSTOM_READ_ONLY_FIELDS = (
    "is_native",
    "api_key_id",
    "pipeline",
    "scheduling",
)

NATIVE_READ_ONLY_FIELDS = CUSTOM_READ_ONLY_FIELDS + (
    "service_type",
    "configuration",
)


class BYOIndex(ESClient):
    def __init__(self, elastic_config):
        super().__init__(elastic_config)
        logger.debug(f"BYOIndex connecting to {elastic_config['host']}")
<<<<<<< HEAD
        self.bulk_queue_max_size = elastic_config.get(
            "bulk_queue_max_size", DEFAULT_QUEUE_SIZE
        )
        self.bulk_display_every = elastic_config.get(
            "bulk_display_every", DEFAULT_DISPLAY_EVERY
        )
        self.bulk_queue_max_mem_size = elastic_config.get(
            "bulk_queue_max_mem_size", DEFAULT_QUEUE_MEM_SIZE
        )
        self.bulk_chunk_max_mem_size = elastic_config.get(
            "bulk_chunk_max_mem_size", DEFAULT_CHUNK_MEM_SIZE
        )
        self.language_code = elastic_config.get("language_code", DEFAULT_LANGUAGE)
        self.analysis_icu = elastic_config.get("analysis_icu", DEFAULT_ANALYSIS_ICU)
=======
        # grab all bulk options
        self.bulk_options = elastic_config.get("bulk", {})
>>>>>>> 63fec481

    async def save(self, connector):
        # we never update the configuration
        document = dict(connector.doc_source)

        # read only we never update
        for key in (
            NATIVE_READ_ONLY_FIELDS if connector.native else CUSTOM_READ_ONLY_FIELDS
        ):
            if key in document:
                del document[key]

        return await self.client.update(
            index=CONNECTORS_INDEX,
            id=connector.id,
            doc=document,
        )

    async def preflight(self):
        await self.check_exists(
            indices=[CONNECTORS_INDEX, JOBS_INDEX], pipelines=[PIPELINE]
        )

    async def get_list(self):
        await self.client.indices.refresh(index=CONNECTORS_INDEX)

        try:
            resp = await self.client.search(
                index=CONNECTORS_INDEX,
                query={"match_all": {}},
                size=20,
                expand_wildcards="hidden",
            )
        except ApiError as e:
            logger.critical(f"The server returned {e.status_code}")
            logger.critical(e.body, exc_info=True)
            return

        logger.debug(f"Found {len(resp['hits']['hits'])} connectors")
        for hit in resp["hits"]["hits"]:
            yield BYOConnector(
<<<<<<< HEAD
                self,
                hit["_id"],
                hit["_source"],
                bulk_queue_max_size=self.bulk_queue_max_size,
                bulk_display_every=self.bulk_display_every,
                bulk_queue_max_mem_size=self.bulk_queue_max_mem_size,
                bulk_chunk_max_mem_size=self.bulk_chunk_max_mem_size,
                language_code=self.language_code,
                analysis_icu=self.analysis_icu,
=======
                self, hit["_id"], hit["_source"], bulk_options=self.bulk_options
>>>>>>> 63fec481
            )


class SyncJob:
    def __init__(self, connector_id, elastic_client):
        self.connector_id = connector_id
        self.client = elastic_client
        self.created_at = datetime.now(timezone.utc)
        self.completed_at = None
        self.job_id = None
        self.status = None

    @property
    def duration(self):
        if self.completed_at is None:
            return -1
        msec = (self.completed_at - self.created_at).microseconds
        return round(msec / 9, 2)

    async def start(self):
        self.status = JobStatus.IN_PROGRESS
        job_def = {
            "connector": {
                "id": self.connector_id,
            },
            "status": e2str(self.status),
            "error": None,
            "deleted_document_count": 0,
            "indexed_document_count": 0,
            "created_at": iso_utc(self.created_at),
            "completed_at": None,
        }
        resp = await self.client.index(index=JOBS_INDEX, document=job_def)
        self.job_id = resp["_id"]
        return self.job_id

    async def done(self, indexed_count=0, deleted_count=0, exception=None):
        self.completed_at = datetime.now(timezone.utc)

        job_def = {
            "deleted_document_count": deleted_count,
            "indexed_document_count": indexed_count,
            "completed_at": iso_utc(self.completed_at),
        }

        if exception is None:
            self.status = JobStatus.COMPLETED
            job_def["error"] = None
        else:
            self.status = JobStatus.ERROR
            job_def["error"] = str(exception)

        job_def["status"] = e2str(self.status)

        return await self.client.update(index=JOBS_INDEX, id=self.job_id, doc=job_def)


class PipelineSettings:
    def __init__(self, pipeline):
        self.name = pipeline.get("name", "ent-search-generic-ingestion")
        self.extract_binary_content = pipeline.get("extract_binary_content", True)
        self.reduce_whitespace = pipeline.get("reduce_whitespace", True)
        self.run_ml_inference = pipeline.get("run_ml_inference", True)

    def __repr__(self):
        return (
            f"Pipeline {self.name} <binary: {self.extract_binary_content}, "
            f"whitespace {self.reduce_whitespace}, ml inference {self.run_ml_inference}>"
        )


class BYOConnector:
    def __init__(
        self,
        index,
        connector_id,
        doc_source,
<<<<<<< HEAD
        bulk_queue_max_size=DEFAULT_QUEUE_SIZE,
        bulk_display_every=DEFAULT_DISPLAY_EVERY,
        bulk_queue_max_mem_size=DEFAULT_QUEUE_MEM_SIZE,
        bulk_chunk_max_mem_size=DEFAULT_CHUNK_MEM_SIZE,
        language_code=DEFAULT_LANGUAGE,
        analysis_icu=DEFAULT_ANALYSIS_ICU,
=======
        bulk_options,
>>>>>>> 63fec481
    ):
        self.doc_source = doc_source
        self.id = connector_id
        self.index = index
        self._update_config(doc_source)
        self._dirty = False
        self.client = index.client
        self.doc_source["last_seen"] = iso_utc()
        self._heartbeat_started = self._syncing = False
        self._closed = False
        self._start_time = None
        self._hb = None
<<<<<<< HEAD
        self.bulk_queue_max_size = bulk_queue_max_size
        self.bulk_display_every = bulk_display_every
        self.bulk_queue_max_mem_size = bulk_queue_max_mem_size
        self.bulk_chunk_max_mem_size = bulk_chunk_max_mem_size
        self.language_code = language_code
        self.analysis_icu = analysis_icu
=======
        self.bulk_options = bulk_options
>>>>>>> 63fec481

    def _update_config(self, doc_source):
        self.status = doc_source["status"]
        self.sync_now = doc_source.get("sync_now", False)
        self.native = doc_source.get("is_native", False)
        self._service_type = doc_source["service_type"]
        self.index_name = doc_source["index_name"]
        self._configuration = DataSourceConfiguration(doc_source["configuration"])
        self.scheduling = doc_source["scheduling"]
        self.pipeline = PipelineSettings(doc_source.get("pipeline", {}))
        self._dirty = True

    @property
    def status(self):
        return self._status

    @status.setter
    def status(self, value):
        if isinstance(value, str):
            value = Status[value.upper()]
        if not isinstance(value, Status):
            raise TypeError(value)

        self._status = value
        self.doc_source["status"] = e2str(self._status)

    @property
    def service_type(self):
        return self._service_type

    @service_type.setter
    def service_type(self, value):
        self._service_type = self.doc_source["service_type"] = value
        self._update_config(self.doc_source)

    @property
    def configuration(self):
        return self._configuration

    @configuration.setter
    def configuration(self, value):
        self.doc_source["configuration"] = value
        status = (
            Status.CONFIGURED
            if all(
                isinstance(value, dict) and value.get("value") is not None
                for value in value.values()
            )
            else Status.NEEDS_CONFIGURATION
        )
        self.doc_source["status"] = e2str(status)
        self._update_config(self.doc_source)

    async def close(self):
        self._closed = True
        if self._heartbeat_started:
            self._hb.cancel()
            self._heartbeat_started = False

    async def sync_doc(self, force=True):
        if not self._dirty and not force:
            return
        self.doc_source["last_seen"] = iso_utc()
        await self.index.save(self)
        self._dirty = False

    def start_heartbeat(self, delay):
        if self._heartbeat_started:
            return
        self._heartbeat_started = True

        async def _heartbeat():
            while not self._closed:
                logger.info(f"*** Connector {self.id} HEARTBEAT")
                if not self._syncing:
                    self.doc_source["last_seen"] = iso_utc()
                    await self.sync_doc()
                await asyncio.sleep(delay)

        self._hb = asyncio.create_task(_heartbeat())

    def next_sync(self):
        """Returns in seconds when the next sync should happen.

        If the function returns SYNC_DISABLED, no sync is scheduled.
        """
        if self.sync_now:
            logger.debug("sync_now is true, syncing!")
            return 0
        if not self.scheduling["enabled"]:
            logger.debug("scheduler is disabled")
            return SYNC_DISABLED
        return next_run(self.scheduling["interval"])

    async def _sync_starts(self):
        job = SyncJob(self.id, self.client)
        job_id = await job.start()

        self.sync_now = self.doc_source["sync_now"] = False
        self.doc_source["last_sync_status"] = e2str(job.status)
        self.status = Status.CONNECTED
        await self.sync_doc()

        self._start_time = time.time()
        logger.info(f"Sync starts, Job id: {job_id}")
        return job

    async def error(self, error):
        self.doc_source["error"] = str(error)
        await self.sync_doc()

    async def _sync_done(self, job, result, exception=None):
        doc_updated = result.get("doc_updated", 0)
        doc_created = result.get("doc_created", 0)
        doc_deleted = result.get("doc_deleted", 0)
        exception = result.get("fetch_error", exception)

        indexed_count = doc_updated + doc_created

        await job.done(indexed_count, doc_deleted, exception)

        self.doc_source["last_sync_status"] = e2str(job.status)
        if exception is None:
            self.doc_source["last_sync_error"] = None
            self.doc_source["error"] = None
        else:
            self.doc_source["last_sync_error"] = str(exception)
            self.doc_source["error"] = str(exception)
            self.status = Status.ERROR

        self.doc_source["last_synced"] = iso_utc()
        await self.sync_doc()
        logger.info(
            f"Sync done: {indexed_count} indexed, {doc_deleted} "
            f" deleted. ({int(time.time() - self._start_time)} seconds)"
        )

    async def prepare_docs(self, data_provider):
        logger.debug(f"Using pipeline {self.pipeline}")

        async for doc, lazy_download in data_provider.get_docs():
            # adapt doc for pipeline settings
            doc["_extract_binary_content"] = self.pipeline.extract_binary_content
            doc["_reduce_whitespace"] = self.pipeline.reduce_whitespace
            doc["_run_ml_inference"] = self.pipeline.run_ml_inference
            yield doc, lazy_download

    async def sync(self, data_provider, elastic_server, idling, sync_now=False):
        # If anything bad happens before we create a sync job
        # (like bad scheduling config, etc)
        #
        # we will raise the error in the logs here and let Kibana knows
        # by toggling the status and setting the error and status field
        try:
            service_type = self.service_type
            if not sync_now:
                next_sync = self.next_sync()
                if next_sync == SYNC_DISABLED or next_sync - idling > 0:
                    if next_sync == SYNC_DISABLED:
                        logger.debug(f"Scheduling is disabled for {service_type}")
                    else:
                        logger.debug(
                            f"Next sync for {service_type} due in {int(next_sync)} seconds"
                        )
                    # if we don't sync, we still want to make sure we tell kibana we are connected
                    # if the status is different from comnected
                    if self.status != Status.CONNECTED:
                        self.status = Status.CONNECTED
                        await self.sync_doc()
                    return
            else:
                logger.info("Sync forced")

            if not await data_provider.changed():
                logger.debug(f"No change in {service_type} data provider, skipping...")
                return
        except Exception as exc:
            self.doc_source["error"] = str(exc)
            self.status = Status.ERROR
            await self.sync_doc()
            raise

        logger.debug(f"Syncing '{service_type}'")
        self._syncing = True
        job = await self._sync_starts()
        try:
            logger.debug(f"Pinging the {data_provider} backend")
            await data_provider.ping()
            await asyncio.sleep(0)

            mappings, settings = defaults_for(
                is_connectors_index=True,
                language_code=self.language_code,
                analysis_icu=self.analysis_icu,
            )
            logger.debug("Preparing the index")
            await elastic_server.prepare_index(
                self.index_name, mappings=mappings, settings=settings
            )
            await asyncio.sleep(0)

            result = await elastic_server.async_bulk(
                self.index_name,
                self.prepare_docs(data_provider),
                data_provider.connector.pipeline,
                options=self.bulk_options,
            )
            await self._sync_done(job, result)

        except Exception as e:
            await self._sync_done(job, {}, exception=e)
            raise
        finally:
            self._syncing = False
            self._start_time = None<|MERGE_RESOLUTION|>--- conflicted
+++ resolved
@@ -68,25 +68,10 @@
     def __init__(self, elastic_config):
         super().__init__(elastic_config)
         logger.debug(f"BYOIndex connecting to {elastic_config['host']}")
-<<<<<<< HEAD
-        self.bulk_queue_max_size = elastic_config.get(
-            "bulk_queue_max_size", DEFAULT_QUEUE_SIZE
-        )
-        self.bulk_display_every = elastic_config.get(
-            "bulk_display_every", DEFAULT_DISPLAY_EVERY
-        )
-        self.bulk_queue_max_mem_size = elastic_config.get(
-            "bulk_queue_max_mem_size", DEFAULT_QUEUE_MEM_SIZE
-        )
-        self.bulk_chunk_max_mem_size = elastic_config.get(
-            "bulk_chunk_max_mem_size", DEFAULT_CHUNK_MEM_SIZE
-        )
+        # grab all bulk options
+        self.bulk_options = elastic_config.get("bulk", {})
         self.language_code = elastic_config.get("language_code", DEFAULT_LANGUAGE)
         self.analysis_icu = elastic_config.get("analysis_icu", DEFAULT_ANALYSIS_ICU)
-=======
-        # grab all bulk options
-        self.bulk_options = elastic_config.get("bulk", {})
->>>>>>> 63fec481
 
     async def save(self, connector):
         # we never update the configuration
@@ -128,19 +113,12 @@
         logger.debug(f"Found {len(resp['hits']['hits'])} connectors")
         for hit in resp["hits"]["hits"]:
             yield BYOConnector(
-<<<<<<< HEAD
                 self,
                 hit["_id"],
                 hit["_source"],
-                bulk_queue_max_size=self.bulk_queue_max_size,
-                bulk_display_every=self.bulk_display_every,
-                bulk_queue_max_mem_size=self.bulk_queue_max_mem_size,
-                bulk_chunk_max_mem_size=self.bulk_chunk_max_mem_size,
+                bulk_options=self.bulk_options
                 language_code=self.language_code,
                 analysis_icu=self.analysis_icu,
-=======
-                self, hit["_id"], hit["_source"], bulk_options=self.bulk_options
->>>>>>> 63fec481
             )
 
 
@@ -218,16 +196,9 @@
         index,
         connector_id,
         doc_source,
-<<<<<<< HEAD
-        bulk_queue_max_size=DEFAULT_QUEUE_SIZE,
-        bulk_display_every=DEFAULT_DISPLAY_EVERY,
-        bulk_queue_max_mem_size=DEFAULT_QUEUE_MEM_SIZE,
-        bulk_chunk_max_mem_size=DEFAULT_CHUNK_MEM_SIZE,
+        bulk_options,
         language_code=DEFAULT_LANGUAGE,
         analysis_icu=DEFAULT_ANALYSIS_ICU,
-=======
-        bulk_options,
->>>>>>> 63fec481
     ):
         self.doc_source = doc_source
         self.id = connector_id
@@ -240,16 +211,9 @@
         self._closed = False
         self._start_time = None
         self._hb = None
-<<<<<<< HEAD
-        self.bulk_queue_max_size = bulk_queue_max_size
-        self.bulk_display_every = bulk_display_every
-        self.bulk_queue_max_mem_size = bulk_queue_max_mem_size
-        self.bulk_chunk_max_mem_size = bulk_chunk_max_mem_size
+        self.bulk_options = bulk_options
         self.language_code = language_code
         self.analysis_icu = analysis_icu
-=======
-        self.bulk_options = bulk_options
->>>>>>> 63fec481
 
     def _update_config(self, doc_source):
         self.status = doc_source["status"]
