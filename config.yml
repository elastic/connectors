elasticsearch:
  host: http://localhost:9200
  username: elastic
  password: changeme
  ssl: true
  bulk:
    queue_max_size: 1024
    queue_max_mem_size: 25
    display_every: 100
    chunk_size: 1000
    max_concurrency: 5
    chunk_max_mem_size: 5
    concurrent_downloads: 10
  request_timeout: 120
  max_wait_duration: 120
  initial_backoff_duration: 1
  backoff_multiplier: 2
  log_level: info

service:
  idling: 30
  heartbeat: 300
  max_errors: 20
  max_errors_span: 600
  max_concurrent_content_syncs: 1
  max_concurrent_access_control_syncs: 1
  job_cleanup_interval: 300
  log_level: INFO

<<<<<<< HEAD
connector_id: 'changeme'
service_type: 'changeme'
=======
extraction_service:
  host: http://localhost:8090
  text_extraction:
    use_file_pointers: false
    method: 'tika'

native_service_types:
  - mongodb
  - mysql
  - network_drive
  - s3
  - google_cloud_storage
  - azure_blob_storage
  - postgresql
  - oracle
  - confluence
  - dir
  - sharepoint
  - mssql
  - jira
  - sharepoint_online


# Connector client settings
#connector_id: 'changeme'
#service_type: 'changeme'
>>>>>>> 3b279e07

sources:
  mongodb: connectors.sources.mongo:MongoDataSource
  s3: connectors.sources.s3:S3DataSource
  dir: connectors.sources.directory:DirectoryDataSource
  mysql: connectors.sources.mysql:MySqlDataSource
  network_drive: connectors.sources.network_drive:NASDataSource
  google_cloud_storage: connectors.sources.google_cloud_storage:GoogleCloudStorageDataSource
  azure_blob_storage: connectors.sources.azure_blob_storage:AzureBlobStorageDataSource
  postgresql: connectors.sources.postgresql:PostgreSQLDataSource
  oracle: connectors.sources.oracle:OracleDataSource
  sharepoint: connectors.sources.sharepoint:SharepointDataSource
  mssql: connectors.sources.mssql:MSSQLDataSource
  jira: connectors.sources.jira:JiraDataSource
  confluence: connectors.sources.confluence:ConfluenceDataSource
  sharepoint_online: connectors.sources.sharepoint_online:SharepointOnlineDataSource<|MERGE_RESOLUTION|>--- conflicted
+++ resolved
@@ -27,37 +27,14 @@
   job_cleanup_interval: 300
   log_level: INFO
 
-<<<<<<< HEAD
 connector_id: 'changeme'
 service_type: 'changeme'
-=======
+
 extraction_service:
   host: http://localhost:8090
   text_extraction:
     use_file_pointers: false
     method: 'tika'
-
-native_service_types:
-  - mongodb
-  - mysql
-  - network_drive
-  - s3
-  - google_cloud_storage
-  - azure_blob_storage
-  - postgresql
-  - oracle
-  - confluence
-  - dir
-  - sharepoint
-  - mssql
-  - jira
-  - sharepoint_online
-
-
-# Connector client settings
-#connector_id: 'changeme'
-#service_type: 'changeme'
->>>>>>> 3b279e07
 
 sources:
   mongodb: connectors.sources.mongo:MongoDataSource
