--- conflicted
+++ resolved
@@ -35,11 +35,8 @@
   - azure_blob_storage
   - postgresql
   - oracle
-<<<<<<< HEAD
+  - confluence
   - servicenow
-=======
-  - confluence
->>>>>>> e207c983
   - dir
   - sharepoint
   - mssql
@@ -60,11 +57,8 @@
   azure_blob_storage: connectors.sources.azure_blob_storage:AzureBlobStorageDataSource
   postgresql: connectors.sources.postgresql:PostgreSQLDataSource
   oracle: connectors.sources.oracle:OracleDataSource
-<<<<<<< HEAD
-  servicenow: connectors.sources.servicenow:ServiceNowDataSource
-=======
   sharepoint: connectors.sources.sharepoint:SharepointDataSource
   mssql: connectors.sources.mssql:MSSQLDataSource
   jira: connectors.sources.jira:JiraDataSource
   confluence: connectors.sources.confluence:ConfluenceDataSource
->>>>>>> e207c983
+  servicenow: connectors.sources.servicenow:ServiceNowDataSource