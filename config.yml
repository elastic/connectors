elasticsearch:
  host: http://localhost:9200
  username: elastic
  password: changeme
  ssl: true
  bulk:
    queue_max_size: 1024
    queue_max_mem_size: 25
    display_every: 100
    chunk_size: 1000
    max_concurrency: 5
    chunk_max_mem_size: 5
    concurrent_downloads: 10
  request_timeout: 120
  max_wait_duration: 120
  initial_backoff_duration: 1
  backoff_multiplier: 2
  log_level: info

service:
  idling: 30
  heartbeat: 300
  max_errors: 20
  max_errors_span: 600
  max_concurrent_syncs: 1
  job_cleanup_interval: 300
  log_level: INFO

native_service_types:
  - mongodb
  - mysql
  - network_drive
  - s3
  - google_cloud_storage
  - azure_blob_storage
  - postgresql
  - oracle
  - dir
<<<<<<< HEAD
  - sharepoint
=======
  - mssql
>>>>>>> 1113450b


# Connector client settings
#connector_id: 'changeme'
#service_type: 'changeme'

sources:
  mongodb: connectors.sources.mongo:MongoDataSource
  s3: connectors.sources.s3:S3DataSource
  dir: connectors.sources.directory:DirectoryDataSource
  mysql: connectors.sources.mysql:MySqlDataSource
  network_drive: connectors.sources.network_drive:NASDataSource
  google_cloud_storage: connectors.sources.google_cloud_storage:GoogleCloudStorageDataSource
  azure_blob_storage: connectors.sources.azure_blob_storage:AzureBlobStorageDataSource
  postgresql: connectors.sources.postgresql:PostgreSQLDataSource
  oracle: connectors.sources.oracle:OracleDataSource
<<<<<<< HEAD
  sharepoint: connectors.sources.sharepoint:SharepointDataSource
=======
  mssql: connectors.sources.mssql:MSSQLDataSource
>>>>>>> 1113450b
<|MERGE_RESOLUTION|>--- conflicted
+++ resolved
@@ -36,11 +36,8 @@
   - postgresql
   - oracle
   - dir
-<<<<<<< HEAD
   - sharepoint
-=======
   - mssql
->>>>>>> 1113450b
 
 
 # Connector client settings
@@ -57,8 +54,5 @@
   azure_blob_storage: connectors.sources.azure_blob_storage:AzureBlobStorageDataSource
   postgresql: connectors.sources.postgresql:PostgreSQLDataSource
   oracle: connectors.sources.oracle:OracleDataSource
-<<<<<<< HEAD
   sharepoint: connectors.sources.sharepoint:SharepointDataSource
-=======
-  mssql: connectors.sources.mssql:MSSQLDataSource
->>>>>>> 1113450b
+  mssql: connectors.sources.mssql:MSSQLDataSource