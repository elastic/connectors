--- conflicted
+++ resolved
@@ -29,10 +29,7 @@
   - mysql
   - network_drive
   - s3
-<<<<<<< HEAD
-=======
   - gcs
->>>>>>> dec95385
 
 # some id
 #connector_id: '1'
