--- conflicted
+++ resolved
@@ -76,14 +76,13 @@
       - ".buildkite/run_nigthly.sh mongodb_serverless"
     artifact_paths:
       - "perf8-report-*/**/*"
-<<<<<<< HEAD
+  - label: "🔨 GitHub"
+    command:
+      - ".buildkite/run_nigthly.sh github"
+    artifact_paths:
+      - "perf8-report-*/**/*"  
   - label: "🔨 Google Drive"
     command:
       - ".buildkite/run_nigthly.sh google_drive"
-=======
-  - label: "🔨 GitHub"
-    command:
-      - ".buildkite/run_nigthly.sh github"
->>>>>>> 78ba2b20
     artifact_paths:
       - "perf8-report-*/**/*"