--- conflicted
+++ resolved
@@ -116,17 +116,16 @@
       - ".buildkite/run_nigthly.sh box"
     artifact_paths:
       - "perf8-report-*/**/*"
-<<<<<<< HEAD
-  - label: "🔨 GraphQL"
-    command:
-      - ".buildkite/run_nigthly.sh graphql"
-=======
   - label: "🔨 Notion"
     command:
       - ".buildkite/run_nigthly.sh notion"
   - label: "🔨 Redis"
     command:
       - ".buildkite/run_nigthly.sh redis"
->>>>>>> f6198be9
+    artifact_paths:
+      - "perf8-report-*/**/*"
+  - label: "🔨 GraphQL"
+    command:
+      - ".buildkite/run_nigthly.sh graphql"
     artifact_paths:
       - "perf8-report-*/**/*"