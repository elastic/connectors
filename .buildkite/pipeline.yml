agents:
  provider: "gcp"
  machineType: "n1-standard-2"
  useVault: true
  image: family/enterprise-search-ubuntu-2204-connectors-py

steps:
  - label: ":face_with_peeking_eye: Lint"
    command: "make lint"

  - label: ":pytest: Test"
    command: "make test"

  - label: ":shipit: Smoke test"
    command: "make ftest NAME=dir DATA_SIZE=small"
    agents:
      machineType: "n1-standard-8"

  - label: ":sweating: Checking for changes in connectors"
    plugins:
      chronotc/monorepo-diff#v2.4.0:
        diff: ".buildkite/diff ${BUILDKITE_COMMIT}"
        wait: false
        watch:
          - path: 
            - "connectors/sources/mysql.py"
            - "tests/sources/fixtures/mysql/**"
            config:
              label: "🔨 MySQL"
              command:
                - ".buildkite/run_nigthly.sh mysql small"
              artifact_paths:
                - "perf8-report-*/**/*"

          - path: 
            - "connectors/sources/network_drive.py"
            - "tests/sources/fixtures/network_drive/**"
            config:
              label: "🔨 Network Drive"
              command:
                - ".buildkite/run_nigthly.sh network_drive small"
              artifact_paths:
                - "perf8-report-*/**/*"

          - path: 
            - "connectors/sources/s3.py"
            - "tests/sources/fixtures/s3/**"
            config:
              label: "🔨 Amazon S3"
              command:
                - ".buildkite/run_nigthly.sh s3 small"
              artifact_paths:
                - "perf8-report-*/**/*"

          - path: 
            - "connectors/sources/google_cloud_storage.py"
            - "tests/sources/fixtures/google_cloud_storage/**"
            config:
              label: "🔨 Google Cloud Storage"
              command:
                - ".buildkite/run_nigthly.sh google_cloud_storage small"
              artifact_paths:
                - "perf8-report-*/**/*"
          - path: 
            - "connectors/sources/azure_blob_storage.py"
            - "tests/sources/fixtures/azure_blob_storage/**"
            config:
              label: "🔨 Azure Blob Storage"
              command:
                - ".buildkite/run_nigthly.sh azure_blob_storage small"
              artifact_paths:
                - "perf8-report-*/**/*"

          - path: 
            - "connectors/sources/postgresql.py"
            - "tests/sources/fixtures/postgresql/**"
            config:
              label: "🔨 Postgresql"
              command:
                - ".buildkite/run_nigthly.sh postgresql small"
              artifact_paths:
                - "perf8-report-*/**/*"

          - path: 
            - "connectors/sources/directory.py"
            - "tests/sources/fixtures/dir/**"
            config:
              label: "🔨 System Directory"
              command:
                - ".buildkite/run_nigthly.sh dir small"
              artifact_paths:
                - "perf8-report-*/**/*"

          - path: 
            - "connectors/sources/oracle.py"
            - "tests/sources/fixtures/oracle/**"
            config:
              label: "🔨 Oracle Database"
              command:
                - ".buildkite/run_nigthly.sh oracle small"
              artifact_paths:
                - "perf8-report-*/**/*"

          - path: 
            - "connectors/sources/sharepoint_server.py"
            - "tests/sources/fixtures/sharepoint_server/**"
            config:
              label: "🔨 Sharepoint Server"
              command:
                - ".buildkite/run_nigthly.sh sharepoint_server extra_small"
              artifact_paths:
                - "perf8-report-*/**/*"

          - path: 
            - "connectors/sources/sharepoint_online.py"
            - "tests/sources/fixtures/sharepoint_online/**"
            config:
              label: "🔨 Sharepoint Online"
              command:
                - ".buildkite/run_nigthly.sh sharepoint_online small"
              artifact_paths:
                - "perf8-report-*/**/*"

          - path: 
            - "connectors/sources/mssql.py"
            - "tests/sources/fixtures/mssql/**"
            config:
              label: "🔨 Microsoft SQL"
              command:
                - ".buildkite/run_nigthly.sh mssql small"
              artifact_paths:
                - "perf8-report-*/**/*"

          - path: 
            - "connectors/sources/jira.py"
            - "connectors/sources/atlassian.py"
            - "tests/sources/fixtures/jira/**"
            config:
              label: "🔨 Jira"
              command:
                - ".buildkite/run_nigthly.sh jira small"
              artifact_paths:
                - "perf8-report-*/**/*"

          - path: 
            - "connectors/sources/confluence.py"
            - "connectors/sources/atlassian.py"
            - "tests/sources/fixtures/confluence/**"
            config:
              label: "🔨 Confluence"
              command:
                - ".buildkite/run_nigthly.sh confluence small"
              artifact_paths:
                - "perf8-report-*/**/*"

          - path: 
            - "connectors/sources/servicenow.py"
            - "tests/sources/fixtures/servicenow/**"
            config:
              label: "🔨 ServiceNow"
              command:
                - ".buildkite/run_nigthly.sh servicenow small"
              artifact_paths:
                - "perf8-report-*/**/*"

          - path: 
            - "connectors/sources/mongo.py"
            - "tests/sources/fixtures/mongodb/**"
            config:
              label: "🔨 MongoDB"
              command:
                - ".buildkite/run_nigthly.sh mongodb small"
              artifact_paths:
                - "perf8-report-*/**/*"

          - path: 
            - "connectors/sources/github.py"
            - "tests/sources/fixtures/github/**"
            config:
              label: "🔨 GitHub"
              command:
                - ".buildkite/run_nigthly.sh github small"
              artifact_paths:
                - "perf8-report-*/**/*"

          - path: 
            - "connectors/sources/google_drive.py"
            - "tests/sources/fixtures/google_drive/**"
            config:
              label: "🔨 Google Drive"
              command:
                - ".buildkite/run_nigthly.sh google_drive small"
              artifact_paths:
                - "perf8-report-*/**/*"

          - path: 
            - "connectors/sources/dropbox.py"
            - "tests/sources/fixtures/dropbox/**"
            config:
              label: "🔨 Dropbox"
              command:
                - ".buildkite/run_nigthly.sh dropbox small"
              artifact_paths:
                - "perf8-report-*/**/*"

          - path: 
            - "connectors/sources/onedrive.py"
            - "tests/sources/fixtures/onedrive/**"
            config:
              label: "🔨 OneDrive"
              command:
                - ".buildkite/run_nigthly.sh onedrive small"
              artifact_paths:
                - "perf8-report-*/**/*"

<<<<<<< HEAD
          - path:
              - "connectors/sources/salesforce.py"
              - "tests/sources/fixtures/salesforce/**"
            config:
              label: "🔨 Salesforce"
              command:
                - ".buildkite/run_nigthly.sh salesforce small"
=======
          - path: 
            - "connectors/sources/zoom.py"
            - "tests/sources/fixtures/zoom/**"
            config:
              label: "🔨 Zoom"
              command:
                - ".buildkite/run_nigthly.sh zoom small"
>>>>>>> 84038f8a
              artifact_paths:
                - "perf8-report-*/**/*"<|MERGE_RESOLUTION|>--- conflicted
+++ resolved
@@ -213,7 +213,6 @@
               artifact_paths:
                 - "perf8-report-*/**/*"
 
-<<<<<<< HEAD
           - path:
               - "connectors/sources/salesforce.py"
               - "tests/sources/fixtures/salesforce/**"
@@ -221,7 +220,9 @@
               label: "🔨 Salesforce"
               command:
                 - ".buildkite/run_nigthly.sh salesforce small"
-=======
+              artifact_paths:
+                - "perf8-report-*/**/*"
+
           - path: 
             - "connectors/sources/zoom.py"
             - "tests/sources/fixtures/zoom/**"
@@ -229,6 +230,5 @@
               label: "🔨 Zoom"
               command:
                 - ".buildkite/run_nigthly.sh zoom small"
->>>>>>> 84038f8a
               artifact_paths:
                 - "perf8-report-*/**/*"