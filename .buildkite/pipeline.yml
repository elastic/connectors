agents:
  provider: "gcp"
  machineType: "n1-standard-2"
  useVault: true
  image: family/enterprise-search-ubuntu-2204-connectors-py

steps:
  - label: ":face_with_peeking_eye: Lint"
    command: "make lint"

  - label: ":pytest: Test"
    command: "make test"

  - label: ":shipit: Smoke test"
    command: "make ftest NAME=dir DATA_SIZE=small"
    agents:
      machineType: "n1-standard-8"

  - label: ":sweating: Checking for changes in connectors"
    plugins:
      chronotc/monorepo-diff#v2.4.0:
        diff: ".buildkite/diff ${BUILDKITE_COMMIT}"
        wait: false
        watch:
          - path: 
            - "connectors/sources/mysql.py"
            - "tests/sources/fixtures/mysql/**"
            - "Dockerfile.ftest"
            config:
              label: "🔨 MySQL"
              command:
                - ".buildkite/run_nigthly.sh mysql small"
              artifact_paths:
                - "perf8-report-*/**/*"

          - path: 
            - "connectors/sources/network_drive.py"
            - "tests/sources/fixtures/network_drive/**"
            - "Dockerfile.ftest"
            config:
              label: "🔨 Network Drive"
              command:
                - ".buildkite/run_nigthly.sh network_drive small"
              artifact_paths:
                - "perf8-report-*/**/*"

          - path: 
            - "connectors/sources/s3.py"
            - "tests/sources/fixtures/s3/**"
            - "Dockerfile.ftest"
            config:
              label: "🔨 Amazon S3"
              command:
                - ".buildkite/run_nigthly.sh s3 small"
              artifact_paths:
                - "perf8-report-*/**/*"

          - path: 
            - "connectors/sources/google_cloud_storage.py"
            - "tests/sources/fixtures/google_cloud_storage/**"
            - "Dockerfile.ftest"
            config:
              label: "🔨 Google Cloud Storage"
              command:
                - ".buildkite/run_nigthly.sh google_cloud_storage small"
              artifact_paths:
                - "perf8-report-*/**/*"

          - path: 
            - "connectors/sources/azure_blob_storage.py"
            - "tests/sources/fixtures/azure_blob_storage/**"
            - "Dockerfile.ftest"
            config:
              label: "🔨 Azure Blob Storage"
              command:
                - ".buildkite/run_nigthly.sh azure_blob_storage small"
              artifact_paths:
                - "perf8-report-*/**/*"

          - path: 
            - "connectors/sources/postgresql.py"
            - "tests/sources/fixtures/postgresql/**"
            - "Dockerfile.ftest"
            config:
              label: "🔨 Postgresql"
              command:
                - ".buildkite/run_nigthly.sh postgresql small"
              artifact_paths:
                - "perf8-report-*/**/*"

          - path: 
            - "connectors/sources/directory.py"
            - "tests/sources/fixtures/dir/**"
            - "Dockerfile.ftest"
            config:
              label: "🔨 System Directory"
              command:
                - ".buildkite/run_nigthly.sh dir small"
              artifact_paths:
                - "perf8-report-*/**/*"

          - path: 
            - "connectors/sources/oracle.py"
            - "tests/sources/fixtures/oracle/**"
            - "Dockerfile.ftest"
            config:
              label: "🔨 Oracle Database"
              command:
                - ".buildkite/run_nigthly.sh oracle small"
              artifact_paths:
                - "perf8-report-*/**/*"

          - path: 
            - "connectors/sources/sharepoint_server.py"
            - "tests/sources/fixtures/sharepoint_server/**"
            - "Dockerfile.ftest"
            config:
              label: "🔨 Sharepoint Server"
              command:
                - ".buildkite/run_nigthly.sh sharepoint_server extra_small"
              artifact_paths:
                - "perf8-report-*/**/*"

          - path: 
            - "connectors/sources/sharepoint_online.py"
            - "tests/sources/fixtures/sharepoint_online/**"
            - "Dockerfile.ftest"
            config:
              label: "🔨 Sharepoint Online"
              command:
                - ".buildkite/run_nigthly.sh sharepoint_online small"
              artifact_paths:
                - "perf8-report-*/**/*"

          - path: 
            - "connectors/sources/mssql.py"
            - "tests/sources/fixtures/mssql/**"
            - "Dockerfile.ftest"
            config:
              label: "🔨 Microsoft SQL"
              command:
                - ".buildkite/run_nigthly.sh mssql small"
              artifact_paths:
                - "perf8-report-*/**/*"

          - path: 
            - "connectors/sources/jira.py"
            - "connectors/sources/atlassian.py"
            - "tests/sources/fixtures/jira/**"
            - "Dockerfile.ftest"
            config:
              label: "🔨 Jira"
              command:
                - ".buildkite/run_nigthly.sh jira small"
              artifact_paths:
                - "perf8-report-*/**/*"

          - path: 
            - "connectors/sources/confluence.py"
            - "connectors/sources/atlassian.py"
            - "tests/sources/fixtures/confluence/**"
            - "Dockerfile.ftest"
            config:
              label: "🔨 Confluence"
              command:
                - ".buildkite/run_nigthly.sh confluence small"
              artifact_paths:
                - "perf8-report-*/**/*"

          - path: 
            - "connectors/sources/servicenow.py"
            - "tests/sources/fixtures/servicenow/**"
            - "Dockerfile.ftest"
            config:
              label: "🔨 ServiceNow"
              command:
                - ".buildkite/run_nigthly.sh servicenow small"
              artifact_paths:
                - "perf8-report-*/**/*"

          - path: 
            - "connectors/sources/mongo.py"
            - "tests/sources/fixtures/mongodb/**"
            - "Dockerfile.ftest"
            config:
              label: "🔨 MongoDB"
              command:
                - ".buildkite/run_nigthly.sh mongodb small"
              artifact_paths:
                - "perf8-report-*/**/*"

          - path: 
            - "connectors/sources/github.py"
            - "tests/sources/fixtures/github/**"
            - "Dockerfile.ftest"
            config:
              label: "🔨 GitHub"
              command:
                - ".buildkite/run_nigthly.sh github small"
              artifact_paths:
                - "perf8-report-*/**/*"

          - path: 
            - "connectors/sources/google_drive.py"
            - "tests/sources/fixtures/google_drive/**"
            - "Dockerfile.ftest"
            config:
              label: "🔨 Google Drive"
              command:
                - ".buildkite/run_nigthly.sh google_drive small"
              artifact_paths:
                - "perf8-report-*/**/*"

          - path: 
            - "connectors/sources/dropbox.py"
            - "tests/sources/fixtures/dropbox/**"
            - "Dockerfile.ftest"
            config:
              label: "🔨 Dropbox"
              command:
                - ".buildkite/run_nigthly.sh dropbox small"
              artifact_paths:
                - "perf8-report-*/**/*"

          - path: 
            - "connectors/sources/onedrive.py"
            - "tests/sources/fixtures/onedrive/**"
            - "Dockerfile.ftest"
            config:
              label: "🔨 OneDrive"
              command:
                - ".buildkite/run_nigthly.sh onedrive small"
              artifact_paths:
                - "perf8-report-*/**/*"

          - path:
              - "connectors/sources/salesforce.py"
              - "tests/sources/fixtures/salesforce/**"
            config:
              label: "🔨 Salesforce"
              command:
                - ".buildkite/run_nigthly.sh salesforce small"
              artifact_paths:
                - "perf8-report-*/**/*"

          - path: 
            - "connectors/sources/zoom.py"
            - "tests/sources/fixtures/zoom/**"
            config:
              label: "🔨 Zoom"
              command:
                - ".buildkite/run_nigthly.sh zoom small"
              artifact_paths:
                - "perf8-report-*/**/*"
<<<<<<< HEAD

          - path: 
            - "connectors/sources/box.py"
            - "tests/sources/fixtures/box/**"
            config:
              label: "🔨 Box"
              command:
                - ".buildkite/run_nigthly.sh box small"
=======
          
          - path: 
            - "connectors/sources/microsoft_teams.py"
            - "tests/sources/fixtures/microsoft_teams/**"
            config:
              label: "🔨 Microsoft Teams"
              command:
                - ".buildkite/run_nigthly.sh microsoft_teams small"
>>>>>>> 482ff70a
              artifact_paths:
                - "perf8-report-*/**/*"<|MERGE_RESOLUTION|>--- conflicted
+++ resolved
@@ -252,7 +252,6 @@
                 - ".buildkite/run_nigthly.sh zoom small"
               artifact_paths:
                 - "perf8-report-*/**/*"
-<<<<<<< HEAD
 
           - path: 
             - "connectors/sources/box.py"
@@ -261,7 +260,8 @@
               label: "🔨 Box"
               command:
                 - ".buildkite/run_nigthly.sh box small"
-=======
+              artifact_paths:
+                - "perf8-report-*/**/*"
           
           - path: 
             - "connectors/sources/microsoft_teams.py"
@@ -270,6 +270,5 @@
               label: "🔨 Microsoft Teams"
               command:
                 - ".buildkite/run_nigthly.sh microsoft_teams small"
->>>>>>> 482ff70a
               artifact_paths:
                 - "perf8-report-*/**/*"