--- conflicted
+++ resolved
@@ -304,7 +304,28 @@
                 - "perf8-report-*/**/*"
 
           - path:
-<<<<<<< HEAD
+            - "connectors/sources/notion.py"
+            - "tests/sources/fixtures/notion/**"
+            - "tests/sources/fixtures/fixture.py"
+            - "Dockerfile.ftest"
+            config:
+              label: "🔨 Notion"
+              command:
+                - ".buildkite/run_nigthly.sh notion small"
+          
+          - path:
+            - "connectors/sources/redis.py"
+            - "tests/sources/fixtures/redis/**"
+            - "tests/sources/fixtures/fixture.py"
+            - "Dockerfile.ftest"
+            config:
+              label: "🔨 Redis"
+              command:
+                - ".buildkite/run_nigthly.sh redis small"
+              artifact_paths:
+                - "perf8-report-*/**/*"
+            
+          - path:
             - "connectors/sources/graphql.py"
             - "tests/sources/fixtures/graphql/**"
             - "tests/sources/fixtures/fixture.py"
@@ -313,25 +334,5 @@
               label: "🔨 GraphQL"
               command:
                 - ".buildkite/run_nigthly.sh graphql small"
-=======
-            - "connectors/sources/notion.py"
-            - "tests/sources/fixtures/notion/**"
-            - "tests/sources/fixtures/fixture.py"
-            - "Dockerfile.ftest"
-            config:
-              label: "🔨 Notion"
-              command:
-                - ".buildkite/run_nigthly.sh notion small"
-          
-          - path:
-            - "connectors/sources/redis.py"
-            - "tests/sources/fixtures/redis/**"
-            - "tests/sources/fixtures/fixture.py"
-            - "Dockerfile.ftest"
-            config:
-              label: "🔨 Redis"
-              command:
-                - ".buildkite/run_nigthly.sh redis small"
->>>>>>> f6198be9
               artifact_paths:
                 - "perf8-report-*/**/*"