agents:
  provider: "gcp"
  machineType: "n1-standard-2"
  useVault: true
  image: family/enterprise-search-ubuntu-2204-connectors-py

steps:
  - label: ":face_with_peeking_eye: Lint"
    command: "make lint"
    timeout_in_minutes: 5

  - label: ":pytest: Test"
    command: "make test"
    timeout_in_minutes: 5

  - label: ":shipit: Smoke test"
    command: "make ftest NAME=dir DATA_SIZE=small"
    timeout_in_minutes: 45
    agents:
      machineType: "n1-standard-8"

  - label: ":sweating: Checking for changes in connectors"
    plugins:
      chronotc/monorepo-diff#v2.4.0:
        diff: ".buildkite/diff ${BUILDKITE_COMMIT}"
        wait: false
        watch:
          - path:
            - "connectors/sources/mysql.py"
            - "tests/sources/fixtures/mysql/**"
            - "tests/sources/fixtures/fixture.py"
            - "Dockerfile.ftest"
            config:
              label: "🔨 MySQL"
              command:
                - ".buildkite/run_nigthly.sh mysql small"
              artifact_paths:
                - "perf8-report-*/**/*"

          - path:
            - "connectors/sources/network_drive.py"
            - "tests/sources/fixtures/network_drive/**"
            - "tests/sources/fixtures/fixture.py"
            - "Dockerfile.ftest"
            config:
              label: "🔨 Network Drive"
              command:
                - ".buildkite/run_nigthly.sh network_drive small"
              artifact_paths:
                - "perf8-report-*/**/*"

          - path:
            - "connectors/sources/s3.py"
            - "tests/sources/fixtures/s3/**"
            - "tests/sources/fixtures/fixture.py"
            - "Dockerfile.ftest"
            config:
              label: "🔨 Amazon S3"
              command:
                - ".buildkite/run_nigthly.sh s3 small"
              artifact_paths:
                - "perf8-report-*/**/*"

          - path:
            - "connectors/sources/google_cloud_storage.py"
            - "tests/sources/fixtures/google_cloud_storage/**"
            - "tests/sources/fixtures/fixture.py"
            - "Dockerfile.ftest"
            config:
              label: "🔨 Google Cloud Storage"
              command:
                - ".buildkite/run_nigthly.sh google_cloud_storage small"
              artifact_paths:
                - "perf8-report-*/**/*"

          - path:
            - "connectors/sources/azure_blob_storage.py"
            - "tests/sources/fixtures/azure_blob_storage/**"
            - "tests/sources/fixtures/fixture.py"
            - "Dockerfile.ftest"
            config:
              label: "🔨 Azure Blob Storage"
              command:
                - ".buildkite/run_nigthly.sh azure_blob_storage small"
              artifact_paths:
                - "perf8-report-*/**/*"

          - path:
            - "connectors/sources/postgresql.py"
            - "tests/sources/fixtures/postgresql/**"
            - "tests/sources/fixtures/fixture.py"
            - "Dockerfile.ftest"
            config:
              label: "🔨 Postgresql"
              command:
                - ".buildkite/run_nigthly.sh postgresql small"
              artifact_paths:
                - "perf8-report-*/**/*"

          - path:
            - "connectors/sources/directory.py"
            - "tests/sources/fixtures/dir/**"
            - "tests/sources/fixtures/fixture.py"
            - "Dockerfile.ftest"
            config:
              label: "🔨 System Directory"
              command:
                - ".buildkite/run_nigthly.sh dir small"
              artifact_paths:
                - "perf8-report-*/**/*"

          - path:
            - "connectors/sources/oracle.py"
            - "tests/sources/fixtures/oracle/**"
            - "tests/sources/fixtures/fixture.py"
            - "Dockerfile.ftest"
            config:
              label: "🔨 Oracle Database"
              command:
                - ".buildkite/run_nigthly.sh oracle small"
              artifact_paths:
                - "perf8-report-*/**/*"

          - path:
            - "connectors/sources/sharepoint_server.py"
            - "tests/sources/fixtures/sharepoint_server/**"
            - "tests/sources/fixtures/fixture.py"
            - "Dockerfile.ftest"
            config:
              label: "🔨 Sharepoint Server"
              command:
                - ".buildkite/run_nigthly.sh sharepoint_server small"
              artifact_paths:
                - "perf8-report-*/**/*"

          - path:
            - "connectors/sources/sharepoint_online.py"
            - "tests/sources/fixtures/sharepoint_online/**"
            - "tests/sources/fixtures/fixture.py"
            - "Dockerfile.ftest"
            config:
              label: "🔨 Sharepoint Online"
              command:
                - ".buildkite/run_nigthly.sh sharepoint_online small"
              artifact_paths:
                - "perf8-report-*/**/*"

          - path:
            - "connectors/sources/mssql.py"
            - "tests/sources/fixtures/mssql/**"
            - "tests/sources/fixtures/fixture.py"
            - "Dockerfile.ftest"
            config:
              label: "🔨 Microsoft SQL"
              command:
                - ".buildkite/run_nigthly.sh mssql small"
              artifact_paths:
                - "perf8-report-*/**/*"

          - path:
            - "connectors/sources/jira.py"
            - "connectors/sources/atlassian.py"
            - "tests/sources/fixtures/jira/**"
            - "tests/sources/fixtures/fixture.py"
            - "Dockerfile.ftest"
            config:
              label: "🔨 Jira"
              command:
                - ".buildkite/run_nigthly.sh jira small"
              artifact_paths:
                - "perf8-report-*/**/*"

          - path:
            - "connectors/sources/confluence.py"
            - "connectors/sources/atlassian.py"
            - "tests/sources/fixtures/confluence/**"
            - "tests/sources/fixtures/fixture.py"
            - "Dockerfile.ftest"
            config:
              label: "🔨 Confluence"
              command:
                - ".buildkite/run_nigthly.sh confluence small"
              artifact_paths:
                - "perf8-report-*/**/*"

          - path:
            - "connectors/sources/servicenow.py"
            - "tests/sources/fixtures/servicenow/**"
            - "tests/sources/fixtures/fixture.py"
            - "Dockerfile.ftest"
            config:
              label: "🔨 ServiceNow"
              command:
                - ".buildkite/run_nigthly.sh servicenow small"
              artifact_paths:
                - "perf8-report-*/**/*"

          - path:
            - "connectors/sources/mongo.py"
            - "tests/sources/fixtures/mongodb/**"
            - "tests/sources/fixtures/fixture.py"
            - "Dockerfile.ftest"
            config:
              label: "🔨 MongoDB"
              command:
                - ".buildkite/run_nigthly.sh mongodb small"
              artifact_paths:
                - "perf8-report-*/**/*"

          - path:
            - "connectors/sources/github.py"
            - "tests/sources/fixtures/github/**"
            - "tests/sources/fixtures/fixture.py"
            - "Dockerfile.ftest"
            config:
              label: "🔨 GitHub"
              command:
                - ".buildkite/run_nigthly.sh github small"
              artifact_paths:
                - "perf8-report-*/**/*"

          - path:
            - "connectors/sources/google_drive.py"
            - "tests/sources/fixtures/google_drive/**"
            - "tests/sources/fixtures/fixture.py"
            - "Dockerfile.ftest"
            config:
              label: "🔨 Google Drive"
              command:
                - ".buildkite/run_nigthly.sh google_drive small"
              artifact_paths:
                - "perf8-report-*/**/*"

          - path:
            - "connectors/sources/dropbox.py"
            - "tests/sources/fixtures/dropbox/**"
            - "tests/sources/fixtures/fixture.py"
            - "Dockerfile.ftest"
            config:
              label: "🔨 Dropbox"
              command:
                - ".buildkite/run_nigthly.sh dropbox small"
              artifact_paths:
                - "perf8-report-*/**/*"

          - path:
            - "connectors/sources/onedrive.py"
            - "tests/sources/fixtures/onedrive/**"
            - "tests/sources/fixtures/fixture.py"
            - "Dockerfile.ftest"
            config:
              label: "🔨 OneDrive"
              command:
                - ".buildkite/run_nigthly.sh onedrive small"
              artifact_paths:
                - "perf8-report-*/**/*"

          - path:
            - "connectors/sources/salesforce.py"
            - "tests/sources/fixtures/salesforce/**"
            - "tests/sources/fixtures/fixture.py"
            - "Dockerfile.ftest"
            config:
              label: "🔨 Salesforce"
              command:
                - ".buildkite/run_nigthly.sh salesforce small"
              artifact_paths:
                - "perf8-report-*/**/*"

          - path:
            - "connectors/sources/zoom.py"
            - "tests/sources/fixtures/zoom/**"
            - "tests/sources/fixtures/fixture.py"
            - "Dockerfile.ftest"
            config:
              label: "🔨 Zoom"
              command:
                - ".buildkite/run_nigthly.sh zoom small"
              artifact_paths:
                - "perf8-report-*/**/*"

          - path:
            - "connectors/sources/box.py"
            - "tests/sources/fixtures/box/**"
            - "tests/sources/fixtures/fixture.py"
            - "Dockerfile.ftest"
            config:
              label: "🔨 Box"
              command:
                - ".buildkite/run_nigthly.sh box small"
              artifact_paths:
                - "perf8-report-*/**/*"

          - path:
            - "connectors/sources/microsoft_teams.py"
            - "tests/sources/fixtures/microsoft_teams/**"
            - "tests/sources/fixtures/fixture.py"
            - "Dockerfile.ftest"
            config:
              label: "🔨 Microsoft Teams"
              command:
                - ".buildkite/run_nigthly.sh microsoft_teams small"
              artifact_paths:
                - "perf8-report-*/**/*"
<<<<<<< HEAD

          - path:
            - "connectors/sources/notion.py"
            - "tests/sources/fixtures/notion/**"
            - "tests/sources/fixtures/fixture.py"
            - "Dockerfile.ftest"
            config:
              label: "🔨 Notion"
              command:
                - ".buildkite/run_nigthly.sh notion small"
=======
          
          - path:
            - "connectors/sources/redis.py"
            - "tests/sources/fixtures/redis/**"
            - "tests/sources/fixtures/fixture.py"
            - "Dockerfile.ftest"
            config:
              label: "🔨 Redis"
              command:
                - ".buildkite/run_nigthly.sh redis small"
>>>>>>> f0bcdff5
              artifact_paths:
                - "perf8-report-*/**/*"<|MERGE_RESOLUTION|>--- conflicted
+++ resolved
@@ -302,7 +302,6 @@
                 - ".buildkite/run_nigthly.sh microsoft_teams small"
               artifact_paths:
                 - "perf8-report-*/**/*"
-<<<<<<< HEAD
 
           - path:
             - "connectors/sources/notion.py"
@@ -313,7 +312,6 @@
               label: "🔨 Notion"
               command:
                 - ".buildkite/run_nigthly.sh notion small"
-=======
           
           - path:
             - "connectors/sources/redis.py"
@@ -324,6 +322,5 @@
               label: "🔨 Redis"
               command:
                 - ".buildkite/run_nigthly.sh redis small"
->>>>>>> f0bcdff5
               artifact_paths:
                 - "perf8-report-*/**/*"