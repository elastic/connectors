agents:
  provider: "gcp"
  machineType: "n1-standard-8"
  useVault: false

steps:
  - label: "🔨 MySQL"
    command:
      - ".buildkite/run_nigthly.sh mysql"
    artifact_paths:
      - "perf8-report-*/**/*"
  - label: "🔨 Network Drive"
    command:
      - ".buildkite/run_nigthly.sh network_drive"
    artifact_paths:
      - "perf8-report-*/**/*"
  - label: "🔨 Amazon S3"
    command:
      - ".buildkite/run_nigthly.sh s3"
    artifact_paths:
      - "perf8-report-*/**/*"
  - label: "🔨 Google Cloud Storage"
    command:
      - ".buildkite/run_nigthly.sh gcs"
    artifact_paths:
      - "perf8-report-*/**/*"
<<<<<<< HEAD
  - label: "🔨 Postgresql"
    command:
      - ".buildkite/run_nigthly.sh postgresql"
    artifact_paths:
      - "perf8-report-*/**/*"
  - label: "🔨 Microsoft SQL"
    command:
      - ".buildkite/run_nigthly.sh mssql"
    artifact_paths:
      - "perf8-report-*/**/*"
  - label: "🔨 Oracle Database"
    command:
      - ".buildkite/run_nigthly.sh oracle"
=======
  - label: "🔨 Azure Blob Storage"
    command:
      - ".buildkite/run_nigthly.sh abs"
>>>>>>> 8bd03d60
    artifact_paths:
      - "perf8-report-*/**/*"<|MERGE_RESOLUTION|>--- conflicted
+++ resolved
@@ -24,7 +24,11 @@
       - ".buildkite/run_nigthly.sh gcs"
     artifact_paths:
       - "perf8-report-*/**/*"
-<<<<<<< HEAD
+  - label: "🔨 Azure Blob Storage"
+    command:
+      - ".buildkite/run_nigthly.sh abs"
+    artifact_paths:
+      - "perf8-report-*/**/*"
   - label: "🔨 Postgresql"
     command:
       - ".buildkite/run_nigthly.sh postgresql"
@@ -37,11 +41,4 @@
       - "perf8-report-*/**/*"
   - label: "🔨 Oracle Database"
     command:
-      - ".buildkite/run_nigthly.sh oracle"
-=======
-  - label: "🔨 Azure Blob Storage"
-    command:
-      - ".buildkite/run_nigthly.sh abs"
->>>>>>> 8bd03d60
-    artifact_paths:
-      - "perf8-report-*/**/*"+      - ".buildkite/run_nigthly.sh oracle"