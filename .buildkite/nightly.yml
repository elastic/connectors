--- conflicted
+++ resolved
@@ -47,14 +47,13 @@
       - ".buildkite/run_nigthly.sh oracle"
     artifact_paths:
       - "perf8-report-*/**/*"
-<<<<<<< HEAD
+  - label: "🔨 Microsoft SQL"
+    command:
+      - ".buildkite/run_nigthly.sh mssql"
+    artifact_paths:
+      - "perf8-report-*/**/*"
   - label: "🔨 Jira"
     command:
       - ".buildkite/run_nigthly.sh jira"
-=======
-  - label: "🔨 Microsoft SQL"
-    command:
-      - ".buildkite/run_nigthly.sh mssql"
->>>>>>> ff6da9aa
     artifact_paths:
       - "perf8-report-*/**/*"