--- conflicted
+++ resolved
@@ -10,13 +10,8 @@
   "fork": false,
   "targetPRLabels": ["backport"],
   "branchLabelMapping": {
-<<<<<<< HEAD
     "^v9.1.0$": "main",
-    "^v8.18.0$": "8.x",
-=======
-    "^v9.0.0$": "main",
     "^v8.19.0$": "8.x",
->>>>>>> b8b15876
     "^v(\\d+).(\\d+)(.\\d+)*$": "$1.$2"
   },
   "upstream": "elastic/connectors"
