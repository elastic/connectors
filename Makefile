--- conflicted
+++ resolved
@@ -1,11 +1,8 @@
 .PHONY: test lint run ftest install dev
 
 PYTHON=python3.10
-<<<<<<< HEAD
+ARCH=$(shell uname -m)
 PERF8?=no
-=======
-ARCH=$(shell uname -m)
->>>>>>> 336cafe3
 
 bin/python:
 	$(PYTHON) -m venv .
