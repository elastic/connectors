PYTHON?=python3
ARCH=$(shell uname -m)
PERF8?=no
SLOW_TEST_THRESHOLD=1 # seconds
VERSION=$(shell cat connectors/VERSION)

DOCKER_IMAGE_NAME?=docker.elastic.co/enterprise-search/elastic-connectors
DOCKERFILE_PATH?=Dockerfile
DOCKERFILE_FTEST_PATH?=Dockerfile.ftest

.PHONY: config.yml
config.yml:
	- cp -n config.yml.example config.yml

.PHONY: .venv/bin/python .venv/bin/elastic-ingest .venv/bin/black .venv/bin/pytest
.venv/bin/python: config.yml
	$(PYTHON) -m venv .venv
	.venv/bin/pip install --upgrade pip
	.venv/bin/pip install --upgrade setuptools

.venv/bin/elastic-ingest: .venv/bin/python
	.venv/bin/pip install -r requirements/$(ARCH).txt
	.venv/bin/python setup.py develop

.venv/bin/black: .venv/bin/python
	.venv/bin/pip install -r requirements/$(ARCH).txt
	.venv/bin/pip install -r requirements/tests.txt
	

.venv/bin/pytest: .venv/bin/python
	.venv/bin/pip install -r requirements/$(ARCH).txt
	.venv/bin/pip install -r requirements/tests.txt
	.venv/bin/pip install -r requirements/ftest.txt

install: .venv/bin/python .venv/bin/elastic-ingest

clean:
<<<<<<< HEAD
	rm -rf bin lib venv include elasticsearch_connector.egg-info .coverage site-packages pyvenv.cfg include.site.python*.greenlet

lint: .venv/bin/python .venv/bin/black .venv/bin/elastic-ingest
	.venv/bin/black --check connectors
	.venv/bin/black --check tests
	.venv/bin/black --check setup.py
	.venv/bin/black --check scripts
	.venv/bin/ruff connectors
	.venv/bin/ruff tests
	.venv/bin/ruff setup.py
	.venv/bin/ruff scripts
	.venv/bin/pyright connectors
	.venv/bin/pyright tests

autoformat: .venv/bin/python .venv/bin/black .venv/bin/elastic-ingest
	.venv/bin/black connectors
	.venv/bin/black tests
	.venv/bin/black setup.py
	.venv/bin/black scripts
	.venv/bin/ruff connectors --fix
	.venv/bin/ruff tests --fix
	.venv/bin/ruff setup.py --fix
	.venv/bin/ruff scripts --fix

test: .venv/bin/pytest .venv/bin/elastic-ingest
	.venv/bin/pytest --cov-report term-missing --cov-fail-under 92 --cov-report html --cov=connectors --fail-slow=$(SLOW_TEST_THRESHOLD) -sv tests
=======
	rm -rf bin lib include elasticsearch_connector.egg-info .coverage site-packages pyvenv.cfg include.site.python*.greenlet dist

lint: bin/python bin/black bin/elastic-ingest
	bin/black --check connectors
	bin/black --check tests
	bin/black --check setup.py
	bin/black --check scripts
	bin/ruff connectors
	bin/ruff tests
	bin/ruff setup.py
	bin/ruff scripts
	bin/pyright connectors
	bin/pyright tests

autoformat: bin/python bin/black bin/elastic-ingest
	bin/black connectors
	bin/black tests
	bin/black setup.py
	bin/black scripts
	bin/ruff connectors --fix
	bin/ruff tests --fix
	bin/ruff setup.py --fix
	bin/ruff scripts --fix

test: bin/pytest bin/elastic-ingest
	bin/pytest --cov-report term-missing --cov-fail-under 92 --cov-report html --cov=connectors --fail-slow=$(SLOW_TEST_THRESHOLD) -sv tests
>>>>>>> 1217d6d3

release: install
	.venv/bin/python setup.py sdist

ftest: .venv/bin/pytest .venv/bin/elastic-ingest $(DOCKERFILE_FTEST_PATH)
	tests/ftest.sh $(NAME) $(PERF8)

ftrace: .venv/bin/pytest .venv/bin/elastic-ingest $(DOCKERFILE_FTEST_PATH)
	PERF8_TRACE=true tests/ftest.sh $(NAME) $(PERF8)

run: install
	.venv/bin/elastic-ingest

default-config: install
	.venv/bin/elastic-ingest --action config --service-type $(SERVICE_TYPE)

docker-build: $(DOCKERFILE_PATH)
	docker build -f $(DOCKERFILE_PATH) -t $(DOCKER_IMAGE_NAME):$(VERSION)-SNAPSHOT .

docker-run:
	docker run -v $(PWD):/config $(DOCKER_IMAGE_NAME):$(VERSION)-SNAPSHOT /app/.venv/bin/elastic-ingest -c /config/config.yml --log-level=DEBUG

docker-push:
	docker push $(DOCKER_IMAGE_NAME):$(VERSION)-SNAPSHOT

sdist: bin/python
	bin/python setup.py sdist --formats=zip<|MERGE_RESOLUTION|>--- conflicted
+++ resolved
@@ -35,8 +35,7 @@
 install: .venv/bin/python .venv/bin/elastic-ingest
 
 clean:
-<<<<<<< HEAD
-	rm -rf bin lib venv include elasticsearch_connector.egg-info .coverage site-packages pyvenv.cfg include.site.python*.greenlet
+	rm -rf bin lib venv include elasticsearch_connector.egg-info .coverage site-packages pyvenv.cfg include.site.python*.greenlet dist
 
 lint: .venv/bin/python .venv/bin/black .venv/bin/elastic-ingest
 	.venv/bin/black --check connectors
@@ -62,34 +61,6 @@
 
 test: .venv/bin/pytest .venv/bin/elastic-ingest
 	.venv/bin/pytest --cov-report term-missing --cov-fail-under 92 --cov-report html --cov=connectors --fail-slow=$(SLOW_TEST_THRESHOLD) -sv tests
-=======
-	rm -rf bin lib include elasticsearch_connector.egg-info .coverage site-packages pyvenv.cfg include.site.python*.greenlet dist
-
-lint: bin/python bin/black bin/elastic-ingest
-	bin/black --check connectors
-	bin/black --check tests
-	bin/black --check setup.py
-	bin/black --check scripts
-	bin/ruff connectors
-	bin/ruff tests
-	bin/ruff setup.py
-	bin/ruff scripts
-	bin/pyright connectors
-	bin/pyright tests
-
-autoformat: bin/python bin/black bin/elastic-ingest
-	bin/black connectors
-	bin/black tests
-	bin/black setup.py
-	bin/black scripts
-	bin/ruff connectors --fix
-	bin/ruff tests --fix
-	bin/ruff setup.py --fix
-	bin/ruff scripts --fix
-
-test: bin/pytest bin/elastic-ingest
-	bin/pytest --cov-report term-missing --cov-fail-under 92 --cov-report html --cov=connectors --fail-slow=$(SLOW_TEST_THRESHOLD) -sv tests
->>>>>>> 1217d6d3
 
 release: install
 	.venv/bin/python setup.py sdist
