--- conflicted
+++ resolved
@@ -1,8 +1,4 @@
-<<<<<<< HEAD
-select = ["A", "ASYNC", "I", "E", "F", "B", "C4", "T10", "T20", "S"]
-=======
-select = ["A", "ASYNC", "I", "E", "F", "B", "C4", "T10", "T20", "EM", "ISC"]
->>>>>>> d8067588
+select = ["A", "ASYNC", "I", "E", "F", "B", "C4", "T10", "T20", "EM", "ISC", "S"]
 ignore = ["E501"]
 
 # Allow autofix for all enabled rules (when `--fix`) is provided.
@@ -20,15 +16,12 @@
 target-version = "py310"
 
 [per-file-ignores]
-<<<<<<< HEAD
 "tests/*" = ["B017", "S101", "S"]
 "connectors/*" = ["S608"]
-=======
 "tests/*" = ["B017"]
 "tests/conftest.py" = [ "EM" ]
 "setup.py" = [ "EM" ]
 "scripts/verify.py" = [ "EM" ]
->>>>>>> d8067588
 
 [isort]
 known-first-party=["connectors", "tests"]