#
# Copyright Elasticsearch B.V. and/or licensed to Elasticsearch B.V. under one
# or more contributor license agreements. Licensed under the Elastic License 2.0;
# you may not use this file except in compliance with the Elastic License 2.0.
#
import os

from setuptools import find_packages, setup
from setuptools._vendor.packaging.markers import Marker

<<<<<<< HEAD
from connectors.logger import logger
=======
from connectors.utils import ensure_python_3_10_or_higher
>>>>>>> ce0a91e5

try:
    ARCH = os.uname().machine
except Exception as e:
    ARCH = "x86_64"
    logger.info(
        f"Defaulting to architecture '{ARCH}'. Unable to determine machine architecture due to error: {e}"
    )

ensure_python_3_10_or_higher()

from connectors import __version__  # NOQA

# We feed install_requires with `requirements.txt` but we unpin versions so we
# don't enforce them and trap folks into dependency hell. (only works with `==` here)
#
# A proper production installation will do the following sequence:
#
# $ pip install -r requirements/`uname -n`.txt
# $ pip install elasticsearch-connectors
#
# Because the *pinned* dependencies is what we tested
#


def extract_req(req):
    req = req.strip().split(";")
    if len(req) > 1:
        env_marker = req[-1].strip()
        marker = Marker(env_marker)
        if not marker.evaluate():
            return None
    req = req[0]
    req = req.split("=")
    return req[0]


def read_reqs(req_file):
    deps = []
    reqs_dir, __ = os.path.split(req_file)

    with open(req_file) as f:
        reqs = f.readlines()
        for req in reqs:
            req = req.strip()
            if req == "" or req.startswith("#"):
                continue
            if req.startswith("-r"):
                subreq_file = req.split("-r")[-1].strip()
                subreq_file = os.path.join(reqs_dir, subreq_file)
                for subreq in read_reqs(subreq_file):
                    dep = extract_req(subreq)
                    if dep is not None and dep not in deps:
                        deps.append(dep)
            else:
                dep = extract_req(req)
                if dep is not None and dep not in deps:
                    deps.append(dep)
    return deps


install_requires = read_reqs(os.path.join("requirements", f"{ARCH}.txt"))


with open("README.md") as f:
    long_description = f.read()


classifiers = [
    "Programming Language :: Python",
    "License :: OSI Approved :: Apache Software License",
    "Programming Language :: Python :: 3 :: Only",
]


setup(
    name="elasticsearch-connectors",
    version=__version__,
    packages=find_packages(),
    description=("Elastic Search Connectors."),
    long_description=long_description,
    author="Search Extract and Transform Team",
    author_email="enterprise-search-ingestion-team@elastic.co",
    include_package_data=True,
    zip_safe=False,
    classifiers=classifiers,
    install_requires=install_requires,
    entry_points="""
      [console_scripts]
      elastic-ingest = connectors.service_cli:main
      fake-kibana = connectors.kibana:main
      connectors = connectors.connectors_cli:main
      test-connectors = scripts.testing.cli:main
      """,
)<|MERGE_RESOLUTION|>--- conflicted
+++ resolved
@@ -8,11 +8,9 @@
 from setuptools import find_packages, setup
 from setuptools._vendor.packaging.markers import Marker
 
-<<<<<<< HEAD
+from connectors.utils import ensure_python_3_10_or_higher
 from connectors.logger import logger
-=======
-from connectors.utils import ensure_python_3_10_or_higher
->>>>>>> ce0a91e5
+
 
 try:
     ARCH = os.uname().machine
